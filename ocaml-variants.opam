(* In order to use the development compiler with opam 2.0, first create a new
   switch

      opam switch create . --empty

   which creates _opam in the build directory.

   Initial build:

      opam pin add -k path --inplace-build ocaml-variants.4.12.0+domains .

   This installs the compiler for the new opam switch. Subsequent builds can be
   done locally with:

      make -j

   Subsequent installs are done with:

      opam install --assume-built ocaml-variants

   which will install the built compiler only and then recompile all the packages.

*)

opam-version: "2.0"
<<<<<<< HEAD
version: "4.13.0+domains"
synopsis: "OCaml 4.13.0, with support for multicore domains (dev branch)"
maintainer: "kc@kcsrk.info"
authors: "Xavier Leroy and many contributors"
homepage: "https://github.com/ocaml-multicore/ocaml-multicore"
bug-reports: "https://github.com/ocaml-multicore/ocaml-multicore/issues"
=======
version: "4.14.0+trunk"
synopsis: "OCaml development version"
>>>>>>> 1dce5eb2
depends: [
  "ocaml" {= "4.14.0" & post}
  "base-unix" {post}
  "base-bigarray" {post}
  "base-threads" {post}
  "base-domains" {post}
  "ocaml-option-nnp"
]
conflict-class: "ocaml-core-compiler"
flags: compiler
setenv: CAML_LD_LIBRARY_PATH = "%{lib}%/stublibs"
build: [
  [
    "./configure"
    "--prefix=%{prefix}%"
    "--with-afl" {ocaml-option-afl:installed}
    "--disable-native-compiler" {ocaml-option-bytecode-only:installed}
    "--disable-force-safe-string" {ocaml-option-default-unsafe-string:installed}
    "DEFAULT_STRING=unsafe" {ocaml-option-default-unsafe-string:installed}
    "--disable-flat-float-array" {ocaml-option-no-flat-float-array:installed}
    "--enable-flambda" {ocaml-option-flambda:installed}
    "--enable-frame-pointers" {ocaml-option-fp:installed}
    "CC=cc" {!ocaml-option-32bit:installed & !ocaml-option-musl:installed & (os="openbsd"|os="macos")}
    "CC=musl-gcc" {ocaml-option-musl:installed & os-distribution!="alpine"}
    "CFLAGS=-Os" {ocaml-option-musl:installed}
    #"CC=gcc -m32" {ocaml-option-32bit:installed & os="linux"}
    #"CC=gcc -Wl,-read_only_relocs,suppress -arch i386 -m32" {ocaml-option-32bit:installed & os="macos"}
    "ASPP=cc -c" {!ocaml-option-32bit:installed & !ocaml-option-musl:installed & (os="openbsd"|os="macos")}
    "ASPP=musl-gcc -c" {ocaml-option-musl:installed & os-distribution!="alpine"}
    #"ASPP=gcc -m32 -c" {ocaml-option-32bit:installed & os="linux"}
    #"ASPP=gcc -arch i386 -m32 -c" {ocaml-option-32bit:installed & os="macos"}
    #"AS=as --32" {ocaml-option-32bit:installed & os="linux"}
    #"AS=as -arch i386" {ocaml-option-32bit:installed & os="macos"}
    #"--host=i386-linux" {ocaml-option-32bit:installed & os="linux"}
    #"--host=i386-apple-darwin13.2.0" {ocaml-option-32bit:installed & os="macos"}
    #"PARTIALLD=ld -r -melf_i386" {ocaml-option-32bit:installed & os="linux"}
    # 32bit options above commented out just to reduce diff with ocaml-variants.4.12.0+options
    "LIBS=-static" {ocaml-option-static:installed}
  ]
  [make "-j%{jobs}%"]
]
install: [make "install"]
conflicts: [
  "ocaml-option-32bit"      # Not yet implemented
  "ocaml-option-nnpchecker" # Fundamentally not possible
]
depopts: [
  "ocaml-option-afl"
  "ocaml-option-bytecode-only"
  "ocaml-option-default-unsafe-string"
  "ocaml-option-no-flat-float-array"
  "ocaml-option-flambda"
  "ocaml-option-fp"
  "ocaml-option-musl"
  "ocaml-option-static"
]<|MERGE_RESOLUTION|>--- conflicted
+++ resolved
@@ -23,17 +23,12 @@
 *)
 
 opam-version: "2.0"
-<<<<<<< HEAD
-version: "4.13.0+domains"
-synopsis: "OCaml 4.13.0, with support for multicore domains (dev branch)"
+version: "4.14.0+domains"
+synopsis: "OCaml 4.14.0, with support for multicore domains (dev branch)"
 maintainer: "kc@kcsrk.info"
 authors: "Xavier Leroy and many contributors"
 homepage: "https://github.com/ocaml-multicore/ocaml-multicore"
 bug-reports: "https://github.com/ocaml-multicore/ocaml-multicore/issues"
-=======
-version: "4.14.0+trunk"
-synopsis: "OCaml development version"
->>>>>>> 1dce5eb2
 depends: [
   "ocaml" {= "4.14.0" & post}
   "base-unix" {post}
