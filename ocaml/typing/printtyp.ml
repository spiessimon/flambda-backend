(**************************************************************************)
(*                                                                        *)
(*                                 OCaml                                  *)
(*                                                                        *)
(*  Xavier Leroy and Jerome Vouillon, projet Cristal, INRIA Rocquencourt  *)
(*                                                                        *)
(*   Copyright 1996 Institut National de Recherche en Informatique et     *)
(*     en Automatique.                                                    *)
(*                                                                        *)
(*   All rights reserved.  This file is distributed under the terms of    *)
(*   the GNU Lesser General Public License version 2.1, with the          *)
(*   special exception on linking described in the file LICENSE.          *)
(*                                                                        *)
(**************************************************************************)

(* Printing functions *)

open Misc
open Ctype
open Format
open Longident
open Path
open Asttypes
open Types
open Mode
open Btype
open Outcometree

module String = Misc.Stdlib.String
module Int = Misc.Stdlib.Int
module Sig_component_kind = Shape.Sig_component_kind
module Style = Misc.Style

(* Note [When to print jkind annotations]
   ~~~~~~~~~~~~~~~~~~~~~~~~~~~~~~~~~~~~~~~
   Jkind annotations are only occasionally necessary to write
   (compilation can often infer jkinds), so when should we print
   them? This Note addresses all the cases.

   Case (C1). The jkind on a type declaration, like
   [type 'a t : <<this one>> = ...].

   We print the jkind when it cannot be inferred from the rest of what is
   printed. Specifically, we print the user-written jkind in any of these
   cases:

   (C1.1) The type declaration is abstract, has no manifest (i.e.,
   it's written without any [=]-signs), and the annotation is not equivalent to value.

   In this case, there is no way to know the jkind without the annotation.

   (C1.2) The type is [@@unboxed]. If an [@@unboxed] type is recursive, it can
   be impossible to deduce the jkind.  We thus defer to the user in determining
   whether to print the jkind annotation.

   (* CR layouts v2.8: remove this case *)
   (C1.3) The type has illegal mode crossings. In this case, the jkind is overridden by
   the user rather than being inferred from the definition.

   Case (C2). The jkind on a type parameter to a type, like
   [type ('a : <<this one>>) t = ...].

   This jkind is printed if both of the following are true:

   (C2.1) The jkind is something other than the default [value].
   (* CR layouts reisenberg: update when the default changes *)

   (C2.2) The variable has no constraints on it. (If there is a constraint,
   the constraint determines the jkind, so printing the jkind is
   redundant.)

   We *could*, in theory, print this only when it cannot be inferred.
   But this amounts to repeating inference. The heuristic also runs into
   trouble when considering the possibility of a recursive type. So, in
   order to keep the pretty-printer simple, we just always print the
   (non-default) annotation.

   Another design possibility is to pass in verbosity level as some kind
   of flag.

   Case (C3). The jkind on a universal type variable, like
   [val f : ('a : <<this one>>). 'a -> 'a].

   We should print this jkind annotation whenever it is neither the
   default [value] nor an unfilled sort variable. (But see (X1) below.)
   (* CR layouts reisenberg: update when the default changes *)
   This is a challenge, though, because the type in a [val] does not
   explicitly quantify its free variables. So we must collect the free
   variables, look to see whether any have interesting jkinds, and
   print the whole set of variables if any of them do. This is all
   implemented in [extract_qtvs], used also in a number of other places
   we do quantification (e.g. gadt-syntax constructors).

   Exception (X1). When we are still in the process of inferring a type,
   there may be an unfilled sort variable. Here is an example:

   {[
      module M : sig
        val f : int -> bool -> char
      end = struct
        let f true _ = ()
      end
   ]}

   The problem is that [f]'s first parameter is conflicted between being
   [int] and [bool]. But the second parameter in the [struct] will have
   type ['a : <<sort variable>>]. We generally do not want to print this,
   however, and so we don't -- except when [-verbose-types] is set.

   We imagine that merlin, when run verbosely, will set [-verbose-types].
   This will allow an informative type to be printed for e.g. [let f x = x],
   which can work with any sort.
*)

(* Print a long identifier *)
let longident = Pprintast.longident

let () = Env.print_longident := longident

(* Print an identifier avoiding name collisions *)

module Out_name = struct
  let create x = { printed_name = x }
  let print x = x.printed_name
  let set out_name x = out_name.printed_name <- x
end

(** Some identifiers may require hiding when printing *)
type bound_ident = { hide:bool; ident:Ident.t }

(* printing environment for path shortening and naming *)
let printing_env = ref Env.empty

(* When printing, it is important to only observe the
   current printing environment, without reading any new
   cmi present on the file system *)
let in_printing_env f = Env.without_cmis f !printing_env

let human_unique n id = Printf.sprintf "%s/%d" (Ident.name id) n

 type namespace = Sig_component_kind.t =
    | Value
    | Type
    | Constructor
    | Label
    | Module
    | Module_type
    | Extension_constructor
    | Class
    | Class_type


module Namespace = struct

  let id = function
    | Type -> 0
    | Module -> 1
    | Module_type -> 2
    | Class -> 3
    | Class_type -> 4
    | Extension_constructor | Value | Constructor | Label -> 5
     (* we do not handle those component *)

  let size = 1 + id Value


  let pp ppf x =
    Format.pp_print_string ppf (Shape.Sig_component_kind.to_string x)

  (** The two functions below should never access the filesystem,
      and thus use {!in_printing_env} rather than directly
      accessing the printing environment *)
  let lookup =
    let to_lookup f lid = fst @@ in_printing_env (f (Lident lid)) in
    function
    | Some Type -> to_lookup Env.find_type_by_name
    | Some Module -> to_lookup Env.find_module_by_name
    | Some Module_type -> to_lookup Env.find_modtype_by_name
    | Some Class -> to_lookup Env.find_class_by_name
    | Some Class_type -> to_lookup Env.find_cltype_by_name
    | None | Some(Value|Extension_constructor|Constructor|Label) ->
         fun _ -> raise Not_found

  let location namespace id =
    let path = Path.Pident id in
    try Some (
        match namespace with
        | Some Type -> (in_printing_env @@ Env.find_type path).type_loc
        | Some Module -> (in_printing_env @@ Env.find_module path).md_loc
        | Some Module_type -> (in_printing_env @@ Env.find_modtype path).mtd_loc
        | Some Class -> (in_printing_env @@ Env.find_class path).cty_loc
        | Some Class_type -> (in_printing_env @@ Env.find_cltype path).clty_loc
        | Some (Extension_constructor|Value|Constructor|Label) | None ->
            Location.none
      ) with Not_found -> None

  let best_class_namespace = function
    | Papply _ | Pdot _ -> Some Module
    | Pextra_ty _ -> assert false (* Only in type path *)
    | Pident c ->
        match location (Some Class) c with
        | Some _ -> Some Class
        | None -> Some Class_type

end

(** {2 Conflicts printing}
    Conflicts arise when multiple items are attributed the same name,
    the following module stores the global conflict references and
    provides the printing functions for explaining the source of
    the conflicts.
*)
module Conflicts = struct
  module M = String.Map
  type explanation =
    { kind: namespace; name:string; root_name:string; location:Location.t}
  let explanations = ref M.empty
  let collect_explanation namespace n id =
    let name = human_unique n id in
    let root_name = Ident.name id in
    if not (M.mem name !explanations) then
      match Namespace.location (Some namespace) id with
      | None -> ()
      | Some location ->
          let explanation = { kind = namespace; location; name; root_name } in
          explanations := M.add name explanation !explanations

  let pp_explanation ppf r=
    Format.fprintf ppf "@[<v 2>%a:@,Definition of %s %a@]"
      Location.print_loc r.location (Sig_component_kind.to_string r.kind)
      Style.inline_code r.name

  let print_located_explanations ppf l =
    Format.fprintf ppf "@[<v>%a@]" (Format.pp_print_list pp_explanation) l

  let reset () = explanations := M.empty
  let list_explanations () =
    let c = !explanations in
    reset ();
    c |> M.bindings |> List.map snd |> List.sort Stdlib.compare


  let print_toplevel_hint ppf l =
    let conj ppf () = Format.fprintf ppf " and@ " in
    let pp_namespace_plural ppf n = Format.fprintf ppf "%as" Namespace.pp n in
    let root_names = List.map (fun r -> r.kind, r.root_name) l in
    let unique_root_names = List.sort_uniq Stdlib.compare root_names in
    let submsgs = Array.make Namespace.size [] in
    let () = List.iter (fun (n,_ as x) ->
        submsgs.(Namespace.id n) <- x :: submsgs.(Namespace.id n)
      )  unique_root_names in
    let pp_submsg ppf names =
      match names with
      | [] -> ()
      | [namespace, a] ->
          Format.fprintf ppf
        "@ \
         @[<2>@{<hint>Hint@}: The %a %a has been defined multiple times@ \
         in@ this@ toplevel@ session.@ \
         Some toplevel values still refer to@ old@ versions@ of@ this@ %a.\
         @ Did you try to redefine them?@]"
        Namespace.pp namespace
        Style.inline_code a Namespace.pp namespace
      | (namespace, _) :: _ :: _ ->
      Format.fprintf ppf
        "@ \
         @[<2>@{<hint>Hint@}: The %a %a have been defined multiple times@ \
         in@ this@ toplevel@ session.@ \
         Some toplevel values still refer to@ old@ versions@ of@ those@ %a.\
         @ Did you try to redefine them?@]"
        pp_namespace_plural namespace
        Format.(pp_print_list ~pp_sep:conj Style.inline_code)
        (List.map snd names)
        pp_namespace_plural namespace in
    Array.iter (pp_submsg ppf) submsgs

  let print_explanations ppf =
    let ltop, l =
      (* isolate toplevel locations, since they are too imprecise *)
      let from_toplevel a =
        a.location.Location.loc_start.Lexing.pos_fname = "//toplevel//" in
      List.partition from_toplevel (list_explanations ())
    in
    begin match l with
    | [] -> ()
    | l -> Format.fprintf ppf "@,%a" print_located_explanations l
    end;
    (* if there are name collisions in a toplevel session,
       display at least one generic hint by namespace *)
    print_toplevel_hint ppf ltop

  let exists () = M.cardinal !explanations >0
end

module Naming_context = struct

module M = String.Map
module S = String.Set

let enabled = ref true
let enable b = enabled := b

(** Name mapping *)
type mapping =
  | Need_unique_name of int Ident.Map.t
  (** The same name has already been attributed to multiple types.
      The [map] argument contains the specific binding time attributed to each
      types.
  *)
  | Uniquely_associated_to of Ident.t * out_name
  (** For now, the name [Ident.name id] has been attributed to [id],
      [out_name] is used to expand this name if a conflict arises
      at a later point
  *)
  | Associated_to_pervasives of out_name
  (** [Associated_to_pervasives out_name] is used when the item
      [Stdlib.$name] has been associated to the name [$name].
      Upon a conflict, this name will be expanded to ["Stdlib." ^ name ] *)

let hid_start = 0

let add_hid_id id map =
  let new_id = 1 + Ident.Map.fold (fun _ -> Int.max) map hid_start in
  new_id, Ident.Map.add id new_id  map

let find_hid id map =
  try Ident.Map.find id map, map with
    Not_found -> add_hid_id id map

let pervasives name = "Stdlib." ^ name

let map = Array.make Namespace.size M.empty
let get namespace = map.(Namespace.id namespace)
let set namespace x = map.(Namespace.id namespace) <- x

(* Names used in recursive definitions are not considered when determining
   if a name is already attributed in the current environment.
   This is a complementary version of hidden_rec_items used by short-path. *)
let protected = ref S.empty

(* When dealing with functor arguments, identity becomes fuzzy because the same
   syntactic argument may be represented by different identifiers during the
   error processing, we are thus disabling disambiguation on the argument name
*)
let fuzzy = ref S.empty
let with_arg id f =
  protect_refs [ R(fuzzy, S.add (Ident.name id) !fuzzy) ] f
let fuzzy_id namespace id = namespace = Module && S.mem (Ident.name id) !fuzzy

let with_hidden ids f =
  let update m id = S.add (Ident.name id.ident) m in
  protect_refs [ R(protected, List.fold_left update !protected ids)] f

let pervasives_name namespace name =
  match namespace, !enabled with
  | None, _ | _, true -> Out_name.create name
  | Some namespace, false ->
      match M.find name (get namespace) with
      | Associated_to_pervasives r -> r
      | Need_unique_name _ -> Out_name.create (pervasives name)
      | Uniquely_associated_to (id',r) ->
          let hid, map = add_hid_id id' Ident.Map.empty in
          Out_name.set r (human_unique hid id');
          Conflicts.collect_explanation namespace hid id';
          set namespace @@ M.add name (Need_unique_name map) (get namespace);
          Out_name.create (pervasives name)
      | exception Not_found ->
          let r = Out_name.create name in
          set namespace @@ M.add name (Associated_to_pervasives r) (get namespace);
          r

(** Lookup for preexisting named item within the current {!printing_env} *)
let env_ident namespace name =
  if S.mem name !protected then None else
  match Namespace.lookup namespace name with
  | Pident id -> Some id
  | _ -> None
  | exception Not_found -> None

(** Associate a name to the identifier [id] within [namespace] *)
let ident_name_simple namespace id =
  match namespace, !enabled with
  | None, _ | _, false -> Out_name.create (Ident.name id)
  | Some namespace, true ->
    if fuzzy_id namespace id then Out_name.create (Ident.name id)
    else
      let name = Ident.name id in
      match M.find name (get namespace) with
      | Uniquely_associated_to (id',r) when Ident.same id id' ->
          r
      | Need_unique_name map ->
          let hid, m = find_hid id map in
          Conflicts.collect_explanation namespace hid id;
          set namespace @@ M.add name (Need_unique_name m) (get namespace);
          Out_name.create (human_unique hid id)
      | Uniquely_associated_to (id',r) ->
          let hid', m = find_hid id' Ident.Map.empty in
          let hid, m = find_hid id m in
          Out_name.set r (human_unique hid' id');
          List.iter (fun (id,hid) -> Conflicts.collect_explanation namespace hid id)
            [id, hid; id', hid' ];
          set namespace @@ M.add name (Need_unique_name m) (get namespace);
          Out_name.create (human_unique hid id)
      | Associated_to_pervasives r ->
          Out_name.set r ("Stdlib." ^ Out_name.print r);
          let hid, m = find_hid id Ident.Map.empty in
          set namespace @@ M.add name (Need_unique_name m) (get namespace);
          Out_name.create (human_unique hid id)
      | exception Not_found ->
          let r = Out_name.create name in
          set namespace
          @@ M.add name (Uniquely_associated_to (id,r) ) (get namespace);
          r

(** Same as {!ident_name_simple} but lookup to existing named identifiers
    in the current {!printing_env} *)
let ident_name namespace id =
  begin match env_ident namespace (Ident.name id) with
  | Some id' -> ignore (ident_name_simple namespace id')
  | None -> ()
  end;
  ident_name_simple namespace id

let reset () =
  Array.iteri ( fun i _ -> map.(i) <- M.empty ) map

let with_ctx f =
  let old = Array.copy map in
  try_finally f
    ~always:(fun () -> Array.blit old 0 map 0 (Array.length map))

end
let ident_name = Naming_context.ident_name
let reset_naming_context = Naming_context.reset

let ident ppf id = pp_print_string ppf
    (Out_name.print (Naming_context.ident_name_simple None id))

let namespaced_ident namespace  id =
  Out_name.print (Naming_context.ident_name (Some namespace) id)


(* Print a path *)

let ident_stdlib = Ident.create_persistent "Stdlib"

let non_shadowed_pervasive = function
  | Pdot(Pident id, s) as path ->
      Ident.same id ident_stdlib &&
      (match in_printing_env (Env.find_type_by_name (Lident s)) with
       | (path', _) -> Path.same path path'
       | exception Not_found -> true)
  | _ -> false

let find_double_underscore s =
  let len = String.length s in
  let rec loop i =
    if i + 1 >= len then
      None
    else if s.[i] = '_' && s.[i + 1] = '_' then
      Some i
    else
      loop (i + 1)
  in
  loop 0

let rec module_path_is_an_alias_of env path ~alias_of =
  match Env.find_module path env with
  | { md_type = Mty_alias path'; _ } ->
    Path.same path' alias_of ||
    module_path_is_an_alias_of env path' ~alias_of
  | _ -> false
  | exception Not_found -> false

let expand_longident_head name =
  match find_double_underscore name with
  | None -> None
  | Some i ->
    Some
      (Ldot
        (Lident (String.sub name 0 i),
          Unit_info.modulize
            (String.sub name (i + 2) (String.length name - i - 2))))

(* Simple heuristic to print Foo__bar.* as Foo.Bar.* when Foo.Bar is an alias
   for Foo__bar. This pattern is used by the stdlib. *)
let rec rewrite_double_underscore_paths env p =
  match p with
  | Pdot (p, s) ->
    Pdot (rewrite_double_underscore_paths env p, s)
  | Papply (a, b) ->
    Papply (rewrite_double_underscore_paths env a,
            rewrite_double_underscore_paths env b)
  | Pextra_ty (p, extra) ->
    Pextra_ty (rewrite_double_underscore_paths env p, extra)
  | Pident id ->
    let name = Ident.name id in
    match expand_longident_head name with
    | None -> p
    | Some better_lid ->
      match Env.find_module_by_name better_lid env with
      | exception Not_found -> p
      | p', _ ->
          if module_path_is_an_alias_of env p' ~alias_of:p then
            p'
          else
          p

let rewrite_double_underscore_paths env p =
  if env == Env.empty then
    p
  else
    rewrite_double_underscore_paths env p

let rec rewrite_double_underscore_longidents env (l : Longident.t) =
  match l with
  | Ldot (l, s) ->
    Ldot (rewrite_double_underscore_longidents env l, s)
  | Lapply (a, b) ->
    Lapply (rewrite_double_underscore_longidents env a,
            rewrite_double_underscore_longidents env b)
  | Lident name ->
    match expand_longident_head name with
    | None -> l
    | Some l' ->
      match Env.find_module_by_name l env, Env.find_module_by_name l' env with
      | exception Not_found -> l
      | (p, _), (p', _) ->
          if module_path_is_an_alias_of env p' ~alias_of:p then
            l'
          else
          l

let rec tree_of_path namespace = function
  | Pident id ->
      Oide_ident (ident_name namespace id)
  | Pdot(_, s) as path when non_shadowed_pervasive path ->
      Oide_ident (Naming_context.pervasives_name namespace s)
  | Pdot(p, s) ->
      Oide_dot (tree_of_path (Some Module) p, s)
  | Papply(p1, p2) ->
      Oide_apply (tree_of_path (Some Module) p1, tree_of_path (Some Module) p2)
  | Pextra_ty (p, extra) -> begin
      (* inline record types are syntactically prevented from escaping their
         binding scope, and are never shown to users. *)
      match extra with
        Pcstr_ty s ->
          Oide_dot (tree_of_path (Some Type) p, s)
      | Pext_ty ->
          tree_of_path None p
    end

let tree_of_path namespace p =
  tree_of_path namespace (rewrite_double_underscore_paths !printing_env p)

let path ppf p =
  !Oprint.out_ident ppf (tree_of_path None p)

let string_of_path p =
  Format.asprintf "%a" path p

let strings_of_paths namespace p =
  reset_naming_context ();
  let trees = List.map (tree_of_path namespace) p in
  List.map (Format.asprintf "%a" !Oprint.out_ident) trees

let () = Env.print_path := path
let () = Jkind.set_printtyp_path path

(* Print a recursive annotation *)

let tree_of_rec = function
  | Trec_not -> Orec_not
  | Trec_first -> Orec_first
  | Trec_next -> Orec_next

(* Print a raw type expression, with sharing *)

let raw_list pr ppf = function
    [] -> fprintf ppf "[]"
  | a :: l ->
      fprintf ppf "@[<1>[%a%t]@]" pr a
        (fun ppf -> List.iter (fun x -> fprintf ppf ";@,%a" pr x) l)

let kind_vars = ref []
let kind_count = ref 0

let string_of_field_kind v =
  match field_kind_repr v with
  | Fpublic -> "Fpublic"
  | Fabsent -> "Fabsent"
  | Fprivate -> "Fprivate"

let rec safe_repr v t =
  match Transient_expr.coerce t with
    {desc = Tlink t} when not (List.memq t v) ->
      safe_repr (t::v) t
  | t' -> t'

let rec list_of_memo = function
    Mnil -> []
  | Mcons (_priv, p, _t1, _t2, rem) -> p :: list_of_memo rem
  | Mlink rem -> list_of_memo !rem

let print_name ppf = function
    None -> fprintf ppf "None"
  | Some name -> fprintf ppf "\"%s\"" name

let string_of_label : Types.arg_label -> string = function
    Nolabel -> ""
  | Labelled s | Position s -> s
  | Optional s -> "?"^s

let visited = ref []
let rec raw_type ppf ty =
  let ty = safe_repr [] ty in
  if List.memq ty !visited then fprintf ppf "{id=%d}" ty.id else begin
    visited := ty :: !visited;
    fprintf ppf "@[<1>{id=%d;level=%d;scope=%d;desc=@,%a}@]" ty.id ty.level
      ty.scope raw_type_desc ty.desc
  end
and labeled_type ppf (label, ty) =
  begin match label with
    | Some s -> fprintf ppf "label=\"%s\" " s
    | None -> ()
  end;
  raw_type ppf ty

and raw_type_list tl = raw_list raw_type tl
and labeled_type_list tl = raw_list labeled_type tl
and raw_lid_type_list tl =
  raw_list (fun ppf (lid, typ) ->
             fprintf ppf "(@,%a,@,%a)" longident lid raw_type typ)
    tl
and raw_type_desc ppf = function
    Tvar { name; jkind } ->
      fprintf ppf "Tvar (@,%a,@,%a)" print_name name Jkind.format jkind
  | Tarrow((l,arg,ret),t1,t2,c) ->
      fprintf ppf "@[<hov1>Tarrow((\"%s\",%a,%a),@,%a,@,%a,@,%s)@]"
        (string_of_label l)
        (Alloc.print ~verbose:true ()) arg
        (Alloc.print ~verbose:true ()) ret
        raw_type t1 raw_type t2
        (if is_commu_ok c then "Cok" else "Cunknown")
  | Ttuple tl ->
      fprintf ppf "@[<1>Ttuple@,%a@]" labeled_type_list tl
  | Tconstr (p, tl, abbrev) ->
      fprintf ppf "@[<hov1>Tconstr(@,%a,@,%a,@,%a)@]" path p
        raw_type_list tl
        (raw_list path) (list_of_memo !abbrev)
  | Tobject (t, nm) ->
      fprintf ppf "@[<hov1>Tobject(@,%a,@,@[<1>ref%t@])@]" raw_type t
        (fun ppf ->
          match !nm with None -> fprintf ppf " None"
          | Some(p,tl) ->
              fprintf ppf "(Some(@,%a,@,%a))" path p raw_type_list tl)
  | Tfield (f, k, t1, t2) ->
      fprintf ppf "@[<hov1>Tfield(@,%s,@,%s,@,%a,@;<0 -1>%a)@]" f
        (string_of_field_kind k)
        raw_type t1 raw_type t2
  | Tnil -> fprintf ppf "Tnil"
  | Tlink t -> fprintf ppf "@[<1>Tlink@,%a@]" raw_type t
  | Tsubst (t, None) -> fprintf ppf "@[<1>Tsubst@,(%a,None)@]" raw_type t
  | Tsubst (t, Some t') ->
      fprintf ppf "@[<1>Tsubst@,(%a,@ Some%a)@]" raw_type t raw_type t'
  | Tunivar { name; jkind } ->
      fprintf ppf "Tunivar (@,%a,@,%a)" print_name name Jkind.format jkind
  | Tpoly (t, tl) ->
      fprintf ppf "@[<hov1>Tpoly(@,%a,@,%a)@]"
        raw_type t
        raw_type_list tl
  | Tvariant row ->
      let Row {fields; more; name; fixed; closed} = row_repr row in
      fprintf ppf
        "@[<hov1>{@[%s@,%a;@]@ @[%s@,%a;@]@ %s%B;@ %s%a;@ @[<1>%s%t@]}@]"
        "row_fields="
        (raw_list (fun ppf (l, f) ->
          fprintf ppf "@[%s,@ %a@]" l raw_field f))
        fields
        "row_more=" raw_type more
        "row_closed=" closed
        "row_fixed=" raw_row_fixed fixed
        "row_name="
        (fun ppf ->
          match name with None -> fprintf ppf "None"
          | Some(p,tl) ->
              fprintf ppf "Some(@,%a,@,%a)" path p raw_type_list tl)
  | Tpackage (p, fl) ->
      fprintf ppf "@[<hov1>Tpackage(@,%a,@,%a)@]" path p
        raw_lid_type_list fl
and raw_row_fixed ppf = function
| None -> fprintf ppf "None"
| Some Types.Fixed_private -> fprintf ppf "Some Fixed_private"
| Some Types.Rigid -> fprintf ppf "Some Rigid"
| Some Types.Univar t -> fprintf ppf "Some(Univar(%a))" raw_type t
| Some Types.Reified p -> fprintf ppf "Some(Reified(%a))" path p

and raw_field ppf rf =
  match_row_field
    ~absent:(fun _ -> fprintf ppf "RFabsent")
    ~present:(function
      | None ->
          fprintf ppf "RFpresent None"
      | Some t ->
          fprintf ppf  "@[<1>RFpresent(Some@,%a)@]" raw_type t)
    ~either:(fun c tl m e ->
      fprintf ppf "@[<hov1>RFeither(%B,@,%a,@,%B,@,@[<1>ref%t@])@]" c
        raw_type_list tl m
        (fun ppf ->
          match e with None -> fprintf ppf " RFnone"
          | Some f -> fprintf ppf "@,@[<1>(%a)@]" raw_field f))
    rf

let raw_type_expr ppf t =
  visited := []; kind_vars := []; kind_count := 0;
  raw_type ppf t;
  visited := []; kind_vars := []

let () = Btype.print_raw := raw_type_expr

(* Normalize paths *)

type param_subst = Id | Nth of int | Map of int list

let is_nth = function
    Nth _ -> true
  | _ -> false

let compose l1 = function
  | Id -> Map l1
  | Map l2 -> Map (List.map (List.nth l1) l2)
  | Nth n  -> Nth (List.nth l1 n)

let apply_subst s1 tyl =
  if tyl = [] then []
  (* cf. PR#7543: Typemod.type_package doesn't respect type constructor arity *)
  else
    match s1 with
      Nth n1 -> [List.nth tyl n1]
    | Map l1 -> List.map (List.nth tyl) l1
    | Id -> tyl

(* In the [Paths] constructor, more preferred paths are stored later in the
   list. *)

type best_path = Paths of Path.t list | Best of Path.t

(** Short-paths cache: the five mutable variables below implement a one-slot
    cache for short-paths
 *)
let printing_old = ref Env.empty
let printing_pers = ref Compilation_unit.Name.Set.empty
(** {!printing_old} and  {!printing_pers} are the keys of the one-slot cache *)

let printing_depth = ref 0
let printing_cont = ref ([] : Env.iter_cont list)
let printing_map = ref Path.Map.empty
(**
   - {!printing_map} is the main value stored in the cache.
   Note that it is evaluated lazily and its value is updated during printing.
   - {!printing_dep} is the current exploration depth of the environment,
   it is used to determine whenever the {!printing_map} should be evaluated
   further before completing a request.
   - {!printing_cont} is the list of continuations needed to evaluate
   the {!printing_map} one level further (see also {!Env.run_iter_cont})
*)

let rec index l x =
  match l with
    [] -> raise Not_found
  | a :: l -> if eq_type x a then 0 else 1 + index l x

let rec uniq = function
    [] -> true
  | a :: l -> not (List.memq (a : int) l) && uniq l

let rec normalize_type_path ?(cache=false) env p =
  try
    let (params, ty, _) = Env.find_type_expansion p env in
    match get_desc ty with
      Tconstr (p1, tyl, _) ->
        if List.length params = List.length tyl
        && List.for_all2 eq_type params tyl
        then normalize_type_path ~cache env p1
        else if cache || List.length params <= List.length tyl
             || not (uniq (List.map get_id tyl)) then (p, Id)
        else
          let l1 = List.map (index params) tyl in
          let (p2, s2) = normalize_type_path ~cache env p1 in
          (p2, compose l1 s2)
    | _ ->
        (p, Nth (index params ty))
  with
    Not_found ->
      (Env.normalize_type_path None env p, Id)

let same_printing_env env =
  let used_pers = Env.used_persistent () in
  Env.same_types !printing_old env
  && Compilation_unit.Name.Set.equal !printing_pers used_pers

let set_printing_env env =
  printing_env := env;
  if !Clflags.real_paths ||
     !printing_env == Env.empty ||
     same_printing_env env then
    ()
  else begin
    (* printf "Reset printing_map@."; *)
    printing_old := env;
    printing_pers := Env.used_persistent ();
    printing_map := Path.Map.empty;
    printing_depth := 0;
    (* printf "Recompute printing_map.@."; *)
    let cont =
      Env.iter_types
        (fun p (p', _decl) ->
          let (p1, s1) = normalize_type_path env p' ~cache:true in
          (* Format.eprintf "%a -> %a = %a@." path p path p' path p1 *)
          if s1 = Id then
          try
            let r = Path.Map.find p1 !printing_map in
            match !r with
              Paths l -> r := Paths (p :: l)
            | Best p' -> r := Paths [p; p'] (* assert false *)
          with Not_found ->
            (* Jane Street: Often the best choice for printing [p1] is
               [p1] itself. And often [p1] is a path whose "penalty"
               would be reduced if the double-underscore rewrite
               applied.
            *)
            let rewritten_p1 = rewrite_double_underscore_paths env p1 in
            printing_map := Path.Map.add p1 (ref (Paths [ p; rewritten_p1 ])) !printing_map)
        env in
    printing_cont := [cont];
  end

let wrap_printing_env env f =
  set_printing_env env; reset_naming_context ();
  try_finally f ~always:(fun () -> set_printing_env Env.empty)

let wrap_printing_env ~error env f =
  if error then Env.without_cmis (wrap_printing_env env) f
  else wrap_printing_env env f

let wrap_printing_env_error env f =
  let wrap (loc : _ Location.loc) =
    { loc with txt =
        (fun fmt -> Env.without_cmis (fun () -> loc.txt fmt) ())
  (* CR nroberts: See https://github.com/ocaml-flambda/flambda-backend/pull/2529
     for an explanation of why this has drifted from upstream. *)
    }
  in
  let err : Location.error = wrap_printing_env ~error:true env f in
  { Location.kind = err.kind;
    main = wrap err.main;
    sub = List.map wrap err.sub;
  }

let rec lid_of_path = function
    Path.Pident id ->
      Longident.Lident (Ident.name id)
  | Path.Pdot (p1, s) | Path.Pextra_ty (p1, Pcstr_ty s)  ->
      Longident.Ldot (lid_of_path p1, s)
  | Path.Papply (p1, p2) ->
      Longident.Lapply (lid_of_path p1, lid_of_path p2)
  | Path.Pextra_ty (p, Pext_ty) -> lid_of_path p

let is_unambiguous path env =
  let l = Env.find_shadowed_types path env in
  List.exists (Path.same path) l || (* concrete paths are ok *)
  match l with
    [] -> true
  | p :: rem ->
      (* allow also coherent paths:  *)
      let normalize p = fst (normalize_type_path ~cache:true env p) in
      let p' = normalize p in
      List.for_all (fun p -> Path.same (normalize p) p') rem ||
      (* also allow repeatedly defining and opening (for toplevel) *)
      let id = lid_of_path p in
      List.for_all (fun p -> lid_of_path p = id) rem &&
      Path.same p (fst (Env.find_type_by_name id env))

let penalty_size = 10

let name_penalty s =
  if s <> "" && s.[0] = '_' then
    penalty_size
  else
    match find_double_underscore s with
    | None -> 1
    | Some _ -> penalty_size

let ambiguity_penalty path env =
  if is_unambiguous path env then 0 else penalty_size

let path_size path env =
  let rec size = function
      Pident id ->
        name_penalty (Ident.name id), -Ident.scope id
    | Pdot (p, id) | Pextra_ty (p, Pcstr_ty id) ->
        let (l, b) = size p in (name_penalty id + l, b)
    | Papply (p1, p2) ->
        let (l, b) = size p1 in
        (l + fst (size p2), b)
    | Pextra_ty (p, _) -> size p
  in
  let l, s = size path in
  l + ambiguity_penalty path env, s

let rec get_best_path r env =
  match !r with
    Best p' -> p'
  | Paths [] -> raise Not_found
  | Paths l ->
      r := Paths [];
      List.iter
        (fun p ->
          (* Format.eprintf "evaluating %a@." path p; *)
          match !r with
            Best p' when path_size p env >= path_size p' env -> ()
          | _ -> r := Best p)
        (List.rev l);
      get_best_path r env

let best_type_path p =
  if !printing_env == Env.empty
  then (p, Id)
  else if !Clflags.real_paths
  then (p, Id)
  else
    let (p', s) = normalize_type_path !printing_env p in
    let get_path () =
      try
        get_best_path (Path.Map.find p' !printing_map) !printing_env
      with Not_found -> rewrite_double_underscore_paths !printing_env p'
    in
    while !printing_cont <> [] &&
      fst (path_size (get_path ()) !printing_env) > !printing_depth
    do
      printing_cont := List.map snd (Env.run_iter_cont !printing_cont);
      incr printing_depth;
    done;
    let p'' = get_path () in
    (* Format.eprintf "%a = %a -> %a@." path p path p' path p''; *)
    (p'', s)

(* Print a type expression *)

let proxy ty = Transient_expr.repr (proxy ty)

(* When printing a type scheme, we print weak names.  When printing a plain
   type, we do not.  This type controls that behavior *)
type type_or_scheme = Type | Type_scheme

let is_non_gen mode ty =
  match mode with
  | Type_scheme -> is_Tvar ty && get_level ty <> generic_level
  | Type        -> false

let nameable_row row =
  row_name row <> None &&
  List.for_all
    (fun (_, f) ->
       match row_field_repr f with
       | Reither(c, l, _) ->
           row_closed row && if c then l = [] else List.length l = 1
       | _ -> true)
    (row_fields row)

(* This specialized version of [Btype.iter_type_expr] normalizes and
   short-circuits the traversal of the [type_expr], so that it covers only the
   subterms that would be printed by the type printer. *)
let printer_iter_type_expr f ty =
  match get_desc ty with
  | Tconstr(p, tyl, _) ->
      let (_p', s) = best_type_path p in
      List.iter f (apply_subst s tyl)
  | Tvariant row -> begin
      match row_name row with
      | Some(_p, tyl) when nameable_row row ->
          List.iter f tyl
      | _ ->
          iter_row f row
    end
  | Tobject (fi, nm) -> begin
      match !nm with
      | None ->
          let fields, _ = flatten_fields fi in
          List.iter
            (fun (_, kind, ty) ->
               if field_kind_repr kind = Fpublic then
                 f ty)
            fields
      | Some (_, l) ->
          List.iter f (List.tl l)
    end
  | Tfield(_, kind, ty1, ty2) ->
      if field_kind_repr kind = Fpublic then
        f ty1;
      f ty2
  | _ ->
      Btype.iter_type_expr f ty

module Internal_names : sig

  val reset : unit -> unit

  val add : Path.t -> unit

  val print_explanations : Env.t -> Format.formatter -> unit

end = struct

  let names = ref Ident.Set.empty

  let reset () =
    names := Ident.Set.empty

  let add p =
    match p with
    | Pident id ->
        let name = Ident.name id in
        if String.length name > 0 && name.[0] = '$' then begin
          names := Ident.Set.add id !names
        end
    | Pdot _ | Papply _ | Pextra_ty _ -> ()

  let print_explanations env ppf =
    let constrs =
      Ident.Set.fold
        (fun id acc ->
          let p = Pident id in
          match Env.find_type p env with
          | exception Not_found -> acc
          | decl ->
              match type_origin decl with
              | Existential constr ->
                  let prev = String.Map.find_opt constr acc in
                  let prev = Option.value ~default:[] prev in
                  String.Map.add constr (tree_of_path None p :: prev) acc
              | Definition | Rec_check_regularity -> acc)
        !names String.Map.empty
    in
    String.Map.iter
      (fun constr out_idents ->
        match out_idents with
        | [] -> ()
        | [out_ident] ->
            fprintf ppf
              "@ @[<2>@{<hint>Hint@}:@ %a@ is an existential type@ \
               bound by the constructor@ %a.@]"
              (Style.as_inline_code !Oprint.out_ident) out_ident
              Style.inline_code constr
        | out_ident :: out_idents ->
            fprintf ppf
              "@ @[<2>@{<hint>Hint@}:@ %a@ and %a@ are existential types@ \
               bound by the constructor@ %a.@]"
              (Format.pp_print_list
                 ~pp_sep:(fun ppf () -> fprintf ppf ",@ ")
                 (Style.as_inline_code !Oprint.out_ident))
              (List.rev out_idents)
              (Style.as_inline_code !Oprint.out_ident) out_ident
              Style.inline_code constr)
      constrs

end

module Names : sig
  val reset_names : unit -> unit

  val add_named_vars : type_expr -> unit
  val add_subst : (type_expr * type_expr) list -> unit

  val new_name : unit -> string
  val new_var_name : non_gen:bool -> type_expr -> unit -> string

  val name_of_type : (unit -> string) -> transient_expr -> string
  val check_name_of_type : non_gen:bool -> transient_expr -> unit

  val remove_names : transient_expr list -> unit

  val with_local_names : (unit -> 'a) -> 'a

  (* Refresh the weak variable map in the toplevel; for [print_items], which is
     itself for the toplevel *)
  val refresh_weak : unit -> unit
end = struct
  (* We map from types to names, but not directly; we also store a substitution,
     which maps from types to types.  The lookup process is
     "type -> apply substitution -> find name".  The substitution is presumed to
     be acyclic. *)
  let names = ref ([] : (transient_expr * string) list)
  let name_subst = ref ([] : (transient_expr * transient_expr) list)
  let name_counter = ref 0
  let named_vars = ref ([] : string list)
  let visited_for_named_vars = ref ([] : transient_expr list)

  let weak_counter = ref 1
  let weak_var_map = ref TypeMap.empty
  let named_weak_vars = ref String.Set.empty

  let reset_names () =
    names := [];
    name_subst := [];
    name_counter := 0;
    named_vars := [];
    visited_for_named_vars := []

  let add_named_var tty =
    match tty.desc with
      Tvar { name = Some name } | Tunivar { name = Some name } ->
        if List.mem name !named_vars then () else
        named_vars := name :: !named_vars
    | _ -> ()

  let rec add_named_vars ty =
    let tty = Transient_expr.repr ty in
    let px = proxy ty in
    if not (List.memq px !visited_for_named_vars) then begin
      visited_for_named_vars := px :: !visited_for_named_vars;
      match tty.desc with
      | Tvar _ | Tunivar _ ->
          add_named_var tty
      | _ ->
          printer_iter_type_expr add_named_vars ty
    end

  let rec substitute ty =
    match List.assq ty !name_subst with
    | ty' -> substitute ty'
    | exception Not_found -> ty

  let add_subst subst =
    name_subst :=
      List.map (fun (t1,t2) -> Transient_expr.repr t1, Transient_expr.repr t2)
        subst
      @ !name_subst

  let name_is_already_used name =
    List.mem name !named_vars
    || List.exists (fun (_, name') -> name = name') !names
    || String.Set.mem name !named_weak_vars

  let rec new_name () =
    let name = Misc.letter_of_int !name_counter in
    incr name_counter;
    if name_is_already_used name then new_name () else name

  let rec new_weak_name ty () =
    let name = "weak" ^ Int.to_string !weak_counter in
    incr weak_counter;
    if name_is_already_used name then new_weak_name ty ()
    else begin
        named_weak_vars := String.Set.add name !named_weak_vars;
        weak_var_map := TypeMap.add ty name !weak_var_map;
        name
      end

  let new_var_name ~non_gen ty () =
    if non_gen then new_weak_name ty ()
    else new_name ()

  let name_of_type name_generator t =
    (* We've already been through repr at this stage, so t is our representative
       of the union-find class. *)
    let t = substitute t in
    try List.assq t !names with Not_found ->
      try TransientTypeMap.find t !weak_var_map with Not_found ->
      let name =
        match t.desc with
          Tvar { name = Some name } | Tunivar { name = Some name } ->
            (* Some part of the type we've already printed has assigned another
             * unification variable to that name. We want to keep the name, so
             * try adding a number until we find a name that's not taken. *)
            let available name =
              List.for_all
                (fun (_, name') -> name <> name')
                !names
            in
            if available name then name
            else
              let suffixed i = name ^ Int.to_string i in
              let i = Misc.find_first_mono (fun i -> available (suffixed i)) in
              suffixed i
        | _ ->
            (* No name available, create a new one *)
            name_generator ()
      in
      (* Exception for type declarations *)
      if name <> "_" then names := (t, name) :: !names;
      name

  let check_name_of_type ~non_gen px =
    let name_gen = new_var_name ~non_gen (Transient_expr.type_expr px) in
    ignore(name_of_type name_gen px)

  let remove_names tyl =
    let tyl = List.map substitute tyl in
    names := List.filter (fun (ty,_) -> not (List.memq ty tyl)) !names

  let with_local_names f =
    let old_names = !names in
    let old_subst = !name_subst in
    names      := [];
    name_subst := [];
    try_finally
      ~always:(fun () ->
        names      := old_names;
        name_subst := old_subst)
      f

  let refresh_weak () =
    let refresh t name (m,s) =
      if is_non_gen Type_scheme t then
        begin
          TypeMap.add t name m,
          String.Set.add name s
        end
      else m, s in
    let m, s =
      TypeMap.fold refresh !weak_var_map (TypeMap.empty ,String.Set.empty) in
    named_weak_vars := s;
    weak_var_map := m
end

let reserve_names ty =
  normalize_type ty;
  Names.add_named_vars ty

let visited_objects = ref ([] : transient_expr list)
let aliased = ref ([] : transient_expr list)
let delayed = ref ([] : transient_expr list)
let printed_aliases = ref ([] : transient_expr list)

(* [printed_aliases] is a subset of [aliased] that records only those aliased
   types that have actually been printed; this allows us to avoid naming loops
   that the user will never see. *)

let add_delayed t =
  if not (List.memq t !delayed) then delayed := t :: !delayed

let is_aliased_proxy px = List.memq px !aliased

let add_alias_proxy px =
  if not (is_aliased_proxy px) then
    aliased := px :: !aliased

let add_alias ty = add_alias_proxy (proxy ty)

let add_printed_alias_proxy ~non_gen px =
  Names.check_name_of_type ~non_gen px;
  printed_aliases := px :: !printed_aliases

let add_printed_alias ty = add_printed_alias_proxy (proxy ty)

let aliasable ty =
  match get_desc ty with
    Tvar _ | Tunivar _ | Tpoly _ -> false
  | Tconstr (p, _, _) ->
      not (is_nth (snd (best_type_path p)))
  | _ -> true

let should_visit_object ty =
  match get_desc ty with
  | Tvariant row -> not (static_row row)
  | Tobject _ -> opened_object ty
  | _ -> false

let rec mark_loops_rec visited ty =
  let px = proxy ty in
  if List.memq px visited && aliasable ty then add_alias_proxy px else
    let tty = Transient_expr.repr ty in
    let visited = px :: visited in
    match tty.desc with
    | Tvariant _ | Tobject _ ->
        if List.memq px !visited_objects then add_alias_proxy px else begin
          if should_visit_object ty then
            visited_objects := px :: !visited_objects;
          printer_iter_type_expr (mark_loops_rec visited) ty
        end
    | Tpoly(ty, tyl) ->
        List.iter add_alias tyl;
        mark_loops_rec visited ty
    | _ ->
        printer_iter_type_expr (mark_loops_rec visited) ty

let mark_loops ty =
  mark_loops_rec [] ty

let prepare_type ty =
  reserve_names ty;
  mark_loops ty

let reset_loop_marks () =
  visited_objects := []; aliased := []; delayed := []; printed_aliases := []

let reset_except_context () =
  Names.reset_names (); reset_loop_marks (); Internal_names.reset ()

let reset () =
  reset_naming_context (); Conflicts.reset ();
  reset_except_context ()

let prepare_for_printing tyl =
  reset_except_context ();
  List.iter prepare_type tyl

let add_type_to_preparation = prepare_type

(* Disabled in classic mode when printing an unification error *)
let print_labels = ref true

let out_jkind_of_user_jkind (jkind : Jane_syntax.Jkind.annotation) =
  let rec out_jkind_const_of_user_jkind : Jane_syntax.Jkind.t -> out_jkind_const = function
    | Default -> Ojkind_const_default
    | Abbreviation abbrev -> Ojkind_const_abbreviation (abbrev :> string Location.loc).txt
    | Mod (base, modes) ->
      let base = out_jkind_const_of_user_jkind base in
      let modes =
        List.map (fun {txt = (Parsetree.Mode s); _} -> s) modes
      in
      Ojkind_const_mod (base, modes)
    | With _ | Kind_of _ -> failwith "XXX unimplemented jkind syntax"
  in
  Ojkind_const (out_jkind_const_of_user_jkind jkind.txt)

let out_jkind_of_const_jkind jkind =
  Ojkind_const (Jkind.Const.to_out_jkind_const jkind)

(* returns None for [value], according to (C2.1) from
   Note [When to print jkind annotations] *)
let out_jkind_option_of_jkind jkind =
  match Jkind.get jkind with
  | Const jkind ->
    let is_value = Jkind.Const.equal jkind Jkind.Const.Builtin.value.jkind
      (* CR layouts v3.0: remove this hack once [or_null] is out of [Alpha]. *)
      || (not Language_extension.(is_at_least Layouts Alpha)
          && Jkind.Const.equal jkind Jkind.Const.Builtin.value_or_null.jkind)
    in
    begin match is_value with
    | true -> None
    | false -> Some (out_jkind_of_const_jkind jkind)
    end
  | Var v -> (* This handles (X1). *)
    if !Clflags.verbose_types
    then Some (Ojkind_var (Jkind.Sort.Var.name v))
    else None

let alias_nongen_row mode px ty =
    match get_desc ty with
    | Tvariant _ | Tobject _ ->
        if is_non_gen mode (Transient_expr.type_expr px) then
          add_alias_proxy px
    | _ -> ()

let outcome_label : Types.arg_label -> Outcometree.arg_label = function
  | Nolabel -> Nolabel
  | Labelled l -> Labelled l
  | Optional l -> Optional l
  | Position l -> Position l

let tree_of_modality_new (t: Parsetree.modality loc) =
  let Modality s = t.txt in s

let tree_of_modality (t: Parsetree.modality loc) =
  match t.txt with
  | Modality "global" -> Ogf_legacy Ogf_global
  | _ -> Ogf_new (tree_of_modality_new t)

let tree_of_modalities mut attrs t =
  let t = Typemode.untransl_modalities mut attrs t in
  List.map tree_of_modality t

let tree_of_modalities_new mut attrs t =
  let l = Typemode.untransl_modalities mut attrs t in
  List.map tree_of_modality_new l

(** [tree_of_mode m l] finds the outcome node in [l] that corresponds to [m].
Raise if not found. *)
let tree_of_mode (mode : 'm option) (l : ('m * out_mode) list) : out_mode option =
  Option.map (fun x -> List.assoc x l) mode

let tree_of_modes modes =
  let diff = Mode.Alloc.Const.diff modes Mode.Alloc.Const.legacy in
  (* The mapping passed to [tree_of_mode] must cover all non-legacy modes *)
  let l = [
    tree_of_mode diff.areality [Mode.Locality.Const.Local, Omd_legacy Omd_local];
    tree_of_mode diff.linearity [Mode.Linearity.Const.Once, Omd_legacy Omd_once];
    tree_of_mode diff.portability [Mode.Portability.Const.Portable, Omd_new "portable"];
    tree_of_mode diff.uniqueness [Mode.Uniqueness.Const.Unique, Omd_legacy Omd_unique];
    tree_of_mode diff.contention [Mode.Contention.Const.Contended, Omd_new "contended"]]
  in
  List.filter_map Fun.id l

(* [alloc_mode] is the mode that our printing has expressed on [ty]. For the
  example [A -> local_ (B -> C)], we will call [tree_of_typexp] on (B -> C) with
  alloc_mode = local. This is helpful for reproducing the mode currying logic in
  [ctype.ml], so that parsing and printing roundtrip. *)
let rec tree_of_typexp mode alloc_mode ty =
  let px = proxy ty in
  if List.memq px !printed_aliases && not (List.memq px !delayed) then
   let non_gen = is_non_gen mode (Transient_expr.type_expr px) in
   let name = Names.name_of_type (Names.new_var_name ~non_gen ty) px in
   Otyp_var (non_gen, name) else

  let pr_typ () =
    let tty = Transient_expr.repr ty in
    match tty.desc with
    | Tvar _ ->
        let non_gen = is_non_gen mode ty in
        let name_gen = Names.new_var_name ~non_gen ty in
        Otyp_var (non_gen, Names.name_of_type name_gen tty)
    | Tarrow ((l, marg, mret), ty1, ty2, _) ->
        (* In this branch we do some mutation that needs to be reverted, as
           printing should not mutate states. *)
        let snap = Btype.snapshot () in
        let lab =
          if !print_labels || is_omittable l then outcome_label l
          else Nolabel
        in
        (* [marg] will contain undetermined axes. It would be imprecise if we
           don't print anything for those axes, since user would interpret that
           as legacy. The best we can do is to zap to legacy and if they do land
           at legacy, we will be able to omit printing them. *)
        let arg_mode = Alloc.zap_to_legacy marg in
        let t1 =
          if is_optional l then
            match get_desc (tpoly_get_mono ty1) with
            | Tconstr(path, [ty], _)
              when Path.same path Predef.path_option ->
                tree_of_typexp mode arg_mode ty
            | _ -> Otyp_stuff "<hidden>"
          else
            tree_of_typexp mode arg_mode ty1
        in
        let acc_mode = curry_mode alloc_mode arg_mode in
        let (rm, t2) = tree_of_ret_typ_mutating mode acc_mode (mret, ty2) in
        Btype.backtrack snap;
        Otyp_arrow (lab, tree_of_modes arg_mode, t1, rm, t2)
    | Ttuple labeled_tyl ->
        Otyp_tuple (tree_of_labeled_typlist mode labeled_tyl)
    | Tconstr(p, tyl, _abbrev) ->
        let p', s = best_type_path p in
        let tyl' = apply_subst s tyl in
        if is_nth s && not (tyl'=[])
        then tree_of_typexp mode Alloc.Const.legacy (List.hd tyl')
        else begin
          Internal_names.add p';
          Otyp_constr (tree_of_path (Some Type) p', tree_of_typlist mode tyl')
        end
    | Tvariant row ->
        let Row {fields; name; closed; _} = row_repr row in
        let fields =
          if closed then
            List.filter (fun (_, f) -> row_field_repr f <> Rabsent)
              fields
          else fields in
        let present =
          List.filter
            (fun (_, f) ->
               match row_field_repr f with
               | Rpresent _ -> true
               | _ -> false)
            fields in
        let all_present = List.length present = List.length fields in
        begin match name with
        | Some(p, tyl) when nameable_row row ->
            let (p', s) = best_type_path p in
            let id = tree_of_path (Some Type) p' in
            let args = tree_of_typlist mode (apply_subst s tyl) in
            let out_variant =
              if is_nth s then List.hd args else Otyp_constr (id, args) in
            if closed && all_present then
              out_variant
            else
              let tags =
                if all_present then None else Some (List.map fst present) in
              Otyp_variant (Ovar_typ out_variant, closed, tags)
        | _ ->
            let fields = List.map (tree_of_row_field mode) fields in
            let tags =
              if all_present then None else Some (List.map fst present) in
            Otyp_variant (Ovar_fields fields, closed, tags)
        end
    | Tobject (fi, nm) ->
        tree_of_typobject mode fi !nm
    | Tnil | Tfield _ ->
        tree_of_typobject mode ty None
    | Tsubst _ ->
        (* This case should only happen when debugging the compiler *)
        Otyp_stuff "<Tsubst>"
    | Tlink _ ->
        fatal_error "Printtyp.tree_of_typexp"
    | Tpoly (ty, []) ->
        tree_of_typexp mode alloc_mode ty
    | Tpoly (ty, tyl) ->
        (*let print_names () =
          List.iter (fun (_, name) -> prerr_string (name ^ " ")) !names;
          prerr_string "; " in *)
        let tyl = List.map Transient_expr.repr tyl in
        let old_delayed = !delayed in
        (* Make the names delayed, so that the real type is
           printed once when used as proxy *)
        List.iter add_delayed tyl;
        let tl = tree_of_qtvs tyl in
        let tr = Otyp_poly (tl, tree_of_typexp mode alloc_mode ty) in
        (* Forget names when we leave scope *)
        Names.remove_names tyl;
        delayed := old_delayed; tr
    | Tunivar _ ->
        Otyp_var (false, Names.name_of_type Names.new_name tty)
    | Tpackage (p, fl) ->
        let fl =
          List.map
            (fun (li, ty) -> (
              String.concat "." (Longident.flatten li),
              tree_of_typexp mode Alloc.Const.legacy ty
            )) fl in
        Otyp_module (tree_of_path (Some Module_type) p, fl)
  in
  if List.memq px !delayed then delayed := List.filter ((!=) px) !delayed;
  alias_nongen_row mode px ty;
  if is_aliased_proxy px && aliasable ty then begin
    let non_gen = is_non_gen mode (Transient_expr.type_expr px) in
    add_printed_alias_proxy ~non_gen px;
    (* add_printed_alias chose a name, thus the name generator
       doesn't matter.*)
    let alias = Names.name_of_type (Names.new_var_name ~non_gen ty) px in
    Otyp_alias {non_gen;  aliased = pr_typ (); alias } end
  else pr_typ ()

(* qtvs = quantified type variables *)
(* this silently drops any arguments that are not generic Tvar or Tunivar *)
and tree_of_qtvs qtvs =
  let tree_of_qtv v : (string * out_jkind option) option =
    let tree jkind = Some (Names.name_of_type Names.new_name v,
                            out_jkind_option_of_jkind jkind)
    in
    match v.desc with
    | Tvar { jkind } when v.level = generic_level -> tree jkind
    | Tunivar { jkind } -> tree jkind
    | _ -> None
  in
  List.filter_map tree_of_qtv qtvs

and tree_of_row_field mode (l, f) =
  match row_field_repr f with
  | Rpresent None | Reither(true, [], _) -> (l, false, [])
  | Rpresent(Some ty) -> (l, false, [tree_of_typexp mode Alloc.Const.legacy ty])
  | Reither(c, tyl, _) ->
      if c (* contradiction: constant constructor with an argument *)
      then (l, true, tree_of_typlist mode tyl)
      else (l, false, tree_of_typlist mode tyl)
  | Rabsent -> (l, false, [] (* actually, an error *))

and tree_of_typlist mode tyl =
  List.map (tree_of_typexp mode Alloc.Const.legacy) tyl

and tree_of_labeled_typlist mode tyl =
  List.map (fun (label, ty) -> label, tree_of_typexp mode Alloc.Const.legacy ty) tyl

and tree_of_typ_gf {ca_type=ty; ca_modalities=gf; _} =
  (tree_of_typexp Type Alloc.Const.legacy ty,
   tree_of_modalities Immutable [] gf)

(** We are on the RHS of an arrow type, where [ty] is the return type, and [m]
    is the return mode. This function decides the printed modes on [ty].
    - If [ty] is another arrow type, [acc_mode] is the mode that has accumulated
      from the currying, and thus the mode that the user would interpret as on
      [ty] if it doesn't have parens around it.
    - If [ty] is not an arrow type, [acc_mode] is meaningless.

    NB: This function might mutate states; the caller is responsible for
    reverting them. *)
and tree_of_ret_typ_mutating mode acc_mode (m, ty) =
  match get_desc ty with
  | Tarrow _ -> begin
      (* We first try to equate [m] with the [acc_mode]; if that succeeds, we
        can omit parens and modes. *)
      match Alloc.equate (Alloc.of_const acc_mode) m with
      | Ok () ->
        let ty = tree_of_typexp mode acc_mode ty in
        (Orm_no_parens, ty)
      | Error _ ->
        (* In this branch we need to print parens. [m] might have undetermined
        axes and we adopt a similar logic to the [marg] above. *)
        let m = Alloc.zap_to_legacy m in
        let ty = tree_of_typexp mode m ty in
        (Orm_parens (tree_of_modes m), ty)
      end
  | _ ->
    let m = Alloc.zap_to_legacy m in
    let ty = tree_of_typexp mode m ty in
    (Orm_not_arrow (tree_of_modes m), ty)

and tree_of_typobject mode fi nm =
  begin match nm with
  | None ->
      let pr_fields fi =
        let (fields, rest) = flatten_fields fi in
        let present_fields =
          List.fold_right
            (fun (n, k, t) l ->
               match field_kind_repr k with
               | Fpublic -> (n, t) :: l
               | _ -> l)
            fields [] in
        let sorted_fields =
          List.sort
            (fun (n, _) (n', _) -> String.compare n n') present_fields in
        tree_of_typfields mode rest sorted_fields in
      let (fields, open_row) = pr_fields fi in
      Otyp_object {fields; open_row}
  | Some (p, _ty :: tyl) ->
      let args = tree_of_typlist mode tyl in
      let (p', s) = best_type_path p in
      assert (s = Id);
      Otyp_class (tree_of_path (Some Type) p', args)
  | _ ->
      fatal_error "Printtyp.tree_of_typobject"
  end

and tree_of_typfields mode rest = function
  | [] ->
      let open_row =
        match get_desc rest with
        | Tvar _ | Tunivar _ | Tconstr _-> true
        | Tnil -> false
        | _ -> fatal_error "typfields (1)"
      in
      ([], open_row)
  | (s, t) :: l ->
      let field = (s, tree_of_typexp mode Alloc.Const.legacy t) in
      let (fields, rest) = tree_of_typfields mode rest l in
      (field :: fields, rest)

let tree_of_typexp mode ty = tree_of_typexp mode Alloc.Const.legacy ty

let typexp mode ppf ty =
  !Oprint.out_type ppf (tree_of_typexp mode ty)

let modality ?(id = fun _ppf -> ()) ppf modality =
  if Mode.Modality.is_id modality then id ppf
  else
    modality
    |> Typemode.untransl_modality
    |> tree_of_modality
    |> !Oprint.out_modality ppf

let prepared_type_expr ppf ty = typexp Type ppf ty

let type_expr ppf ty =
  (* [type_expr] is used directly by error message printers,
     we mark eventual loops ourself to avoid any misuse and stack overflow *)
  prepare_for_printing [ty];
  prepared_type_expr ppf ty

let () = Env.print_type_expr := type_expr

(* "Half-prepared" type expression: [ty] should have had its names reserved, but
   should not have had its loops marked. *)
let type_expr_with_reserved_names ppf ty =
  reset_loop_marks ();
  mark_loops ty;
  prepared_type_expr ppf ty

let shared_type_scheme ppf ty =
  prepare_type ty;
  typexp Type_scheme ppf ty

let prepared_type_scheme ppf ty = typexp Type_scheme ppf ty

let type_scheme ppf ty =
  prepare_for_printing [ty];
  prepared_type_scheme ppf ty

let type_path ppf p =
  let (p', s) = best_type_path p in
  let p'' = if (s = Id) then p' else p in
  let t = tree_of_path (Some Type) p'' in
  !Oprint.out_ident ppf t

let tree_of_type_scheme ty =
  prepare_for_printing [ty];
  tree_of_typexp Type_scheme ty

(* Print one type declaration *)

let tree_of_constraints params =
  List.fold_right
    (fun ty list ->
       let ty' = unalias ty in
       if proxy ty != proxy ty' then
         let tr = tree_of_typexp Type_scheme ty in
         (tr, tree_of_typexp Type_scheme ty') :: list
       else list)
    params []

let filter_params tyl =
  let params =
    List.fold_left
      (fun tyl ty ->
        if List.exists (eq_type ty) tyl
        then newty2 ~level:generic_level (Ttuple [None, ty]) :: tyl
        else ty :: tyl)
      (* Two parameters might be identical due to a constraint but we need to
         print them differently in order to make the output syntactically valid.
         We use [Ttuple [ty]] because it is printed as [ty]. *)
      (* Replacing fold_left by fold_right does not work! *)
      [] tyl
  in List.rev params

let prepare_type_constructor_arguments args =
  List.iter prepare_type (tys_of_constr_args args)

(* returns an empty list if no variables in the list have a jkind annotation *)
let zap_qtvs_if_boring qtvs =
  if List.exists (fun (_v, l) -> Option.is_some l) qtvs
  then qtvs
  else []

(* get the free variables with their jkinds; do this *after* converting the
   type itself, so that the type names are available.
   This implements Case (C3) from Note [When to print jkind annotations]. *)
let extract_qtvs tyl =
  let fvs = Ctype.free_non_row_variables_of_list tyl in
  (* The [Ctype.free*variables] family of functions returns the free
     variables in reverse order they were encountered in the list of types.
  *)
  let fvs = List.rev fvs in
  let tfvs = List.map Transient_expr.repr fvs in
  let vars_jkinds = tree_of_qtvs tfvs in
  zap_qtvs_if_boring vars_jkinds

let param_jkind ty =
  match get_desc ty with
  | Tvar { jkind; _ } | Tunivar { jkind; _ } ->
     out_jkind_option_of_jkind jkind
  | _ -> None (* this is (C2.2) from Note [When to print jkind annotations] *)

let tree_of_label l =
  let mut =
    match l.ld_mutable with
    | Mutable m ->
        let mut =
          if Alloc.Comonadic.Const.eq m Alloc.Comonadic.Const.legacy then
            Om_mutable None
          else
            Om_mutable (Some "<non-legacy>")
        in
        mut
    | Immutable -> Om_immutable
  in
  let ld_modalities =
    tree_of_modalities l.ld_mutable l.ld_attributes l.ld_modalities
  in
  (Ident.name l.ld_id, mut, tree_of_typexp Type l.ld_type, ld_modalities)

let tree_of_constructor_arguments = function
  | Cstr_tuple l -> List.map tree_of_typ_gf l
  | Cstr_record l -> [ Otyp_record (List.map tree_of_label l), [] ]

let tree_of_constructor_args_and_ret_type args ret_type =
  match ret_type with
  | None -> (tree_of_constructor_arguments args, None)
  | Some res ->
      let out_ret = tree_of_typexp Type res in
      let out_args = tree_of_constructor_arguments args in
      let qtvs = extract_qtvs (res :: tys_of_constr_args args) in
      (out_args, Some (qtvs, out_ret))

let tree_of_single_constructor cd =
  let name = Ident.name cd.cd_id in
  let args, ret = tree_of_constructor_args_and_ret_type cd.cd_args cd.cd_res in
  {
      ocstr_name = name;
      ocstr_args = args;
      ocstr_return_type = ret;
  }

(* When printing GADT constructor, we need to forget the naming decision we took
  for the type parameters and constraints. Indeed, in
  {[
  type 'a t = X: 'a -> 'b t
   ]}
  It is fine to print both the type parameter ['a] and the existentially
  quantified ['a] in the definition of the constructor X as ['a]
 *)
let tree_of_constructor_in_decl cd =
  match cd.cd_res with
  | None -> tree_of_single_constructor cd
  | Some _ -> Names.with_local_names (fun () -> tree_of_single_constructor cd)

let prepare_decl id decl =
  let params = filter_params decl.type_params in
  begin match decl.type_manifest with
  | Some ty ->
      let vars = free_variables ty in
      List.iter
        (fun ty ->
          match get_desc ty with
          | Tvar { name = Some "_"; jkind }
              when List.exists (eq_type ty) vars ->
            set_type_desc ty (Tvar {name = None; jkind})
          | _ -> ())
        params
  | None -> ()
  end;
  List.iter add_alias params;
  List.iter prepare_type params;
  List.iter (add_printed_alias ~non_gen:false) params;
  let ty_manifest =
    match decl.type_manifest with
    | None -> None
    | Some ty ->
        let ty =
          (* Special hack to hide variant name *)
          match get_desc ty with
            Tvariant row ->
              begin match row_name row with
                Some (Pident id', _) when Ident.same id id' ->
                  newgenty (Tvariant (set_row_name row None))
              | _ -> ty
              end
          | _ -> ty
        in
        prepare_type ty;
        Some ty
  in
  begin match decl.type_kind with
  | Type_abstract _ -> ()
  | Type_variant (cstrs, _rep) ->
      List.iter
        (fun c ->
           prepare_type_constructor_arguments c.cd_args;
           Option.iter prepare_type c.cd_res)
        cstrs
  | Type_record(l, _rep) ->
      List.iter (fun l -> prepare_type l.ld_type) l
  | Type_open -> ()
  end;
  ty_manifest, params

let tree_of_type_decl id decl =
  let ty_manifest, params = prepare_decl id decl in
  let type_param ot_variance ot_jkind =
    function
    | Otyp_var (ot_non_gen, ot_name) ->
        {ot_non_gen; ot_name; ot_variance; ot_jkind}
    | _ -> {ot_non_gen=false; ot_name="?"; ot_variance; ot_jkind}
  in
  let type_defined decl =
    let abstr =
      match decl.type_kind with
        Type_abstract _ ->
          decl.type_manifest = None || decl.type_private = Private
      | Type_record _ ->
          decl.type_private = Private
      | Type_variant (tll, _rep) ->
          decl.type_private = Private ||
          List.exists (fun cd -> cd.cd_res <> None) tll
      | Type_open ->
          decl.type_manifest = None
    in
    let vari =
      List.map2
        (fun ty v ->
          let is_var = is_Tvar ty in
          if abstr || not is_var then
            let inj =
              type_kind_is_abstract decl && Variance.mem Inj v &&
              match decl.type_manifest with
              | None -> true
              | Some ty -> (* only abstract or private row types *)
                  decl.type_private = Private &&
                  Btype.is_constr_row ~allow_ident:true (Btype.row_of_type ty)
            and (co, cn) = Variance.get_upper v in
            (if not cn then Covariant else
             if not co then Contravariant else NoVariance),
            (if inj then Injective else NoInjectivity)
          else (NoVariance, NoInjectivity))
        decl.type_params decl.type_variance
    in
    let mk_param ty variance =
      let jkind = param_jkind ty in
      type_param variance jkind (tree_of_typexp Type ty)
    in
    (Ident.name id,
     List.map2 mk_param params vari)
  in
  let tree_of_manifest ty1 =
    match ty_manifest with
    | None -> ty1
    | Some ty -> Otyp_manifest (tree_of_typexp Type ty, ty1)
  in
  let (name, args) = type_defined decl in
  let constraints = tree_of_constraints params in
  let ty, priv, unboxed =
    match decl.type_kind with
    | Type_abstract _ ->
        begin match ty_manifest with
        | None -> (Otyp_abstract, Public, false)
        | Some ty ->
            tree_of_typexp Type ty, decl.type_private, false
        end
    | Type_variant (cstrs, rep) ->
        let unboxed =
          match rep with
          | Variant_unboxed -> true
          | Variant_boxed _ | Variant_extensible -> false
        in
        tree_of_manifest (Otyp_sum (List.map tree_of_constructor_in_decl cstrs)),
        decl.type_private,
        unboxed
    | Type_record(lbls, rep) ->
        tree_of_manifest (Otyp_record (List.map tree_of_label lbls)),
        decl.type_private,
        (match rep with Record_unboxed -> true | _ -> false)
    | Type_open ->
        tree_of_manifest Otyp_open,
        decl.type_private,
        false
  in
  (* The algorithm for setting [lay] here is described as Case (C1) in
     Note [When to print jkind annotations] *)
  let is_value =
    match decl.type_jkind_annotation with
    | Some (jkind, _) -> Jkind.Const.equal jkind Jkind.Const.Builtin.value.jkind
    | None -> false
  in
  let jkind_annotation = match ty, unboxed, is_value, decl.type_has_illegal_crossings with
    | (Otyp_abstract, _, false, _) | (_, true, _, _) | (_, _, _, true) ->
        (* The two cases of (C1) from the Note correspond to Otyp_abstract.
           Anything but the default must be user-written, so we print the
           user-written annotation. *)
        (* type_has_illegal_crossings corresponds to C1.3 *)
        decl.type_jkind_annotation
    | _ -> None (* other cases have no jkind annotation *)
  in
    { otype_name = name;
      otype_params = args;
      otype_type = ty;
      otype_private = priv;
      otype_jkind =
        Option.map
          (fun (_, user_annot) -> out_jkind_of_user_jkind user_annot)
          jkind_annotation;
      otype_unboxed = unboxed;
      otype_cstrs = constraints }

let add_type_decl_to_preparation id decl =
   ignore @@ prepare_decl id decl

let tree_of_prepared_type_decl id decl =
  tree_of_type_decl id decl

let tree_of_type_decl id decl =
  reset_except_context();
  tree_of_type_decl id decl

let add_constructor_to_preparation c =
  prepare_type_constructor_arguments c.cd_args;
  Option.iter prepare_type c.cd_res

let prepared_constructor ppf c =
  !Oprint.out_constr ppf (tree_of_single_constructor c)

let constructor ppf c =
  reset_except_context ();
  add_constructor_to_preparation c;
  prepared_constructor ppf c

let label ppf l =
  reset_except_context ();
  prepare_type l.ld_type;
  !Oprint.out_label ppf (tree_of_label l)

let tree_of_type_declaration id decl rs =
  Osig_type (tree_of_type_decl id decl, tree_of_rec rs)

let tree_of_prepared_type_declaration id decl rs =
  Osig_type (tree_of_prepared_type_decl id decl, tree_of_rec rs)

let type_declaration id ppf decl =
  !Oprint.out_sig_item ppf (tree_of_type_declaration id decl Trec_first)

let add_type_declaration_to_preparation id decl =
  add_type_decl_to_preparation id decl

let prepared_type_declaration id ppf decl =
  !Oprint.out_sig_item ppf
    (tree_of_prepared_type_declaration id decl Trec_first)

let constructor_arguments ppf a =
  let tys = tree_of_constructor_arguments a in
  !Oprint.out_constr_args ppf tys

(* Print an extension declaration *)

(* When printing extension constructor, it is important to ensure that
after printing the constructor, we are still in the scope of the constructor.
For GADT constructor, this can be done by printing the type parameters inside
their own isolated scope. This ensures that in
{[
   type 'b t += A: 'b -> 'b any t
]}
the type parameter `'b` is not bound when printing the type variable `'b` from
the constructor definition from the type parameter.

Contrarily, for non-gadt constructor, we must keep the same scope for
the type parameters and the constructor because a type constraint may
have changed the name of the type parameter:
{[
type -'a t = .. constraint <x:'a. 'a t -> 'a> = 'a
(* the universal 'a is here to steal the name 'a from the type parameter *)
type 'a t = X of 'a
]} *)


let add_extension_constructor_to_preparation ext =
  let ty_params = filter_params ext.ext_type_params in
  List.iter add_alias ty_params;
  List.iter prepare_type ty_params;
  prepare_type_constructor_arguments ext.ext_args;
  Option.iter prepare_type ext.ext_ret_type

let prepared_tree_of_extension_constructor
   id ext es
  =
  let ty_name = Path.name ext.ext_type_path in
  let ty_params = filter_params ext.ext_type_params in
  let type_param =
    function
    | Otyp_var (_, id) -> id
    | _ -> "?"
  in
  let param_scope f =
    match ext.ext_ret_type with
    | None ->
        (* normal constructor: same scope for parameters and the constructor *)
        f ()
    | Some _ ->
        (* gadt constructor: isolated scope for the type parameters *)
        Names.with_local_names f
  in
  let ty_params =
    param_scope
      (fun () ->
         List.iter (add_printed_alias ~non_gen:false) ty_params;
         List.map (fun ty -> type_param (tree_of_typexp Type ty)) ty_params
      )
  in
  let name = Ident.name id in
  let args, ret =
    tree_of_constructor_args_and_ret_type
      ext.ext_args
      ext.ext_ret_type
  in
  let ext =
    { oext_name = name;
      oext_type_name = ty_name;
      oext_type_params = ty_params;
      oext_args = args;
      oext_ret_type = ret;
      oext_private = ext.ext_private }
  in
  let es =
    match es with
        Text_first -> Oext_first
      | Text_next -> Oext_next
      | Text_exception -> Oext_exception
  in
    Osig_typext (ext, es)

let tree_of_extension_constructor id ext es =
  reset_except_context ();
  add_extension_constructor_to_preparation ext;
  prepared_tree_of_extension_constructor id ext es

let extension_constructor id ppf ext =
  !Oprint.out_sig_item ppf (tree_of_extension_constructor id ext Text_first)

let prepared_extension_constructor id ppf ext =
  !Oprint.out_sig_item ppf
    (prepared_tree_of_extension_constructor id ext Text_first)

let extension_only_constructor id ppf ext =
  reset_except_context ();
  prepare_type_constructor_arguments ext.ext_args;
  Option.iter prepare_type ext.ext_ret_type;
  let name = Ident.name id in
  let args, ret =
    tree_of_constructor_args_and_ret_type
      ext.ext_args
      ext.ext_ret_type
  in
  Format.fprintf ppf "@[<hv>%a@]"
    !Oprint.out_constr {
      ocstr_name = name;
      ocstr_args = args;
      ocstr_return_type = ret;
    }

(* Print a value declaration *)

let tree_of_value_description id decl =
  (* Format.eprintf "@[%a@]@." raw_type_expr decl.val_type; *)
  let id = Ident.name id in
  let ty = tree_of_type_scheme decl.val_type in
  (* Important: process the fvs *after* the type; tree_of_type_scheme
     resets the naming context *)
  let snap = Btype.snapshot () in
  let moda = Mode.Modality.Value.zap_to_floor decl.val_modalities in
  let qtvs = extract_qtvs [decl.val_type] in
  let apparent_arity =
    let rec count n typ =
      match get_desc typ with
      | Tarrow (_,_,typ,_) -> count (n+1) typ
      | _ -> n
    in
    count 0 decl.val_type
  in
  let attrs =
    match Zero_alloc.get decl.val_zero_alloc with
    | Default_zero_alloc | Ignore_assert_all -> []
    | Check { strict; opt; arity; _ } ->
      [{ oattr_name =
           String.concat ""
             ["zero_alloc";
              if strict then " strict" else "";
              if opt then " opt" else "";
              if arity = apparent_arity then "" else
                Printf.sprintf " arity %d" arity;
             ] }]
    | Assume { strict; never_returns_normally; arity; _ } ->
      [{ oattr_name =
           String.concat ""
             ["zero_alloc assume";
              if strict then " strict" else "";
              if never_returns_normally then " never_returns_normally" else "";
              if arity = apparent_arity then "" else
                Printf.sprintf " arity %d" arity;
             ]
       }]
  in
  let vd =
    { oval_name = id;
      oval_type = Otyp_poly(qtvs, ty);
      oval_modalities =
        tree_of_modalities_new Immutable decl.val_attributes moda;
      oval_prims = [];
      oval_attributes = attrs
    }
  in
  let vd =
    match decl.val_kind with
    | Val_prim p -> Primitive.print p vd
    | _ -> vd
  in
  let r = Osig_value vd in
  Btype.backtrack snap;
  r

let value_description id ppf decl =
  !Oprint.out_sig_item ppf (tree_of_value_description id decl)

(* Print a class type *)

let method_type priv ty =
  match priv, get_desc ty with
  | Mpublic, Tpoly(ty, tyl) -> (ty, tyl)
  | _ , _ -> (ty, [])

let prepare_method _lab (priv, _virt, ty) =
  let ty, _ = method_type priv ty in
  prepare_type ty

let tree_of_method mode (lab, priv, virt, ty) =
  let (ty, tyl) = method_type priv ty in
  let tty = tree_of_typexp mode ty in
  let tyl = List.map Transient_expr.repr tyl in
  let qtvs = tree_of_qtvs tyl in
  let qtvs = zap_qtvs_if_boring qtvs in
  Names.remove_names tyl;
  let priv = priv <> Mpublic in
  let virt = virt = Virtual in
  Ocsg_method (lab, priv, virt, Otyp_poly(qtvs, tty))

let rec prepare_class_type params = function
  | Cty_constr (_p, tyl, cty) ->
      let row = Btype.self_type_row cty in
      if List.memq (proxy row) !visited_objects
      || not (List.for_all is_Tvar params)
      || deep_occur_list row tyl
      then prepare_class_type params cty
      else List.iter prepare_type tyl
  | Cty_signature sign ->
      (* Self may have a name *)
      let px = proxy sign.csig_self_row in
      if List.memq px !visited_objects then add_alias_proxy px
      else visited_objects := px :: !visited_objects;
      Vars.iter (fun _ (_, _, ty) -> prepare_type ty) sign.csig_vars;
      Meths.iter prepare_method sign.csig_meths
  | Cty_arrow (_, ty, cty) ->
      prepare_type ty;
      prepare_class_type params cty

let rec tree_of_class_type mode params =
  function
  | Cty_constr (p', tyl, cty) ->
      let row = Btype.self_type_row cty in
      if List.memq (proxy row) !visited_objects
      || not (List.for_all is_Tvar params)
      then
        tree_of_class_type mode params cty
      else
        let namespace = Namespace.best_class_namespace p' in
        Octy_constr (tree_of_path namespace p', tree_of_typlist Type_scheme tyl)
  | Cty_signature sign ->
      let px = proxy sign.csig_self_row in
      let self_ty =
        if is_aliased_proxy px then
          Some
            (Otyp_var (false, Names.name_of_type Names.new_name px))
        else None
      in
      let csil = [] in
      let csil =
        List.fold_left
          (fun csil (ty1, ty2) -> Ocsg_constraint (ty1, ty2) :: csil)
          csil (tree_of_constraints params)
      in
      let all_vars =
        Vars.fold (fun l (m, v, t) all -> (l, m, v, t) :: all) sign.csig_vars []
      in
      (* Consequence of PR#3607: order of Map.fold has changed! *)
      let all_vars = List.rev all_vars in
      let csil =
        List.fold_left
          (fun csil (l, m, v, t) ->
            Ocsg_value (l, m = Asttypes.Mutable, v = Virtual, tree_of_typexp mode t)
            :: csil)
          csil all_vars
      in
      let all_meths =
        Meths.fold
          (fun l (p, v, t) all -> (l, p, v, t) :: all)
          sign.csig_meths []
      in
      let all_meths = List.rev all_meths in
      let csil =
        List.fold_left
          (fun csil meth -> tree_of_method mode meth :: csil)
          csil all_meths
      in
      Octy_signature (self_ty, List.rev csil)
  | Cty_arrow (l, ty, cty) ->
      let lab =
        if !print_labels || is_omittable l then outcome_label l
        else Nolabel
      in
      let tr =
       if is_optional l then
         match get_desc ty with
         | Tconstr(path, [ty], _) when Path.same path Predef.path_option ->
             tree_of_typexp mode ty
         | _ -> Otyp_stuff "<hidden>"
       else tree_of_typexp mode ty in
      Octy_arrow (lab, tr, tree_of_class_type mode params cty)

let class_type ppf cty =
  reset ();
  prepare_class_type [] cty;
  !Oprint.out_class_type ppf (tree_of_class_type Type [] cty)

let tree_of_class_param param variance =
  let ot_variance =
    if is_Tvar param then Asttypes.(NoVariance, NoInjectivity) else variance in
  (* CR layouts: fix next line when adding support for jkind
     annotations on class type parameters *)
  let ot_jkind = param_jkind param in
  match tree_of_typexp Type_scheme param with
    Otyp_var (ot_non_gen, ot_name) -> {ot_non_gen; ot_name; ot_variance; ot_jkind}
  | _ -> {ot_non_gen=false; ot_name="?"; ot_variance; ot_jkind}

let class_variance =
  let open Variance in let open Asttypes in
  List.map (fun v ->
    (if not (mem May_pos v) then Contravariant else
     if not (mem May_neg v) then Covariant else NoVariance),
    NoInjectivity)

let tree_of_class_declaration id cl rs =
  let params = filter_params cl.cty_params in

  reset_except_context ();
  List.iter add_alias params;
  prepare_class_type params cl.cty_type;
  let px = proxy (Btype.self_type_row cl.cty_type) in
  List.iter prepare_type params;

  List.iter (add_printed_alias ~non_gen:false) params;
  if is_aliased_proxy px then add_printed_alias_proxy ~non_gen:false px;

  let vir_flag = cl.cty_new = None in
  Osig_class
    (vir_flag, Ident.name id,
     List.map2 tree_of_class_param params (class_variance cl.cty_variance),
     tree_of_class_type Type_scheme params cl.cty_type,
     tree_of_rec rs)

let class_declaration id ppf cl =
  !Oprint.out_sig_item ppf (tree_of_class_declaration id cl Trec_first)

let tree_of_cltype_declaration id cl rs =
  let params = cl.clty_params in

  reset_except_context ();
  List.iter add_alias params;
  prepare_class_type params cl.clty_type;
  let px = proxy (Btype.self_type_row cl.clty_type) in
  List.iter prepare_type params;

  List.iter (add_printed_alias ~non_gen:false) params;
  if is_aliased_proxy px then (add_printed_alias_proxy ~non_gen:false) px;

  let sign = Btype.signature_of_class_type cl.clty_type in
  let has_virtual_vars =
    Vars.fold (fun _ (_,vr,_) b -> vr = Virtual || b)
      sign.csig_vars false
  in
  let has_virtual_meths =
    Meths.fold (fun _ (_,vr,_) b -> vr = Virtual || b)
      sign.csig_meths false
  in
  Osig_class_type
    (has_virtual_vars || has_virtual_meths, Ident.name id,
     List.map2 tree_of_class_param params (class_variance cl.clty_variance),
     tree_of_class_type Type_scheme params cl.clty_type,
     tree_of_rec rs)

let cltype_declaration id ppf cl =
  !Oprint.out_sig_item ppf (tree_of_cltype_declaration id cl Trec_first)

(* Print a module type *)

let wrap_env fenv ftree arg =
  (* We save the current value of the short-path cache *)
  (* From keys *)
  let env = !printing_env in
  let old_pers = !printing_pers in
  (* to data *)
  let old_map = !printing_map in
  let old_depth = !printing_depth in
  let old_cont = !printing_cont in
  set_printing_env (fenv env);
  let tree = ftree arg in
  if !Clflags.real_paths
     || same_printing_env env then ()
   (* our cached key is still live in the cache, and we want to keep all
      progress made on the computation of the [printing_map] *)
  else begin
    (* we restore the snapshotted cache before calling set_printing_env *)
    printing_old := env;
    printing_pers := old_pers;
    printing_depth := old_depth;
    printing_cont := old_cont;
    printing_map := old_map
  end;
  set_printing_env env;
  tree

let dummy =
  {
    type_params = [];
    type_arity = 0;
<<<<<<< HEAD
    type_kind = Type_abstract Definition;
    type_jkind = Jkind.Primitive.any ~why:Dummy_jkind;
=======
    type_kind = Type_abstract Abstract_def;
    type_jkind = Jkind.Builtin.any ~why:Dummy_jkind;
>>>>>>> b532dff7
    type_jkind_annotation = None;
    type_private = Public;
    type_manifest = None;
    type_variance = [];
    type_separability = [];
    type_is_newtype = false;
    type_expansion_scope = Btype.lowest_level;
    type_loc = Location.none;
    type_attributes = [];
    type_unboxed_default = false;
    type_uid = Uid.internal_not_actually_unique;
    type_has_illegal_crossings = false;
  }

(** we hide items being defined from short-path to avoid shortening
    [type t = Path.To.t] into [type t = t].
*)

let ident_sigitem = function
  | Types.Sig_type(ident,_,_,_) ->  {hide=true;ident}
  | Types.Sig_class(ident,_,_,_)
  | Types.Sig_class_type (ident,_,_,_)
  | Types.Sig_module(ident,_, _,_,_)
  | Types.Sig_value (ident,_,_)
  | Types.Sig_modtype (ident,_,_)
  | Types.Sig_typext (ident,_,_,_)   ->  {hide=false; ident }

let hide ids env =
  let hide_id id env =
    (* Global idents cannot be renamed *)
    if id.hide && not (Ident.is_global_or_predef id.ident) then
      Env.add_type ~check:false (Ident.rename id.ident) dummy env
    else env
  in
  List.fold_right hide_id ids env

let with_hidden_items ids f =
  let with_hidden_in_printing_env ids f =
    wrap_env (hide ids) (Naming_context.with_hidden ids) f
  in
  if not !Clflags.real_paths then
    with_hidden_in_printing_env ids f
  else
    Naming_context.with_hidden ids f


let add_sigitem env x =
  Env.add_signature (Signature_group.flatten x) env

let expand_module_type =
  ref ((fun _env _mty -> assert false) :
      Env.t -> module_type -> module_type)

(** How to abbreviate signatures *)
module Abbrev = struct
  (* The code is substantially simpler if [width] is mutable. Strictly speaking, [depth]
     doesn't have to be mutable here but mixed mutability would be quite confusing. *)
  type t =
    { (* To what depth to unfold the module tree *)
      mutable depth : int
      (* How many signature items to print in total across all signatures *)
    ; mutable width : int
    }

  (** Standard abbreviation heuristic *)
  let abbrev () =
    { depth = 4
    ; width = 16
    }

  (** Don't print any signature items *)
  let ellipsis () =
    { depth = 0
    ; width =  0
    }

  (** Should we print anything in this signature *)
  let exhausted = function
    | Some {depth; width} -> depth <= 0 || width <= 0
    | None -> false

  (** Run [f] at one deeper unfolding level *)
  let deeper t f =
    match t with
    | Some t ->
        let saved = t.depth in
        t.depth <- t.depth - 1;
        let x = f () in
        t.depth <- saved;
        x
    | None -> f ()

  (** Reduce the remaining width by the number of items in [sg] and return the number of
      items to print in [sg] and a flag that inidicates whether [sg] is being trimmed. *)
  let items t sg =
    match t with
    | Some t ->
        let n = List.length sg in
        let k = min t.width n in
        t.width <- t.width - n;
        Some k, (k < n)
    | None ->
        None, false
end

let rec tree_of_modtype ?abbrev = function
  | Mty_ident p ->
      Omty_ident (tree_of_path (Some Module_type) p)
  | Mty_signature sg ->
      Omty_signature (tree_of_signature ?abbrev sg)
  | Mty_functor(param, ty_res) ->
      let param, env =
        tree_of_functor_parameter ?abbrev param
      in
      let res = wrap_env env (tree_of_modtype ?abbrev) ty_res in
      Omty_functor (param, res)
  | Mty_alias p ->
      Omty_alias (tree_of_path (Some Module) p)
  | Mty_strengthen _ as mty ->
      begin match !expand_module_type !printing_env mty with
      | Mty_strengthen (mty,p,a) ->
          let unaliasable =
            not (Aliasability.is_aliasable a)
            && not (Env.is_functor_arg p !printing_env)
          in
          Omty_strengthen
            (tree_of_modtype ?abbrev mty, tree_of_path (Some Module) p, unaliasable)
      | mty -> tree_of_modtype ?abbrev mty
      end

and tree_of_functor_parameter ?abbrev = function
  | Unit ->
      None, fun k -> k
  | Named (param, ty_arg) ->
      let name, env =
        match param with
        | None -> None, fun env -> env
        | Some id ->
            Some (Ident.name id),
            Env.add_module ~arg:true id Mp_present ty_arg
      in
      Some (name, tree_of_modtype ?abbrev ty_arg), env

and tree_of_signature ?abbrev = function
  | [] -> []
  | _ when Abbrev.exhausted abbrev -> [Osig_ellipsis]
  | sg ->
    Abbrev.deeper abbrev (fun () ->
      wrap_env (fun env -> env)(fun sg ->
        (* Only expand signatures to 'abbrev.depth' depth and print at most 'abbrev.width'
           items overall. We just keep decreasing 'abbrev.width' during the traversal but
           make sure that we expand the current signature up to 'abbrev.width' before
           expanding it's components. Below, 'max_items' is the number of items we should
           print in the current signature and 'abbrev.width' is then be the remaining
           number of items. This is simpler to implement than proper breadth-first. *)
        let max_items, trimmed = Abbrev.items abbrev sg in
        let tree_groups = tree_of_signature_rec ?abbrev ?max_items !printing_env sg in
        let items = List.concat_map (fun (_env,l) -> List.map snd l) tree_groups in
        if trimmed then items @ [Osig_ellipsis] else items
        ) sg
    )

and tree_of_signature_rec ?abbrev ?max_items env' sg =
  let structured = List.of_seq (Signature_group.seq sg) in
  (* Don't descent into more than 'max_items' (if set) elements to save time. *)
  let collect_trees_of_rec_group max_items group =
    match max_items with
    | Some n when n <= 0 -> (max_items, (!printing_env, []))
    | Some _ | None ->
        let env = !printing_env in
        let env', group_trees =
          Naming_context.with_ctx
            (fun () -> trees_of_recursive_sigitem_group ?abbrev env group)
        in
        set_printing_env env';
        let max_items, group_trees = match max_items with
          | None -> None, group_trees
          | Some n ->
              let rec take n acc xs =
                match n, xs with
                | 0, _ | _, [] -> n, List.rev acc
                | n, x :: xs -> take (n-1) (x :: acc) xs
              in
              let n, group_trees = take n [] group_trees in
              Some n, group_trees
        in
        max_items, (env, group_trees)
  in
  set_printing_env env';
  snd (List.fold_left_map collect_trees_of_rec_group max_items structured)

and trees_of_recursive_sigitem_group ?abbrev env
    (syntactic_group: Signature_group.rec_group) =
  let display (x:Signature_group.sig_item) = x.src, tree_of_sigitem ?abbrev x.src in
  let env = Env.add_signature syntactic_group.pre_ghosts env in
  match syntactic_group.group with
  | Not_rec x -> add_sigitem env x, [display x]
  | Rec_group items ->
      let ids = List.map (fun x -> ident_sigitem x.Signature_group.src) items in
      List.fold_left add_sigitem env items,
      with_hidden_items ids (fun () -> List.map display items)

and tree_of_sigitem ?abbrev = function
  | Sig_value(id, decl, _) ->
      tree_of_value_description id decl
  | Sig_type(id, decl, rs, _) ->
      tree_of_type_declaration id decl rs
  | Sig_typext(id, ext, es, _) ->
      tree_of_extension_constructor id ext es
  | Sig_module(id, _, md, rs, _) ->
      let abbrev =
        if List.exists (function
            | Parsetree.{attr_name = {txt="..."}; attr_payload = PStr []} -> true
            | _ -> false)
            md.md_attributes
          then Some (Abbrev.ellipsis ())
          else abbrev
      in
      tree_of_module ?abbrev id md.md_type rs
  | Sig_modtype(id, decl, _) ->
      tree_of_modtype_declaration ?abbrev id decl
  | Sig_class(id, decl, rs, _) ->
      tree_of_class_declaration id decl rs
  | Sig_class_type(id, decl, rs, _) ->
      tree_of_cltype_declaration id decl rs

and tree_of_modtype_declaration ?abbrev id decl =
  let mty =
    match decl.mtd_type with
    | None -> Omty_abstract
    | Some mty -> tree_of_modtype ?abbrev mty
  in
  Osig_modtype (Ident.name id, mty)

and tree_of_module ?abbrev id mty rs =
  Osig_module (Ident.name id, tree_of_modtype ?abbrev mty, tree_of_rec rs)

let rec functor_parameters ~sep custom_printer = function
  | [] -> ignore
  | [id,param] ->
      Format.dprintf "%t%t"
        (custom_printer param)
        (functor_param ~sep ~custom_printer id [])
  | (id,param) :: q ->
      Format.dprintf "%t%a%t"
        (custom_printer param)
        sep ()
        (functor_param ~sep ~custom_printer id q)
and functor_param ~sep ~custom_printer id q =
  match id with
  | None -> functor_parameters ~sep custom_printer q
  | Some id ->
      Naming_context.with_arg id
        (fun () -> functor_parameters ~sep custom_printer q)



let modtype ppf mty = !Oprint.out_module_type ppf (tree_of_modtype mty)
let modtype_declaration id ppf decl =
  !Oprint.out_sig_item ppf (tree_of_modtype_declaration id decl)

(* For the toplevel: merge with tree_of_signature? *)

let print_items showval env x =
  Names.refresh_weak();
  reset_naming_context ();
  Conflicts.reset ();
  let extend_val env (sigitem,outcome) = outcome, showval env sigitem in
  let post_process (env,l) = List.map (extend_val env) l in
  List.concat_map post_process @@ tree_of_signature_rec env x

(* Print a signature body (used by -i when compiling a .ml) *)

let print_signature ppf tree =
  fprintf ppf "@[<v>%a@]" !Oprint.out_signature tree

let signature ppf sg =
  fprintf ppf "%a" print_signature (tree_of_signature sg)

(* Print a signature body (used by -i when compiling a .ml) *)
let printed_signature sourcefile ppf sg =
  (* we are tracking any collision event for warning 63 *)
  Conflicts.reset ();
  reset_naming_context ();
  let t = tree_of_signature sg in
  if Warnings.(is_active @@ Erroneous_printed_signature "")
  && Conflicts.exists ()
  then begin
    let conflicts = Format.asprintf "%t" Conflicts.print_explanations in
    Location.prerr_warning (Location.in_file sourcefile)
      (Warnings.Erroneous_printed_signature conflicts);
    Warnings.check_fatal ()
  end;
  fprintf ppf "%a" print_signature t

(* Trace-specific printing *)

(* A configuration type that controls which trace we print.  This could be
   exposed, but we instead expose three separate
   [report_{unification,equality,moregen}_error] functions.  This also lets us
   give the unification case an extra optional argument without adding it to the
   equality and moregen cases. *)
type 'variety trace_format =
  | Unification : Errortrace.unification trace_format
  | Equality    : Errortrace.comparison  trace_format
  | Moregen     : Errortrace.comparison  trace_format

let incompatibility_phrase (type variety) : variety trace_format -> string =
  function
  | Unification -> "is not compatible with type"
  | Equality    -> "is not equal to type"
  | Moregen     -> "is not compatible with type"

(* Print a unification error *)

let same_path t t' =
  eq_type t t' ||
  match get_desc t, get_desc t' with
    Tconstr(p,tl,_), Tconstr(p',tl',_) ->
      let (p1, s1) = best_type_path p and (p2, s2)  = best_type_path p' in
      begin match s1, s2 with
        Nth n1, Nth n2 when n1 = n2 -> true
      | (Id | Map _), (Id | Map _) when Path.same p1 p2 ->
          let tl = apply_subst s1 tl and tl' = apply_subst s2 tl' in
          List.length tl = List.length tl' &&
          List.for_all2 eq_type tl tl'
      | _ -> false
      end
  | _ ->
      false

type 'a diff = Same of 'a | Diff of 'a * 'a

let trees_of_type_expansion'
      ~var_jkinds mode Errortrace.{ty = t; expanded = t'} =
  let tree_of_typexp' ty =
    let out = tree_of_typexp mode ty in
    if var_jkinds then
      match get_desc ty with
      | Tvar { jkind; _ } | Tunivar { jkind; _ } ->
          let olay = match Jkind.get jkind with
            | Const clay -> out_jkind_of_const_jkind clay
            | Var v      -> Ojkind_var (Jkind.Sort.Var.name v)
          in
          Otyp_jkind_annot (out, olay)
      | _ ->
          out
    else
      out
  in
  reset_loop_marks ();
  mark_loops t;
  if same_path t t'
  then begin add_delayed (proxy t); Same (tree_of_typexp' t) end
  else begin
    mark_loops t';
    let t' = if proxy t == proxy t' then unalias t' else t' in
    (* beware order matter due to side effect,
       e.g. when printing object types *)
    let first = tree_of_typexp' t in
    let second = tree_of_typexp' t' in
    if first = second then Same first
    else Diff(first,second)
  end

let trees_of_type_expansion =
  trees_of_type_expansion' ~var_jkinds:false

let type_expansion ppf = function
  | Same t -> Style.as_inline_code !Oprint.out_type ppf t
  | Diff(t,t') ->
      fprintf ppf "@[<2>%a@ =@ %a@]"
        (Style.as_inline_code !Oprint.out_type) t
        (Style.as_inline_code !Oprint.out_type) t'

let trees_of_trace mode =
  List.map (Errortrace.map_diff (trees_of_type_expansion mode))

let trees_of_type_path_expansion (tp,tp') =
  if Path.same tp tp' then Same(tree_of_path (Some Type) tp) else
    Diff(tree_of_path (Some Type) tp, tree_of_path (Some Type) tp')

let type_path_expansion ppf = function
  | Same p -> Style.as_inline_code !Oprint.out_ident ppf p
  | Diff(p,p') ->
      fprintf ppf "@[<2>%a@ =@ %a@]"
        (Style.as_inline_code !Oprint.out_ident) p
        (Style.as_inline_code !Oprint.out_ident) p'

let rec trace fst txt ppf = function
  | {Errortrace.got; expected} :: rem ->
      if not fst then fprintf ppf "@,";
      fprintf ppf "@[Type@;<1 2>%a@ %s@;<1 2>%a@]%a"
       type_expansion got txt type_expansion expected
       (trace false txt) rem
  | _ -> ()

type printing_status =
  | Discard
  | Keep
  | Optional_refinement
  (** An [Optional_refinement] printing status is attributed to trace
      elements that are focusing on a new subpart of a structural type.
      Since the whole type should have been printed earlier in the trace,
      we only print those elements if they are the last printed element
      of a trace, and there is no explicit explanation for the
      type error.
  *)

let diff_printing_status Errortrace.{ got      = {ty = t1; expanded = t1'};
                                      expected = {ty = t2; expanded = t2'} } =
  if  is_constr_row ~allow_ident:true t1'
   || is_constr_row ~allow_ident:true t2'
  then Discard
  else if same_path t1 t1' && same_path t2 t2' then Optional_refinement
  else Keep

let printing_status = function
  | Errortrace.Diff d -> diff_printing_status d
  | Errortrace.Escape {kind = Constraint} -> Keep
  | _ -> Keep

(** Flatten the trace and remove elements that are always discarded
    during printing *)

(* Takes [printing_status] to change behavior for [Subtype] *)
let prepare_any_trace printing_status tr =
  let clean_trace x l = match printing_status x with
    | Keep -> x :: l
    | Optional_refinement when l = [] -> [x]
    | Optional_refinement | Discard -> l
  in
  match tr with
  | [] -> []
  | elt :: rem -> elt :: List.fold_right clean_trace rem []

let prepare_trace f tr =
  prepare_any_trace printing_status (Errortrace.map f tr)

(** Keep elements that are [Diff _ ] and take the decision
    for the last element, require a prepared trace *)
let rec filter_trace keep_last = function
  | [] -> []
  | [Errortrace.Diff d as elt]
    when printing_status elt = Optional_refinement ->
    if keep_last then [d] else []
  | Errortrace.Diff d :: rem -> d :: filter_trace keep_last rem
  | _ :: rem -> filter_trace keep_last rem

let type_path_list =
  Format.pp_print_list ~pp_sep:(fun ppf () -> Format.pp_print_break ppf 2 0)
    type_path_expansion

(* Hide variant name and var, to force printing the expanded type *)
let hide_variant_name t =
  match get_desc t with
  | Tvariant row ->
      let Row {fields; more; name; fixed; closed} = row_repr row in
      if name = None then t else
      newty2 ~level:(get_level t)
        (Tvariant
           (create_row ~fields ~fixed ~closed ~name:None
              ~more:(newvar2 (get_level more)
                       (Jkind.Builtin.value ~why:Row_variable))))
  | _ -> t

let prepare_expansion Errortrace.{ty; expanded} =
  let expanded = hide_variant_name expanded in
  reserve_names ty;
  if not (same_path ty expanded) then reserve_names expanded;
  Errortrace.{ty; expanded}

let may_prepare_expansion compact (Errortrace.{ty; expanded} as ty_exp) =
  match get_desc expanded with
    Tvariant _ | Tobject _ when compact ->
      reserve_names ty; Errortrace.{ty; expanded = ty}
  | _ -> prepare_expansion ty_exp

let print_path p =
  Format.dprintf "%a" !Oprint.out_ident (tree_of_path (Some Type) p)

let print_tag ppf s = Style.inline_code ppf ("`" ^ s)

let print_tags =
  let comma ppf () = Format.fprintf ppf ",@ " in
  Format.pp_print_list ~pp_sep:comma print_tag

let is_unit_arg env ty =
  let ty, vars = tpoly_get_poly ty in
  if vars <> [] then false
  else begin
    match get_desc (Ctype.expand_head env ty) with
    | Tconstr (p, _, _) -> Path.same p Predef.path_unit
    | _ -> false
  end

let unifiable env ty1 ty2 =
  let snap = Btype.snapshot () in
  let res =
    try Ctype.unify env ty1 ty2; true
    with Unify _ -> false
  in
  Btype.backtrack snap;
  res

let explanation_diff env t3 t4 : (Format.formatter -> unit) option =
  match get_desc t3, get_desc t4 with
  | Tarrow (_, ty1, ty2, _), _
    when is_unit_arg env ty1 && unifiable env ty2 t4 ->
      Some (fun ppf ->
        fprintf ppf
          "@,@[@{<hint>Hint@}: Did you forget to provide %a as argument?@]"
          Style.inline_code "()"
        )
  | _, Tarrow (_, ty1, ty2, _)
    when is_unit_arg env ty1 && unifiable env t3 ty2 ->
      Some (fun ppf ->
        fprintf ppf
          "@,@[@{<hint>Hint@}: Did you forget to wrap the expression using \
           %a?@]"
          Style.inline_code "fun () ->"
        )
  | _ ->
      None

let explain_fixed_row_case ppf = function
  | Errortrace.Cannot_be_closed ->
      fprintf ppf "it cannot be closed"
  | Errortrace.Cannot_add_tags tags ->
      fprintf ppf "it may not allow the tag(s) %a"
        print_tags tags

let explain_fixed_row pos expl = match expl with
  | Fixed_private ->
    dprintf "The %a variant type is private" Errortrace.print_pos pos
  | Univar x ->
    reserve_names x;
    dprintf "The %a variant type is bound to the universal type variable %a"
      Errortrace.print_pos pos
      (Style.as_inline_code type_expr_with_reserved_names) x
  | Reified p ->
    dprintf "The %a variant type is bound to %a"
      Errortrace.print_pos pos
      (Style.as_inline_code
         (fun ppf p ->
           Internal_names.add p;
           print_path p ppf))
      p
  | Rigid -> ignore

let explain_variant (type variety) : variety Errortrace.variant -> _ = function
  (* Common *)
  | Errortrace.Incompatible_types_for s ->
      Some(dprintf "@,Types for tag %a are incompatible"
             print_tag s
          )
  (* Unification *)
  | Errortrace.No_intersection ->
      Some(dprintf "@,These two variant types have no intersection")
  | Errortrace.No_tags(pos,fields) -> Some(
      dprintf
        "@,@[The %a variant type does not allow tag(s)@ @[<hov>%a@]@]"
        Errortrace.print_pos pos
        print_tags (List.map fst fields)
    )
  | Errortrace.Fixed_row (pos,
                          k,
                          (Univar _ | Reified _ | Fixed_private as e)) ->
      Some (
        dprintf "@,@[%t,@ %a@]" (explain_fixed_row pos e)
          explain_fixed_row_case k
      )
  | Errortrace.Fixed_row (_,_, Rigid) ->
      (* this case never happens *)
      None
  (* Equality & Moregen *)
  | Errortrace.Presence_not_guaranteed_for (pos, s) -> Some(
      dprintf
        "@,@[The tag %a is guaranteed to be present in the %a variant type,\
         @ but not in the %a@]"
        print_tag s
        Errortrace.print_pos (Errortrace.swap_position pos)
        Errortrace.print_pos pos
    )
  | Errortrace.Openness pos ->
      Some(dprintf "@,The %a variant type is open and the %a is not"
             Errortrace.print_pos pos
             Errortrace.print_pos (Errortrace.swap_position pos))

let explain_escape pre = function
  | Errortrace.Univ u ->
      reserve_names u;
      Some(
        dprintf "%t@,The universal variable %a would escape its scope"
          pre
          (Style.as_inline_code type_expr_with_reserved_names) u
      )
  | Errortrace.Constructor p -> Some(
      dprintf
        "%t@,@[The type constructor@;<1 2>%a@ would escape its scope@]"
        pre (Style.as_inline_code path) p
    )
  | Errortrace.Module_type p -> Some(
      dprintf
        "%t@,@[The module type@;<1 2>%a@ would escape its scope@]"
        pre (Style.as_inline_code path) p
    )
  | Errortrace.Equation Errortrace.{ty = _; expanded = t} ->
      reserve_names t;
      Some(
        dprintf "%t @,@[<hov>This instance of %a is ambiguous:@ %s@]"
          pre
          (Style.as_inline_code type_expr_with_reserved_names) t
          "it would escape the scope of its equation"
      )
  | Errortrace.Self ->
      Some (dprintf "%t@,Self type cannot escape its class" pre)
  | Errortrace.Constraint ->
      None

let explain_object (type variety) : variety Errortrace.obj -> _ = function
  | Errortrace.Missing_field (pos,f) -> Some(
      dprintf "@,@[The %a object type has no method %a@]"
        Errortrace.print_pos pos Style.inline_code f
    )
  | Errortrace.Abstract_row pos -> Some(
      dprintf
        "@,@[The %a object type has an abstract row, it cannot be closed@]"
        Errortrace.print_pos pos
    )
  | Errortrace.Self_cannot_be_closed ->
      Some (dprintf "@,Self type cannot be unified with a closed object type")

let explain_incompatible_fields name (diff: Types.type_expr Errortrace.diff) =
  reserve_names diff.got;
  reserve_names diff.expected;
  dprintf "@,@[The method %a has type@ %a,@ \
  but the expected method type was@ %a@]"
    Style.inline_code name
    (Style.as_inline_code type_expr_with_reserved_names) diff.got
    (Style.as_inline_code type_expr_with_reserved_names) diff.expected

let explanation (type variety) intro prev env
  : (Errortrace.expanded_type, variety) Errortrace.elt -> _ = function
  | Errortrace.Diff {got; expected} ->
    explanation_diff env got.expanded expected.expanded
  | Errortrace.Escape {kind; context} ->
    let pre =
      match context, kind, prev with
      | Some ctx, _, _ ->
        reserve_names ctx;
        dprintf "@[%t@;<1 2>%a@]" intro
          (Style.as_inline_code type_expr_with_reserved_names) ctx
      | None, Univ _, Some(Errortrace.Incompatible_fields {name; diff}) ->
        explain_incompatible_fields name diff
      | _ -> ignore
    in
    explain_escape pre kind
  | Errortrace.Incompatible_fields { name; diff} ->
    Some(explain_incompatible_fields name diff)
  | Errortrace.Variant v ->
    explain_variant v
  | Errortrace.Obj o ->
    explain_object o
  | Errortrace.Rec_occur(x,y) ->
    reserve_names x;
    reserve_names y;
    begin match get_desc x with
    | Tvar _ | Tunivar _  ->
        Some(fun ppf ->
          reset_loop_marks ();
          mark_loops x;
          mark_loops y;
          dprintf "@,@[<hov>The type variable %a occurs inside@ %a@]"
            (Style.as_inline_code prepared_type_expr) x
            (Style.as_inline_code prepared_type_expr) y
            ppf)
    | _ ->
        (* We had a delayed unification of the type variable with
           a non-variable after the occur check. *)
        Some ignore
        (* There is no need to search further for an explanation, but
           we don't want to print a message of the form:
             {[ The type int occurs inside int list -> 'a |}
        *)
    end
  | Errortrace.Bad_jkind (t,e) ->
      Some (dprintf "@ @[<hov>%a@]"
              (Jkind.Violation.report_with_offender
                 ~offender:(fun ppf -> type_expr ppf t)) e)
  | Errortrace.Bad_jkind_sort (t,e) ->
      Some (dprintf "@ @[<hov>%a@]"
              (Jkind.Violation.report_with_offender_sort
                 ~offender:(fun ppf -> type_expr ppf t)) e)
  | Errortrace.Unequal_var_jkinds (t1,l1,t2,l2) ->
      let fmt_history t l ppf =
        Jkind.(format_history ~intro:(
          dprintf "The layout of %a is %a" type_expr t format l) ppf l)
      in
      Some (dprintf "@ because their layouts are different.@ @[<v>%t@;%t@]"
              (fmt_history t1 l1) (fmt_history t2 l2))
  | Errortrace.Unequal_var_jkinds_with_no_history ->
      Some (dprintf "@ because their layouts are different.")

let mismatch intro env trace =
  Errortrace.explain trace (fun ~prev h -> explanation intro prev env h)

let explain mis ppf =
  match mis with
  | None -> ()
  | Some explain -> explain ppf

let warn_on_missing_def env ppf t =
  match get_desc t with
  | Tconstr (p,_,_) ->
    begin match Env.find_type p env with
    | exception Not_found ->
        fprintf ppf
          "@,@[<hov>Type %a is abstract because@ no corresponding\
           @ cmi file@ was found@ in path.@]" (Style.as_inline_code path) p
    | { type_manifest = Some _; _ } -> ()
    | { type_manifest = None; _ } as decl ->
        match type_origin decl with
        | Rec_check_regularity ->
            fprintf ppf
              "@,@[<hov>Type %a was considered abstract@ when checking\
               @ constraints@ in this@ recursive type definition.@]"
              (Style.as_inline_code path) p
        | Definition | Existential _ -> ()
      end
  | _ -> ()

let prepare_expansion_head empty_tr = function
  | Errortrace.Diff d ->
      Some (Errortrace.map_diff (may_prepare_expansion empty_tr) d)
  | _ -> None

let head_error_printer ~var_jkinds mode txt_got txt_but = function
  | None -> ignore
  | Some d ->
      let d =
        Errortrace.map_diff (trees_of_type_expansion' ~var_jkinds mode) d
      in
      dprintf "%t@;<1 2>%a@ %t@;<1 2>%a"
        txt_got type_expansion d.Errortrace.got
        txt_but type_expansion d.Errortrace.expected

let warn_on_missing_defs env ppf = function
  | None -> ()
  | Some Errortrace.{got      = {ty=te1; expanded=_};
                     expected = {ty=te2; expanded=_} } ->
      warn_on_missing_def env ppf te1;
      warn_on_missing_def env ppf te2

(* [subst] comes out of equality, and is [[]] otherwise *)
let error trace_format mode subst env tr txt1 ppf txt2 ty_expect_explanation =
  reset ();
  (* We want to substitute in the opposite order from [Eqtype] *)
  Names.add_subst (List.map (fun (ty1,ty2) -> ty2,ty1) subst);
  let tr =
    prepare_trace
      (fun ty_exp ->
         Errortrace.{ty_exp with expanded = hide_variant_name ty_exp.expanded})
      tr
  in
  let jkind_error = match Misc.last tr with
    | Some (Bad_jkind _ | Bad_jkind_sort _ | Unequal_var_jkinds _
           | Unequal_var_jkinds_with_no_history) ->
        true
    | Some (Diff _ | Escape _ | Variant _ | Obj _ | Incompatible_fields _
           | Rec_occur _)
    | None ->
        false
  in
  let mis = mismatch txt1 env tr in
  match tr with
  | [] -> assert false
  | elt :: tr ->
    try
      print_labels := not !Clflags.classic;
      let tr = filter_trace (mis = None) tr in
      let head = prepare_expansion_head (tr=[]) elt in
      let tr = List.map (Errortrace.map_diff prepare_expansion) tr in
      let head_error =
        head_error_printer ~var_jkinds:jkind_error mode txt1 txt2 head
      in
      let tr = trees_of_trace mode tr in
      fprintf ppf
        "@[<v>\
          @[%t%t@]%a%t\
         @]"
        head_error
        ty_expect_explanation
        (trace false (incompatibility_phrase trace_format)) tr
        (explain mis);
      if env <> Env.empty && not jkind_error
       (* the jkinds mechanism has its own way of reporting missing cmis *)
      then warn_on_missing_defs env ppf head;
      Internal_names.print_explanations env ppf;
      Conflicts.print_explanations ppf;
      print_labels := true
    with exn ->
      print_labels := true;
      raise exn

let report_error trace_format ppf mode env tr
      ?(subst = [])
      ?(type_expected_explanation = fun _ -> ())
      txt1 txt2 =
  wrap_printing_env ~error:true env (fun () ->
    error trace_format mode subst env tr txt1 ppf txt2
      type_expected_explanation)

let report_unification_error
      ppf env ({trace} : Errortrace.unification_error) =
  report_error Unification ppf Type env
    ?subst:None trace

let report_equality_error
      ppf mode env ({subst; trace} : Errortrace.equality_error) =
  report_error Equality ppf mode env
    ~subst ?type_expected_explanation:None trace

let report_moregen_error
      ppf mode env ({trace} : Errortrace.moregen_error) =
  report_error Moregen ppf mode env
    ?subst:None ?type_expected_explanation:None trace

let report_comparison_error ppf mode env = function
  | Errortrace.Equality_error error -> report_equality_error ppf mode env error
  | Errortrace.Moregen_error  error -> report_moregen_error  ppf mode env error

module Subtype = struct
  (* There's a frustrating amount of code duplication between this module and
     the outside code, particularly in [prepare_trace] and [filter_trace].
     Unfortunately, [Subtype] is *just* similar enough to have code duplication,
     while being *just* different enough (it's only [Diff]) for the abstraction
     to be nonobvious.  Someday, perhaps... *)

  let printing_status = function
    | Errortrace.Subtype.Diff d -> diff_printing_status d

  let prepare_unification_trace = prepare_trace

  let prepare_trace f tr =
    prepare_any_trace printing_status (Errortrace.Subtype.map f tr)

  let trace filter_trace get_diff fst keep_last txt ppf tr =
    print_labels := not !Clflags.classic;
    try match tr with
      | elt :: tr' ->
        let diffed_elt = get_diff elt in
        let tr =
          trees_of_trace Type
          @@ List.map (Errortrace.map_diff prepare_expansion)
          @@ filter_trace keep_last tr' in
        let tr =
          match fst, diffed_elt with
          | true, Some elt -> elt :: tr
          | _, _ -> tr
        in
        trace fst txt ppf tr;
        print_labels := true
      | _ -> ()
    with exn ->
      print_labels := true;
      raise exn

  let rec filter_subtype_trace keep_last = function
    | [] -> []
    | [Errortrace.Subtype.Diff d as elt]
      when printing_status elt = Optional_refinement ->
        if keep_last then [d] else []
    | Errortrace.Subtype.Diff d :: rem ->
        d :: filter_subtype_trace keep_last rem

  let unification_get_diff = function
    | Errortrace.Diff diff ->
        Some (Errortrace.map_diff (trees_of_type_expansion Type) diff)
    | _ -> None

  let subtype_get_diff = function
    | Errortrace.Subtype.Diff diff ->
        Some (Errortrace.map_diff (trees_of_type_expansion Type) diff)

  let report_error
        ppf
        env
        (Errortrace.Subtype.{trace = tr_sub; unification_trace = tr_unif})
        txt1 =
    wrap_printing_env ~error:true env (fun () ->
      reset ();
      let tr_sub = prepare_trace prepare_expansion tr_sub in
      let tr_unif = prepare_unification_trace prepare_expansion tr_unif in
      let keep_first = match tr_unif with
        | [Obj _ | Variant _ | Escape _ ] | [] -> true
        | _ -> false in
      fprintf ppf "@[<v>%a"
        (trace filter_subtype_trace subtype_get_diff true keep_first txt1)
        tr_sub;
      if tr_unif = [] then fprintf ppf "@]" else
        let mis = mismatch (dprintf "Within this type") env tr_unif in
        fprintf ppf "%a%t%t@]"
          (trace filter_trace unification_get_diff false
             (mis = None) "is not compatible with type") tr_unif
          (explain mis)
          Conflicts.print_explanations
    )
end

let report_ambiguous_type_error ppf env tp0 tpl txt1 txt2 txt3 =
  wrap_printing_env ~error:true env (fun () ->
    reset ();
    let tp0 = trees_of_type_path_expansion tp0 in
      match tpl with
      [] -> assert false
    | [tp] ->
        fprintf ppf
          "@[%t@;<1 2>%a@ \
             %t@;<1 2>%a\
           @]"
          txt1 type_path_expansion (trees_of_type_path_expansion tp)
          txt3 type_path_expansion tp0
    | _ ->
        fprintf ppf
          "@[%t@;<1 2>@[<hv>%a@]\
             @ %t@;<1 2>%a\
           @]"
          txt2 type_path_list (List.map trees_of_type_path_expansion tpl)
          txt3 type_path_expansion tp0)

(* Adapt functions to exposed interface *)
let abbreviate ~abbrev f =
  f ?abbrev:(if abbrev then Some (Abbrev.abbrev ()) else None)

let tree_of_path = tree_of_path None
let tree_of_module ident ?(ellipsis = false) =
  tree_of_module ident ?abbrev:(if ellipsis then Some (Abbrev.ellipsis ()) else None)
let tree_of_signature sg = tree_of_signature sg
let tree_of_modtype ?(abbrev = false) ty =
  abbreviate ~abbrev tree_of_modtype ty
let tree_of_modtype_declaration ?(abbrev = false) id md =
  abbreviate ~abbrev tree_of_modtype_declaration id md
let type_expansion mode ppf ty_exp =
  type_expansion ppf (trees_of_type_expansion mode ty_exp)
let tree_of_type_declaration ident td rs =
  with_hidden_items [{hide=true; ident}]
    (fun () -> tree_of_type_declaration ident td rs)<|MERGE_RESOLUTION|>--- conflicted
+++ resolved
@@ -2375,13 +2375,8 @@
   {
     type_params = [];
     type_arity = 0;
-<<<<<<< HEAD
     type_kind = Type_abstract Definition;
-    type_jkind = Jkind.Primitive.any ~why:Dummy_jkind;
-=======
-    type_kind = Type_abstract Abstract_def;
     type_jkind = Jkind.Builtin.any ~why:Dummy_jkind;
->>>>>>> b532dff7
     type_jkind_annotation = None;
     type_private = Public;
     type_manifest = None;
