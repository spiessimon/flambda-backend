--- conflicted
+++ resolved
@@ -3718,13 +3718,9 @@
           | true, true -> ()
           end
       | (Ttuple labeled_tl1, Ttuple labeled_tl2) ->
-<<<<<<< HEAD
-          unify_labeled_list uenv labeled_tl1 labeled_tl2
-=======
           unify_labeled_list env labeled_tl1 labeled_tl2
       | (Tunboxed_tuple labeled_tl1, Tunboxed_tuple labeled_tl2) ->
-          unify_labeled_list env labeled_tl1 labeled_tl2
->>>>>>> fd9f7925
+          unify_labeled_list uenv labeled_tl1 labeled_tl2
       | (Tconstr (p1, tl1, _), Tconstr (p2, tl2, _)) when Path.same p1 p2 ->
           if not (can_generate_equations uenv) then
             unify_list uenv tl1 tl2
