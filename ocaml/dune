--- conflicted
+++ resolved
@@ -12,11 +12,12 @@
 ;*                                                                        *
 ;**************************************************************************
 
-
 ; set warning as error in release profile
+
 (env
- (release (flags (:standard -principal -w +a-4-9-40-41-42-44-45-48-66-67-70)))
-
+ (release
+  (flags
+   (:standard -principal -w +a-4-9-40-41-42-44-45-48-66-67-70)))
  (main
   (flags
    (:standard -principal -warn-error +A -w +a-4-9-40-41-42-44-45-48-66-67-70)))
@@ -27,15 +28,24 @@
 (include dune.runtime_selection)
 
 (copy_files# utils/*.ml{,i})
+
 (copy_files# parsing/*.ml{,i})
+
 (copy_files parsing/parser.mly)
+
 (copy_files# typing/*.ml{,i})
+
 (copy_files# bytecomp/*.ml{,i})
+
 (copy_files# driver/*.ml{,i})
+
 ;(copy_files# asmcomp/*.ml{,i})
 ;(copy_files# asmcomp/debug/*.ml{,i})
+
 (copy_files# file_formats/*.ml{,i})
+
 (copy_files# lambda/*.ml{,i})
+
 ;(copy_files# middle_end/*.ml{,i})
 ;(copy_files# middle_end/closure/*.ml{,i})
 ;(copy_files# middle_end/flambda/*.ml{,i})
@@ -59,166 +69,290 @@
   GREATERRBRACKET
   --table
   --fixed-exception
-  --strategy simplified
+  --strategy
+  simplified
   --cmly
   --inspection))
 
 (library
  (name ocamlcommon)
  (wrapped false)
- (flags (
-   :standard
+ (flags
+  (:standard
    -strict-sequence
-   -bin-annot -safe-string -strict-formats
-   -w -67
+   -bin-annot
+   -safe-string
+   -strict-formats
+   -w
+   -67
    ; remove -w -67 by adding the camlinternalMenhirLib hack like the Makefile
- ))
- (ocamlopt_flags (:include %{project_root}/ocamlopt_flags.sexp))
+   ))
+ (ocamlopt_flags
+  (:include %{project_root}/ocamlopt_flags.sexp))
  (preprocess
-   (per_module
-     ((action
-        (progn
-          (echo "module MenhirLib = CamlinternalMenhirLib")
-          (run cat %{input-file})))
-       parser)))
+  (per_module
+   ((action
+     (progn
+      (echo "module MenhirLib = CamlinternalMenhirLib")
+      (run cat %{input-file})))
+    parser)))
  (library_flags -linkall)
  (libraries flambda2_floats)
  (modules_without_implementation
-   annot value_rec_types asttypes cmo_format outcometree parsetree debug_event solver_intf mode_intf)
+  annot
+  value_rec_types
+  asttypes
+  cmo_format
+  outcometree
+  parsetree
+  debug_event
+  solver_intf
+  mode_intf)
  (modules
-   ;; UTILS
-   config build_path_prefix_map misc identifiable numbers arg_helper clflags
-<<<<<<< HEAD
-   debug profile terminfo ccomp warnings consistbl strongly_connected_components
-   targetint load_path int_replace_polymorphic_compare domainstate binutils
-   local_store target_system compilation_unit import_info linkage_name symbol
-   lazy_backtrack diffing diffing_with_keys unit_info
-   language_extension_kernel language_extension
-   zero_alloc_utils zero_alloc_annotations
-=======
-   debug profile profile_counters_functions terminfo ccomp warnings consistbl
-   strongly_connected_components targetint load_path int_replace_polymorphic_compare
-   domainstate binutils local_store target_system compilation_unit import_info
-   linkage_name symbol lazy_backtrack diffing diffing_with_keys language_extension_kernel
-   language_extension zero_alloc_utils zero_alloc_annotations
->>>>>>> fd9f7925
-
-   ;; PARSING
-   location longident docstrings printast syntaxerr ast_helper
-   camlinternalMenhirLib ast_iterator parser lexer parse pprintast ast_mapper
-   attr_helper builtin_attributes ast_invariants depend jane_syntax_parsing
-   jane_syntax parser_types ; manual update: mli only files asttypes parsetree
-
-   ;; TYPING
-   ident path jkind primitive shape shape_reduce zero_alloc types btype oprint subst
-   predef datarepr
-   global_module cmi_format persistent_env env errortrace mode jkind_types jkind_intf
-   typedtree printtyped ctype printtyp includeclass mtype envaux includecore
-   tast_iterator tast_mapper signature_group cmt_format cms_format untypeast
-   includemod includemod_errorprinter
-   typemode jkind_axis typetexp patterns printpat parmatch stypes typedecl typeopt
-   value_rec_check typecore solver_intf solver mode_intf mode uniqueness_analysis
-   typeclass typemod typedecl_variance typedecl_properties
-   typedecl_separability cmt2annot
-   ; manual update: mli only files
-   annot outcometree
-
-   ;; lambda/
-   debuginfo lambda matching printlambda runtimedef runtimetags tmc simplif switch
-   value_rec_compiler
-   translmode
-   transl_comprehension_utils
-   transl_array_comprehension transl_list_comprehension
-   translattribute translclass translcore translmod translobj translprim
-
-   ;; bytecomp/
-   debug_event meta opcodes bytesections dll symtable
-
-   ;; some of COMP
-   pparse main_args compenv compmisc makedepend compile_common
-   ; manual update: mli only files
-   annot value_rec_types asttypes cmo_format outcometree parsetree debug_event
- ))
+  ;; UTILS
+  config
+  build_path_prefix_map
+  misc
+  identifiable
+  numbers
+  arg_helper
+  clflags
+  debug
+  profile
+  profile_counters_functions
+  terminfo
+  ccomp
+  warnings
+  consistbl
+  strongly_connected_components
+  targetint
+  load_path
+  int_replace_polymorphic_compare
+  domainstate
+  binutils
+  local_store
+  target_system
+  compilation_unit
+  import_info
+  linkage_name
+  symbol
+  lazy_backtrack
+  diffing
+  diffing_with_keys
+  unit_info
+  language_extension_kernel
+  language_extension
+  zero_alloc_utils
+  zero_alloc_annotations
+  ;; PARSING
+  location
+  longident
+  docstrings
+  printast
+  syntaxerr
+  ast_helper
+  camlinternalMenhirLib
+  ast_iterator
+  parser
+  lexer
+  parse
+  pprintast
+  ast_mapper
+  attr_helper
+  builtin_attributes
+  ast_invariants
+  depend
+  jane_syntax_parsing
+  jane_syntax
+  parser_types ; manual update: mli only files asttypes parsetree
+  ;; TYPING
+  ident
+  path
+  jkind
+  primitive
+  shape
+  shape_reduce
+  zero_alloc
+  types
+  btype
+  oprint
+  subst
+  predef
+  datarepr
+  global_module
+  cmi_format
+  persistent_env
+  env
+  errortrace
+  mode
+  jkind_types
+  jkind_intf
+  typedtree
+  printtyped
+  ctype
+  printtyp
+  includeclass
+  mtype
+  envaux
+  includecore
+  tast_iterator
+  tast_mapper
+  signature_group
+  cmt_format
+  cms_format
+  untypeast
+  includemod
+  includemod_errorprinter
+  typemode
+  jkind_axis
+  typetexp
+  patterns
+  printpat
+  parmatch
+  stypes
+  typedecl
+  typeopt
+  value_rec_check
+  typecore
+  solver_intf
+  solver
+  mode_intf
+  mode
+  uniqueness_analysis
+  typeclass
+  typemod
+  typedecl_variance
+  typedecl_properties
+  typedecl_separability
+  cmt2annot
+  ; manual update: mli only files
+  annot
+  outcometree
+  ;; lambda/
+  debuginfo
+  lambda
+  matching
+  printlambda
+  runtimedef
+  runtimetags
+  tmc
+  simplif
+  switch
+  value_rec_compiler
+  translmode
+  transl_comprehension_utils
+  transl_array_comprehension
+  transl_list_comprehension
+  translattribute
+  translclass
+  translcore
+  translmod
+  translobj
+  translprim
+  ;; bytecomp/
+  debug_event
+  meta
+  opcodes
+  bytesections
+  dll
+  symtable
+  ;; some of COMP
+  pparse
+  main_args
+  compenv
+  compmisc
+  makedepend
+  compile_common
+  ; manual update: mli only files
+  annot
+  value_rec_types
+  asttypes
+  cmo_format
+  outcometree
+  parsetree
+  debug_event))
 
 (library
  (name ocamlbytecomp)
  (wrapped false)
- (flags (
-   :standard
-   -strict-sequence -w +67
-   -bin-annot -safe-string -strict-formats
- ))
- (ocamlopt_flags (:include %{project_root}/ocamlopt_flags.sexp))
+ (flags
+  (:standard -strict-sequence -w +67 -bin-annot -safe-string -strict-formats))
+ (ocamlopt_flags
+  (:include %{project_root}/ocamlopt_flags.sexp))
  (libraries ocamlcommon)
  (modules
-    ;; bytecomp/
-    bytegen bytelibrarian bytelink bytepackager emitcode printinstr
-    instruct
-
-    ;; driver/
-    errors compile maindriver
- ))
+  ;; bytecomp/
+  bytegen
+  bytelibrarian
+  bytelink
+  bytepackager
+  emitcode
+  printinstr
+  instruct
+  ;; driver/
+  errors
+  compile
+  maindriver))
 
 (executable
  (name main)
  (modes byte)
- (flags (
-   :standard
-   -strict-sequence -w +67
-   -bin-annot -safe-string -strict-formats
- ))
+ (flags
+  (:standard -strict-sequence -w +67 -bin-annot -safe-string -strict-formats))
  (libraries ocamlbytecomp ocamlcommon)
  (modules main))
 
 (executable
  (name main_native)
  (modes native)
- (flags (
-   :standard
-   -strict-sequence -w +67
-   -bin-annot -safe-string -strict-formats
- ))
+ (flags
+  (:standard -strict-sequence -w +67 -bin-annot -safe-string -strict-formats))
  (libraries ocamlbytecomp ocamlcommon)
  (modules main_native))
 
 ; Disabled since there can be only one (data_only_dirs) declaration
 ;(data_only_dirs yacc)
+
 (include duneconf/dirs-to-ignore.inc)
+
 (include duneconf/jst-extra.inc)
 
 (rule
- (deps Makefile.build_config Makefile.config_if_required Makefile.common (source_tree yacc))
+ (deps
+  Makefile.build_config
+  Makefile.config_if_required
+  Makefile.common
+  (source_tree yacc))
  (targets ocamlyacc)
  (action
- (no-infer
-  (progn
-   (chdir yacc (run make -s OCAMLYACC_INCLUDE_PATH=%{ocaml_where}))
-   (copy yacc/ocamlyacc ocamlyacc)))))
+  (no-infer
+   (progn
+    (chdir
+     yacc
+     (run make -s OCAMLYACC_INCLUDE_PATH=%{ocaml_where}))
+    (copy yacc/ocamlyacc ocamlyacc)))))
 
 (install
-  (files
-    ocamlyacc
-  )
-  (section bin)
-  (package ocaml))
+ (files ocamlyacc)
+ (section bin)
+ (package ocaml))
 
 (alias
  (name world)
- (deps ocamlc_byte.bc
-       debugger/ocamldebug.byte
-       ocamldoc/ocamldoc.byte
-       ocamltest/ocamltest.byte
-       toplevel/byte
-       toplevel/expunge.exe
-       ))
+ (deps
+  ocamlc_byte.bc
+  debugger/ocamldebug.byte
+  ocamldoc/ocamldoc.byte
+  ocamltest/ocamltest.byte
+  toplevel/byte
+  toplevel/expunge.exe))
 
 (install
-  (files
-    (main.bc as ocamlc.byte)
-    (main_native.exe as ocamlc.opt)
-  )
-  (section bin)
-  (package ocaml))
+ (files
+  (main.bc as ocamlc.byte)
+  (main_native.exe as ocamlc.opt))
+ (section bin)
+ (package ocaml))
 
 ; For the moment we don't install optmain.{cmo,cmx,o} and opttopstart.{cmx,o}.
 ; When built with Dune, these have the "dune exe" module prefixes, so won't
@@ -228,172 +362,171 @@
 ; "dune exe" prefix problem.
 
 (install
-  (files
-    (ocamlbytecomp.a as compiler-libs/ocamlbytecomp.a)
-    (ocamlcommon.a as compiler-libs/ocamlcommon.a)
-
-    (ocamlbytecomp.cmxa as compiler-libs/ocamlbytecomp.cmxa)
-    (ocamlcommon.cmxa as compiler-libs/ocamlcommon.cmxa)
-
-    (ocamlbytecomp.cma as compiler-libs/ocamlbytecomp.cma)
-    (ocamlcommon.cma as compiler-libs/ocamlcommon.cma)
-  )
-  (section lib)
-  (package ocaml))
+ (files
+  (ocamlbytecomp.a as compiler-libs/ocamlbytecomp.a)
+  (ocamlcommon.a as compiler-libs/ocamlcommon.a)
+  (ocamlbytecomp.cmxa as compiler-libs/ocamlbytecomp.cmxa)
+  (ocamlcommon.cmxa as compiler-libs/ocamlcommon.cmxa)
+  (ocamlbytecomp.cma as compiler-libs/ocamlbytecomp.cma)
+  (ocamlcommon.cma as compiler-libs/ocamlcommon.cma))
+ (section lib)
+ (package ocaml))
 
 (install
-  (files
-    Makefile.build_config
-    Makefile.config_if_required
-    Makefile.config
-    VERSION
-  )
-  (section lib)
-  (package ocaml))
+ (files
+  Makefile.build_config
+  Makefile.config_if_required
+  Makefile.config
+  VERSION)
+ (section lib)
+ (package ocaml))
 
 (install
-  (section lib)
-  (package ocaml)
-  (files
-    (bytegen.mli as compiler-libs/bytegen.mli)
-    (bytelibrarian.mli as compiler-libs/bytelibrarian.mli)
-    (bytelink.mli as compiler-libs/bytelink.mli)
-    (bytepackager.mli as compiler-libs/bytepackager.mli)
-    (emitcode.mli as compiler-libs/emitcode.mli)
-    (compile.mli as compiler-libs/compile.mli)
-    (errors.mli as compiler-libs/errors.mli)
-    (printinstr.mli as compiler-libs/printinstr.mli)
-    (instruct.mli as compiler-libs/instruct.mli)
-    (opcodes.mli as compiler-libs/opcodes.mli)
-  ))
+ (section lib)
+ (package ocaml)
+ (files
+  (bytegen.mli as compiler-libs/bytegen.mli)
+  (bytelibrarian.mli as compiler-libs/bytelibrarian.mli)
+  (bytelink.mli as compiler-libs/bytelink.mli)
+  (bytepackager.mli as compiler-libs/bytepackager.mli)
+  (emitcode.mli as compiler-libs/emitcode.mli)
+  (compile.mli as compiler-libs/compile.mli)
+  (errors.mli as compiler-libs/errors.mli)
+  (printinstr.mli as compiler-libs/printinstr.mli)
+  (instruct.mli as compiler-libs/instruct.mli)
+  (opcodes.mli as compiler-libs/opcodes.mli)))
 
 (install
-  (section lib)
-  (package ocaml)
-  (files
-    (config.mli as compiler-libs/config.mli)
-    (build_path_prefix_map.mli as compiler-libs/build_path_prefix_map.mli)
-    (misc.mli as compiler-libs/misc.mli)
-    (identifiable.mli as compiler-libs/identifiable.mli)
-    (numbers.mli as compiler-libs/numbers.mli)
-    (arg_helper.mli as compiler-libs/arg_helper.mli)
-    (zero_alloc_annotations.mli as compiler-libs/zero_alloc_annotations.mli)
-    (clflags.mli as compiler-libs/clflags.mli)
-    (language_extension.mli as compiler-libs/language_extension.mli)
-    (profile.mli as compiler-libs/profile.mli)
-    (profile_counters_functions.mli as compiler-libs/profile_counters_functions.mli)
-    (terminfo.mli as compiler-libs/terminfo.mli)
-    (ccomp.mli as compiler-libs/ccomp.mli)
-    (warnings.mli as compiler-libs/warnings.mli)
-    (consistbl.mli as compiler-libs/consistbl.mli)
-    (strongly_connected_components.mli as compiler-libs/strongly_connected_components.mli)
-    (targetint.mli as compiler-libs/targetint.mli)
-    (target_system.mli as compiler-libs/target_system.mli)
-    (load_path.mli as compiler-libs/load_path.mli)
-    (int_replace_polymorphic_compare.mli as compiler-libs/int_replace_polymorphic_compare.mli)
-    (location.mli as compiler-libs/location.mli)
-    (longident.mli as compiler-libs/longident.mli)
-    (docstrings.mli as compiler-libs/docstrings.mli)
-    (syntaxerr.mli as compiler-libs/syntaxerr.mli)
-    (ast_helper.mli as compiler-libs/ast_helper.mli)
-    (camlinternalMenhirLib.mli as compiler-libs/camlinternalMenhirLib.mli)
-    (parser.mli as compiler-libs/parser.mli)
-    (lexer.mli as compiler-libs/lexer.mli)
-    (parse.mli as compiler-libs/parse.mli)
-    (printast.mli as compiler-libs/printast.mli)
-    (pprintast.mli as compiler-libs/pprintast.mli)
-    (ast_mapper.mli as compiler-libs/ast_mapper.mli)
-    (ast_iterator.mli as compiler-libs/ast_iterator.mli)
-    (attr_helper.mli as compiler-libs/attr_helper.mli)
-    (builtin_attributes.mli as compiler-libs/builtin_attributes.mli)
-    (ast_invariants.mli as compiler-libs/ast_invariants.mli)
-    (depend.mli as compiler-libs/depend.mli)
-    (asttypes.mli as compiler-libs/asttypes.mli)
-    (parsetree.mli as compiler-libs/parsetree.mli)
-    (ident.mli as compiler-libs/ident.mli)
-    (path.mli as compiler-libs/path.mli)
-    (jkind.mli as compiler-libs/jkind.mli)
-    (jkind_types.mli as compiler-libs/jkind_types.mli)
-    (primitive.mli as compiler-libs/primitive.mli)
-    (zero_alloc.mli as compiler-libs/zero_alloc.mli)
-    (types.mli as compiler-libs/types.mli)
-    (btype.mli as compiler-libs/btype.mli)
-    (binutils.mli as compiler-libs/binutils.mli)
-    (local_store.mli as compiler-libs/local_store.mli)
-    (patterns.mli as compiler-libs/patterns.mli)
-    (oprint.mli as compiler-libs/oprint.mli)
-    (subst.mli as compiler-libs/subst.mli)
-    (predef.mli as compiler-libs/predef.mli)
-    (datarepr.mli as compiler-libs/datarepr.mli)
-    (cmi_format.mli as compiler-libs/cmi_format.mli)
-    (persistent_env.mli as compiler-libs/persistent_env.mli)
-    (env.mli as compiler-libs/env.mli)
-    (typedtree.mli as compiler-libs/typedtree.mli)
-    (printtyped.mli as compiler-libs/printtyped.mli)
-    (ctype.mli as compiler-libs/ctype.mli)
-    (printtyp.mli as compiler-libs/printtyp.mli)
-    (includeclass.mli as compiler-libs/includeclass.mli)
-    (mtype.mli as compiler-libs/mtype.mli)
-    (envaux.mli as compiler-libs/envaux.mli)
-    (includecore.mli as compiler-libs/includecore.mli)
-    (tast_iterator.mli as compiler-libs/tast_iterator.mli)
-    (tast_mapper.mli as compiler-libs/tast_mapper.mli)
-    (cmt_format.mli as compiler-libs/cmt_format.mli)
-    (cms_format.mli as compiler-libs/cms_format.mli)
-    (untypeast.mli as compiler-libs/untypeast.mli)
-    (includemod.mli as compiler-libs/includemod.mli)
-    (typemode.mli as compiler-libs/typemode.mli)
-    (jkind_axis.mli as compiler-libs/jkind_axis.mli)
-    (typetexp.mli as compiler-libs/typetexp.mli)
-    (printpat.mli as compiler-libs/printpat.mli)
-    (parmatch.mli as compiler-libs/parmatch.mli)
-    (stypes.mli as compiler-libs/stypes.mli)
-    (typedecl.mli as compiler-libs/typedecl.mli)
-    (typeopt.mli as compiler-libs/typeopt.mli)
-    (value_rec_check.mli as compiler-libs/value_rec_check.mli)
-    (typecore.mli as compiler-libs/typecore.mli)
-    (solver.mli as compiler-libs/solver.mli)
-    (mode.mli as compiler-libs/mode.mli)
-    (uniqueness_analysis.mli as compiler-libs/uniqueness_analysis.mli)
-    (typeclass.mli as compiler-libs/typeclass.mli)
-    (typemod.mli as compiler-libs/typemod.mli)
-    (typedecl_variance.mli as compiler-libs/typedecl_variance.mli)
-    (typedecl_properties.mli as compiler-libs/typedecl_properties.mli)
-    (typedecl_separability.mli as compiler-libs/typedecl_separability.mli)
-    (annot.mli as compiler-libs/annot.mli)
-    (outcometree.mli as compiler-libs/outcometree.mli)
-    (debuginfo.mli as compiler-libs/debuginfo.mli)
-    (lambda.mli as compiler-libs/lambda.mli)
-    (matching.mli as compiler-libs/matching.mli)
-    (printlambda.mli as compiler-libs/printlambda.mli)
-    (runtimedef.mli as compiler-libs/runtimedef.mli)
-    (runtimetags.mli as compiler-libs/runtimetags.mli)
-    (value_rec_compiler.mli as compiler-libs/value_rec_compiler.mli)
-    (simplif.mli as compiler-libs/simplif.mli)
-    (switch.mli as compiler-libs/switch.mli)
-    (translmode.mli as compiler-libs/translmode.mli)
-    (translattribute.mli as compiler-libs/translattribute.mli)
-    (translclass.mli as compiler-libs/translclass.mli)
-    (translcore.mli as compiler-libs/translcore.mli)
-    (translmod.mli as compiler-libs/translmod.mli)
-    (translobj.mli as compiler-libs/translobj.mli)
-    (translprim.mli as compiler-libs/translprim.mli)
-    (meta.mli as compiler-libs/meta.mli)
-    (bytesections.mli as compiler-libs/bytesections.mli)
-    (dll.mli as compiler-libs/dll.mli)
-    (symtable.mli as compiler-libs/symtable.mli)
-    (pparse.mli as compiler-libs/pparse.mli)
-    (main_args.mli as compiler-libs/main_args.mli)
-    (compenv.mli as compiler-libs/compenv.mli)
-    (compmisc.mli as compiler-libs/compmisc.mli)
-    (makedepend.mli as compiler-libs/makedepend.mli)
-    (compile_common.mli as compiler-libs/compile_common.mli)
-    (cmo_format.mli as compiler-libs/cmo_format.mli)
-    (debug_event.mli as compiler-libs/debug_event.mli)
-    (domainstate.mli as compiler-libs/domainstate.mli)
-    (compilation_unit.mli as compiler-libs/compilation_unit.mli)
-    (linkage_name.mli as compiler-libs/linkage_name.mli)
-    (symbol.mli as compiler-libs/symbol.mli)
-    (zero_alloc_utils.mli as compiler-libs/zero_alloc_utils.mli)
-
-  ))+ (section lib)
+ (package ocaml)
+ (files
+  (config.mli as compiler-libs/config.mli)
+  (build_path_prefix_map.mli as compiler-libs/build_path_prefix_map.mli)
+  (misc.mli as compiler-libs/misc.mli)
+  (identifiable.mli as compiler-libs/identifiable.mli)
+  (numbers.mli as compiler-libs/numbers.mli)
+  (arg_helper.mli as compiler-libs/arg_helper.mli)
+  (zero_alloc_annotations.mli as compiler-libs/zero_alloc_annotations.mli)
+  (clflags.mli as compiler-libs/clflags.mli)
+  (language_extension.mli as compiler-libs/language_extension.mli)
+  (profile.mli as compiler-libs/profile.mli)
+  (profile_counters_functions.mli
+   as
+   compiler-libs/profile_counters_functions.mli)
+  (terminfo.mli as compiler-libs/terminfo.mli)
+  (ccomp.mli as compiler-libs/ccomp.mli)
+  (warnings.mli as compiler-libs/warnings.mli)
+  (consistbl.mli as compiler-libs/consistbl.mli)
+  (strongly_connected_components.mli
+   as
+   compiler-libs/strongly_connected_components.mli)
+  (targetint.mli as compiler-libs/targetint.mli)
+  (target_system.mli as compiler-libs/target_system.mli)
+  (load_path.mli as compiler-libs/load_path.mli)
+  (int_replace_polymorphic_compare.mli
+   as
+   compiler-libs/int_replace_polymorphic_compare.mli)
+  (location.mli as compiler-libs/location.mli)
+  (longident.mli as compiler-libs/longident.mli)
+  (docstrings.mli as compiler-libs/docstrings.mli)
+  (syntaxerr.mli as compiler-libs/syntaxerr.mli)
+  (ast_helper.mli as compiler-libs/ast_helper.mli)
+  (camlinternalMenhirLib.mli as compiler-libs/camlinternalMenhirLib.mli)
+  (parser.mli as compiler-libs/parser.mli)
+  (lexer.mli as compiler-libs/lexer.mli)
+  (parse.mli as compiler-libs/parse.mli)
+  (printast.mli as compiler-libs/printast.mli)
+  (pprintast.mli as compiler-libs/pprintast.mli)
+  (ast_mapper.mli as compiler-libs/ast_mapper.mli)
+  (ast_iterator.mli as compiler-libs/ast_iterator.mli)
+  (attr_helper.mli as compiler-libs/attr_helper.mli)
+  (builtin_attributes.mli as compiler-libs/builtin_attributes.mli)
+  (ast_invariants.mli as compiler-libs/ast_invariants.mli)
+  (depend.mli as compiler-libs/depend.mli)
+  (asttypes.mli as compiler-libs/asttypes.mli)
+  (parsetree.mli as compiler-libs/parsetree.mli)
+  (ident.mli as compiler-libs/ident.mli)
+  (path.mli as compiler-libs/path.mli)
+  (jkind.mli as compiler-libs/jkind.mli)
+  (jkind_types.mli as compiler-libs/jkind_types.mli)
+  (primitive.mli as compiler-libs/primitive.mli)
+  (zero_alloc.mli as compiler-libs/zero_alloc.mli)
+  (types.mli as compiler-libs/types.mli)
+  (btype.mli as compiler-libs/btype.mli)
+  (binutils.mli as compiler-libs/binutils.mli)
+  (local_store.mli as compiler-libs/local_store.mli)
+  (patterns.mli as compiler-libs/patterns.mli)
+  (oprint.mli as compiler-libs/oprint.mli)
+  (subst.mli as compiler-libs/subst.mli)
+  (predef.mli as compiler-libs/predef.mli)
+  (datarepr.mli as compiler-libs/datarepr.mli)
+  (cmi_format.mli as compiler-libs/cmi_format.mli)
+  (persistent_env.mli as compiler-libs/persistent_env.mli)
+  (env.mli as compiler-libs/env.mli)
+  (typedtree.mli as compiler-libs/typedtree.mli)
+  (printtyped.mli as compiler-libs/printtyped.mli)
+  (ctype.mli as compiler-libs/ctype.mli)
+  (printtyp.mli as compiler-libs/printtyp.mli)
+  (includeclass.mli as compiler-libs/includeclass.mli)
+  (mtype.mli as compiler-libs/mtype.mli)
+  (envaux.mli as compiler-libs/envaux.mli)
+  (includecore.mli as compiler-libs/includecore.mli)
+  (tast_iterator.mli as compiler-libs/tast_iterator.mli)
+  (tast_mapper.mli as compiler-libs/tast_mapper.mli)
+  (cmt_format.mli as compiler-libs/cmt_format.mli)
+  (cms_format.mli as compiler-libs/cms_format.mli)
+  (untypeast.mli as compiler-libs/untypeast.mli)
+  (includemod.mli as compiler-libs/includemod.mli)
+  (typemode.mli as compiler-libs/typemode.mli)
+  (jkind_axis.mli as compiler-libs/jkind_axis.mli)
+  (typetexp.mli as compiler-libs/typetexp.mli)
+  (printpat.mli as compiler-libs/printpat.mli)
+  (parmatch.mli as compiler-libs/parmatch.mli)
+  (stypes.mli as compiler-libs/stypes.mli)
+  (typedecl.mli as compiler-libs/typedecl.mli)
+  (typeopt.mli as compiler-libs/typeopt.mli)
+  (value_rec_check.mli as compiler-libs/value_rec_check.mli)
+  (typecore.mli as compiler-libs/typecore.mli)
+  (solver.mli as compiler-libs/solver.mli)
+  (mode.mli as compiler-libs/mode.mli)
+  (uniqueness_analysis.mli as compiler-libs/uniqueness_analysis.mli)
+  (typeclass.mli as compiler-libs/typeclass.mli)
+  (typemod.mli as compiler-libs/typemod.mli)
+  (typedecl_variance.mli as compiler-libs/typedecl_variance.mli)
+  (typedecl_properties.mli as compiler-libs/typedecl_properties.mli)
+  (typedecl_separability.mli as compiler-libs/typedecl_separability.mli)
+  (annot.mli as compiler-libs/annot.mli)
+  (outcometree.mli as compiler-libs/outcometree.mli)
+  (debuginfo.mli as compiler-libs/debuginfo.mli)
+  (lambda.mli as compiler-libs/lambda.mli)
+  (matching.mli as compiler-libs/matching.mli)
+  (printlambda.mli as compiler-libs/printlambda.mli)
+  (runtimedef.mli as compiler-libs/runtimedef.mli)
+  (runtimetags.mli as compiler-libs/runtimetags.mli)
+  (value_rec_compiler.mli as compiler-libs/value_rec_compiler.mli)
+  (simplif.mli as compiler-libs/simplif.mli)
+  (switch.mli as compiler-libs/switch.mli)
+  (translmode.mli as compiler-libs/translmode.mli)
+  (translattribute.mli as compiler-libs/translattribute.mli)
+  (translclass.mli as compiler-libs/translclass.mli)
+  (translcore.mli as compiler-libs/translcore.mli)
+  (translmod.mli as compiler-libs/translmod.mli)
+  (translobj.mli as compiler-libs/translobj.mli)
+  (translprim.mli as compiler-libs/translprim.mli)
+  (meta.mli as compiler-libs/meta.mli)
+  (bytesections.mli as compiler-libs/bytesections.mli)
+  (dll.mli as compiler-libs/dll.mli)
+  (symtable.mli as compiler-libs/symtable.mli)
+  (pparse.mli as compiler-libs/pparse.mli)
+  (main_args.mli as compiler-libs/main_args.mli)
+  (compenv.mli as compiler-libs/compenv.mli)
+  (compmisc.mli as compiler-libs/compmisc.mli)
+  (makedepend.mli as compiler-libs/makedepend.mli)
+  (compile_common.mli as compiler-libs/compile_common.mli)
+  (cmo_format.mli as compiler-libs/cmo_format.mli)
+  (debug_event.mli as compiler-libs/debug_event.mli)
+  (domainstate.mli as compiler-libs/domainstate.mli)
+  (compilation_unit.mli as compiler-libs/compilation_unit.mli)
+  (linkage_name.mli as compiler-libs/linkage_name.mli)
+  (symbol.mli as compiler-libs/symbol.mli)
+  (zero_alloc_utils.mli as compiler-libs/zero_alloc_utils.mli)))