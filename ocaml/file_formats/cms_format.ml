--- conflicted
+++ resolved
@@ -94,11 +94,7 @@
     );
   cms_uid_to_loc, cms_uid_to_attributes
 
-<<<<<<< HEAD
-let save_cms target modname binary_annots shape =
-=======
-let save_cms filename modname binary_annots sourcefile initial_env shape =
->>>>>>> b532dff7
+let save_cms target modname binary_annots initial_env shape =
   if (!Clflags.binary_annotations_cms && not !Clflags.print_types) then begin
     Misc.output_to_file_via_temporary
        ~mode:[Open_binary] (Unit_info.Artifact.filename target)
