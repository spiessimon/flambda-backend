--- conflicted
+++ resolved
@@ -88,11 +88,7 @@
 4 |   type 'a s = 'a -> int constraint 'a = t
                                        ^^^^^^
 Error: The type constraints are not consistent.
-<<<<<<< HEAD
-       Type "('a : '_representable_layout_1)" is not compatible with type "t"
-=======
-       Type ('a : '_representable_layout_2) is not compatible with type t
->>>>>>> fd9f7925
+       Type "('a : '_representable_layout_2)" is not compatible with type "t"
        The layout of t is any
          because of the definition of t at line 2, characters 2-14.
        But the layout of t must be representable
@@ -356,11 +352,7 @@
 4 |   type 'a s = 'a -> int constraint 'a = t
                                        ^^^^^^
 Error: The type constraints are not consistent.
-<<<<<<< HEAD
-       Type "('a : '_representable_layout_2)" is not compatible with type "t"
-=======
-       Type ('a : '_representable_layout_219) is not compatible with type t
->>>>>>> fd9f7925
+       Type "('a : '_representable_layout_219)" is not compatible with type "t"
        The layout of t is any
          because of the definition of t at line 2, characters 2-14.
        But the layout of t must be representable
@@ -377,11 +369,7 @@
 4 |   type 'a s = int -> 'a constraint 'a = t
                                        ^^^^^^
 Error: The type constraints are not consistent.
-<<<<<<< HEAD
-       Type "('a : '_representable_layout_3)" is not compatible with type "t"
-=======
-       Type ('a : '_representable_layout_221) is not compatible with type t
->>>>>>> fd9f7925
+       Type "('a : '_representable_layout_221)" is not compatible with type "t"
        The layout of t is any
          because of the definition of t at line 2, characters 2-14.
        But the layout of t must be representable
@@ -393,13 +381,8 @@
 Line 1, characters 20-32:
 1 | let f1 () : t_any = assert false;;
                         ^^^^^^^^^^^^
-<<<<<<< HEAD
 Error: This expression has type "t_any" but an expression was expected of type
-         "('a : '_representable_layout_4)"
-=======
-Error: This expression has type t_any but an expression was expected of type
-         ('a : '_representable_layout_224)
->>>>>>> fd9f7925
+         "('a : '_representable_layout_224)"
        The layout of t_any is any
          because of the definition of t_any at line 5, characters 0-18.
        But the layout of t_any must be representable
@@ -413,11 +396,7 @@
            ^^^^^^^^^^^
 Error: This pattern matches values of type "t_any"
        but a pattern was expected which matches values of type
-<<<<<<< HEAD
-         "('a : '_representable_layout_5)"
-=======
-         ('a : '_representable_layout_226)
->>>>>>> fd9f7925
+         "('a : '_representable_layout_226)"
        The layout of t_any is any
          because of the definition of t_any at line 5, characters 0-18.
        But the layout of t_any must be representable
@@ -1924,13 +1903,8 @@
 Line 1, characters 10-22:
 1 | let () = (assert false : t_any); ()
               ^^^^^^^^^^^^
-<<<<<<< HEAD
 Error: This expression has type "t_any" but an expression was expected of type
-         "('a : '_representable_layout_6)"
-=======
-Error: This expression has type t_any but an expression was expected of type
-         ('a : '_representable_layout_614)
->>>>>>> fd9f7925
+         "('a : '_representable_layout_614)"
        because it is in the left-hand side of a sequence
        The layout of t_any is any
          because of the definition of t_any at line 5, characters 0-18.
@@ -1948,13 +1922,8 @@
 Line 1, characters 25-37:
 1 | let () = while false do (assert false : t_any); done
                              ^^^^^^^^^^^^
-<<<<<<< HEAD
 Error: This expression has type "t_any" but an expression was expected of type
-         "('a : '_representable_layout_7)"
-=======
-Error: This expression has type t_any but an expression was expected of type
-         ('a : '_representable_layout_616)
->>>>>>> fd9f7925
+         "('a : '_representable_layout_616)"
        because it is in the body of a while-loop
        The layout of t_any is any
          because of the definition of t_any at line 5, characters 0-18.
@@ -1972,13 +1941,8 @@
 Line 1, characters 28-40:
 1 | let () = for i = 0 to 0 do (assert false : t_any); done
                                 ^^^^^^^^^^^^
-<<<<<<< HEAD
 Error: This expression has type "t_any" but an expression was expected of type
-         "('a : '_representable_layout_8)"
-=======
-Error: This expression has type t_any but an expression was expected of type
-         ('a : '_representable_layout_618)
->>>>>>> fd9f7925
+         "('a : '_representable_layout_618)"
        because it is in the body of a for-loop
        The layout of t_any is any
          because of the definition of t_any at line 5, characters 0-18.
