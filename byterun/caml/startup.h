/**************************************************************************/
/*                                                                        */
/*                                 OCaml                                  */
/*                                                                        */
/*             Xavier Leroy, projet Cristal, INRIA Rocquencourt           */
/*                                                                        */
/*   Copyright 2001 Institut National de Recherche en Informatique et     */
/*     en Automatique.                                                    */
/*                                                                        */
/*   All rights reserved.  This file is distributed under the terms of    */
/*   the GNU Lesser General Public License version 2.1, with the          */
/*   special exception on linking described in the file LICENSE.          */
/*                                                                        */
/**************************************************************************/

#ifndef CAML_STARTUP_H
#define CAML_STARTUP_H

#ifdef CAML_INTERNALS

#include "mlvalues.h"
#include "exec.h"
#include "params.h"

CAMLextern void caml_main(char_os **argv);

CAMLextern void caml_startup_code(
           code_t code, asize_t code_size,
           char *data, asize_t data_size,
           char *section_table, asize_t section_table_size,
           int pooling,
           char_os **argv);

CAMLextern value caml_startup_code_exn(
  code_t code, asize_t code_size,
  char *data, asize_t data_size,
  char *section_table, asize_t section_table_size,
  int pooling,
  char_os **argv);

enum { FILE_NOT_FOUND = -1, BAD_BYTECODE  = -2 };

<<<<<<< HEAD
extern int caml_attempt_open(const char **name, struct exec_trailer *trail,
=======
extern int caml_attempt_open(char_os **name, struct exec_trailer *trail,
>>>>>>> 0d68080b
                             int do_open_script);
extern void caml_read_section_descriptors(int fd, struct exec_trailer *trail);
extern int32_t caml_seek_optional_section(int fd, struct exec_trailer *trail,
                                        char *name);
extern int32_t caml_seek_section(int fd, struct exec_trailer *trail,
                                 char *name);

#endif /* CAML_INTERNALS */

#endif /* CAML_STARTUP_H */<|MERGE_RESOLUTION|>--- conflicted
+++ resolved
@@ -20,7 +20,7 @@
 
 #include "mlvalues.h"
 #include "exec.h"
-#include "params.h"
+#include "startup_aux.h"
 
 CAMLextern void caml_main(char_os **argv);
 
@@ -40,11 +40,7 @@
 
 enum { FILE_NOT_FOUND = -1, BAD_BYTECODE  = -2 };
 
-<<<<<<< HEAD
-extern int caml_attempt_open(const char **name, struct exec_trailer *trail,
-=======
 extern int caml_attempt_open(char_os **name, struct exec_trailer *trail,
->>>>>>> 0d68080b
                              int do_open_script);
 extern void caml_read_section_descriptors(int fd, struct exec_trailer *trail);
 extern int32_t caml_seek_optional_section(int fd, struct exec_trailer *trail,
