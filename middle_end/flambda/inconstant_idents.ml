--- conflicted
+++ resolved
@@ -341,25 +341,16 @@
        makeblock(Mutable) can be a 'constant' if it is allocated at
        toplevel: if this expression is evaluated only once.
     *)
-<<<<<<< HEAD
-    | Prim (Pmakeblock (_tag, (Immutable | Immutable_unique), _value_kind),
-            args, _dbg) ->
-=======
-    | Prim (Pmakeblock (_tag, Asttypes.Immutable, _value_kind, _mode), args,
-            _dbg) ->
->>>>>>> 94454f5f
+    | Prim (Pmakeblock (_tag, (Immutable | Immutable_unique),
+                        _value_kind, _mode), args, _dbg) ->
       mark_vars args curr
 (*  (* CR-someday pchambart: If global mutables are allowed: *)
     | Prim(Lambda.Pmakeblock(_tag, Asttypes.Mutable), args, _dbg, _)
       when toplevel ->
       List.iter (mark_loop ~toplevel curr) args
 *)
-<<<<<<< HEAD
-    | Prim (Pmakearray (Pfloatarray, (Immutable | Immutable_unique)),
+    | Prim (Pmakearray (Pfloatarray, (Immutable | Immutable_unique), _mode),
             args, _) ->
-=======
-    | Prim (Pmakearray (Pfloatarray, Immutable, _mode), args, _) ->
->>>>>>> 94454f5f
       mark_vars args curr
     | Prim (Pmakearray (Pfloatarray, Mutable, _mode), args, _) ->
       (* CR-someday pchambart: Toplevel float arrays could always be
