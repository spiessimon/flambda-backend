--- conflicted
+++ resolved
@@ -1,14 +1,4 @@
 (**************************************************************************)
-<<<<<<< HEAD
-(*                                                                     *)
-(*                                OCaml                                *)
-(*                                                                     *)
-(*            Xavier Leroy, projet Cristal, INRIA Rocquencourt         *)
-(*                                                                     *)
-(*  Copyright 1996 Institut National de Recherche en Informatique et   *)
-(*     en Automatique.                                                    *)
-(*                                                                     *)
-=======
 (*                                                                        *)
 (*                                 OCaml                                  *)
 (*                                                                        *)
@@ -17,7 +7,6 @@
 (*   Copyright 1996 Institut National de Recherche en Informatique et     *)
 (*     en Automatique.                                                    *)
 (*                                                                        *)
->>>>>>> 0c0884bd
 (*   All rights reserved.  This file is distributed under the terms of    *)
 (*   the GNU Lesser General Public License version 2.1, with the          *)
 (*   special exception on linking described in the file LICENSE.          *)
@@ -73,11 +62,7 @@
   | Psetglobal of Ident.t
   (* Operations on heap blocks *)
   | Pmakeblock of int * mutable_flag * block_shape
-<<<<<<< HEAD
   | Pfield of int * immediate_or_pointer * mutable_flag
-=======
-  | Pfield of int
->>>>>>> 0c0884bd
   | Psetfield of int * immediate_or_pointer * initialization_or_assignment
   | Pfloatfield of int
   | Psetfloatfield of int * initialization_or_assignment
@@ -171,13 +156,10 @@
   | Pbbswap of boxed_integer
   (* Integer to external pointer *)
   | Pint_as_pointer
-<<<<<<< HEAD
   (* Atomic operations *)
   | Patomic_load
   | Patomic_store
   | Patomic_cas
-=======
->>>>>>> 0c0884bd
   (* Inhibition of optimisation *)
   | Popaque
 
