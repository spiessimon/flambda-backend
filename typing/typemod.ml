(***********************************************************************)
(*                                                                     *)
(*                                OCaml                                *)
(*                                                                     *)
(*            Xavier Leroy, projet Cristal, INRIA Rocquencourt         *)
(*                                                                     *)
(*  Copyright 1996 Institut National de Recherche en Informatique et   *)
(*  en Automatique.  All rights reserved.  This file is distributed    *)
(*  under the terms of the Q Public License version 1.0.               *)
(*                                                                     *)
(***********************************************************************)

open Misc
open Longident
open Path
open Asttypes
open Parsetree
open Types
open Format

type error =
    Cannot_apply of module_type
  | Not_included of Includemod.error list
  | Cannot_eliminate_dependency of module_type
  | Signature_expected
  | Structure_expected of module_type
  | With_no_component of Longident.t
  | With_mismatch of Longident.t * Includemod.error list
  | Repeated_name of string * string
  | Non_generalizable of type_expr
  | Non_generalizable_class of Ident.t * class_declaration
  | Non_generalizable_module of module_type
  | Implementation_is_required of string
  | Interface_not_compiled of string
  | Not_allowed_in_functor_body
  | With_need_typeconstr
  | Not_a_packed_module of type_expr
  | Incomplete_packed_module of type_expr
  | Scoping_pack of Longident.t * type_expr
  | Recursive_module_require_explicit_type
  | Apply_generative

exception Error of Location.t * Env.t * error
exception Error_forward of Location.error

open Typedtree

let fst3 (x,_,_) = x

let rec path_concat head p =
  match p with
    Pident tail -> Pdot (Pident head, Ident.name tail, 0)
  | Pdot (pre, s, pos) -> Pdot (path_concat head pre, s, pos)
  | Papply _ -> assert false

(* Extract a signature from a module type *)

let extract_sig env loc mty =
  match Env.scrape_alias env mty with
    Mty_signature sg -> sg
  | _ -> raise(Error(loc, env, Signature_expected))

let extract_sig_open env loc mty =
  match Env.scrape_alias env mty with
    Mty_signature sg -> sg
  | _ -> raise(Error(loc, env, Structure_expected mty))

(* Compute the environment after opening a module *)

let type_open_ ?toplevel ovf env loc lid =
  let path, md = Typetexp.find_module env lid.loc lid.txt in
  let sg = extract_sig_open env lid.loc md.md_type in
  path, Env.open_signature ~loc ?toplevel ovf path sg env

let type_open ?toplevel env sod =
  let (path, newenv) =
    type_open_ ?toplevel sod.popen_override env sod.popen_loc sod.popen_lid
  in
  let od =
    {
      open_override = sod.popen_override;
      open_path = path;
      open_txt = sod.popen_lid;
      open_attributes = sod.popen_attributes;
      open_loc = sod.popen_loc;
    }
  in
  (path, newenv, od)

(* Record a module type *)
let rm node =
  Stypes.record (Stypes.Ti_mod node);
  node

(* Forward declaration, to be filled in by type_module_type_of *)
let type_module_type_of_fwd :
    (Env.t -> Parsetree.module_expr ->
      Typedtree.module_expr * Types.module_type) ref
  = ref (fun env m -> assert false)

(* Merge one "with" constraint in a signature *)

let rec add_rec_types env = function
    Sig_type(id, decl, Trec_next) :: rem ->
      add_rec_types (Env.add_type ~check:true id decl env) rem
  | _ -> env

let check_type_decl env loc id row_id newdecl decl rs rem =
  let env = Env.add_type ~check:true id newdecl env in
  let env =
    match row_id with
    | None -> env
    | Some id -> Env.add_type ~check:true id newdecl env
  in
  let env = if rs = Trec_not then env else add_rec_types env rem in
  Includemod.type_declarations env id newdecl decl;
  Typedecl.check_coherence env loc id newdecl

let rec make_params n = function
    [] -> []
  | _ :: l -> ("a" ^ string_of_int n) :: make_params (n+1) l

let make_next_first rs rem =
  if rs = Trec_first then
    match rem with
      Sig_type (id, decl, Trec_next) :: rem ->
        Sig_type (id, decl, Trec_first) :: rem
    | Sig_module (id, mty, Trec_next) :: rem ->
        Sig_module (id, mty, Trec_first) :: rem
    | _ -> rem
  else rem

let sig_item desc typ env loc = {
  Typedtree.sig_desc = desc; sig_loc = loc; sig_env = env
}

let make p n i =
  let open Variance in
  set May_pos p (set May_neg n (set May_weak n (set Inj i null)))

let ensure_functor_arg p env =
  if Env.is_functor_arg p env then env else
  Env.add_functor_arg (Path.head p) env

let merge_constraint initial_env loc sg constr =
  let lid =
    match constr with
    | Pwith_type (lid, _) | Pwith_module (lid, _) -> lid
    | Pwith_typesubst {ptype_name=s} | Pwith_modsubst (s, _) ->
        {loc = s.loc; txt=Lident s.txt}
  in
  let real_id = ref None in
  let rec merge env sg namelist row_id =
    match (sg, namelist, constr) with
      ([], _, _) ->
        raise(Error(loc, env, With_no_component lid.txt))
    | (Sig_type(id, decl, rs) :: rem, [s],
       Pwith_type (_, ({ptype_kind = Ptype_abstract} as sdecl)))
      when Ident.name id = s && Typedecl.is_fixed_type sdecl ->
        let decl_row =
          { type_params =
              List.map (fun _ -> Btype.newgenvar()) sdecl.ptype_params;
            type_arity = List.length sdecl.ptype_params;
            type_kind = Type_abstract;
            type_private = Private;
            type_manifest = None;
            type_variance =
              List.map
                (fun (_, v) ->
                   let (c, n) =
                     match v with
                     | Covariant -> true, false
                     | Contravariant -> false, true
                     | Invariant -> false, false
                   in
                   make (not n) (not c) false
                )
                sdecl.ptype_params;
            type_loc = sdecl.ptype_loc;
            type_newtype_level = None;
            type_attributes = [];
          }
        and id_row = Ident.create (s^"#row") in
        let initial_env =
          Env.add_type ~check:true id_row decl_row initial_env
        in
        let tdecl = Typedecl.transl_with_constraint
                        initial_env id (Some(Pident id_row)) decl sdecl in
        let newdecl = tdecl.typ_type in
        check_type_decl env sdecl.ptype_loc id row_id newdecl decl rs rem;
        let decl_row = {decl_row with type_params = newdecl.type_params} in
        let rs' = if rs = Trec_first then Trec_not else rs in
        (Pident id, lid, Twith_type tdecl),
        Sig_type(id_row, decl_row, rs') :: Sig_type(id, newdecl, rs) :: rem
    | (Sig_type(id, decl, rs) :: rem , [s], Pwith_type (_, sdecl))
      when Ident.name id = s ->
        let tdecl =
          Typedecl.transl_with_constraint initial_env id None decl sdecl in
        let newdecl = tdecl.typ_type in
        check_type_decl env sdecl.ptype_loc id row_id newdecl decl rs rem;
        (Pident id, lid, Twith_type tdecl), Sig_type(id, newdecl, rs) :: rem
    | (Sig_type(id, decl, rs) :: rem, [s], (Pwith_type _ | Pwith_typesubst _))
      when Ident.name id = s ^ "#row" ->
        merge env rem namelist (Some id)
    | (Sig_type(id, decl, rs) :: rem, [s], Pwith_typesubst sdecl)
      when Ident.name id = s ->
        (* Check as for a normal with constraint, but discard definition *)
        let tdecl =
          Typedecl.transl_with_constraint initial_env id None decl sdecl in
        let newdecl = tdecl.typ_type in
        check_type_decl env sdecl.ptype_loc id row_id newdecl decl rs rem;
        real_id := Some id;
        (Pident id, lid, Twith_typesubst tdecl),
        make_next_first rs rem
    | (Sig_module(id, md, rs) :: rem, [s], Pwith_module (_, lid'))
      when Ident.name id = s ->
        let path, md' = Typetexp.find_module initial_env loc lid'.txt in
        let md'' = {md' with md_type = Mtype.remove_aliases env md'.md_type} in
        let env = ensure_functor_arg path env in
        let newmd = Mtype.strengthen_decl env md'' path in
        ignore(Includemod.modtypes env newmd.md_type md.md_type);
        (Pident id, lid, Twith_module (path, lid')),
        Sig_module(id, newmd, rs) :: rem
    | (Sig_module(id, md, rs) :: rem, [s], Pwith_modsubst (_, lid'))
      when Ident.name id = s ->
        let path, md' = Typetexp.find_module initial_env loc lid'.txt in
        let env = ensure_functor_arg path env in
        let newmd = Mtype.strengthen_decl env md' path in
        ignore(Includemod.modtypes env newmd.md_type md.md_type);
        real_id := Some id;
        (Pident id, lid, Twith_modsubst (path, lid')),
        make_next_first rs rem
    | (Sig_module(id, md, rs) :: rem, s :: namelist, _)
      when Ident.name id = s ->
        let ((path, path_loc, tcstr), newsg) =
          merge env (extract_sig env loc md.md_type) namelist None in
        (path_concat id path, lid, tcstr),
        Sig_module(id, {md with md_type=Mty_signature newsg}, rs) :: rem
    | (item :: rem, _, _) ->
        let (cstr, items) = merge (Env.add_item item env) rem namelist row_id
        in
        cstr, item :: items
  in
  try
    let names = Longident.flatten lid.txt in
    let (tcstr, sg) = merge initial_env sg names None in
    let sg =
    match names, constr with
      [s], Pwith_typesubst sdecl ->
        let id =
          match !real_id with None -> assert false | Some id -> id in
        let lid =
          try match sdecl.ptype_manifest with
          | Some {ptyp_desc = Ptyp_constr (lid, stl)}
            when List.length stl = List.length sdecl.ptype_params ->
              List.iter2 (fun x (y, _) ->
                match x, y with
                  {ptyp_desc=Ptyp_var sx}, {ptyp_desc=Ptyp_var sy}
                    when sx = sy -> ()
                | _, _ -> raise Exit)
                stl sdecl.ptype_params;
              lid
          | _ -> raise Exit
          with Exit ->
            raise(Error(sdecl.ptype_loc, initial_env, With_need_typeconstr))
        in
        let (path, _) =
          try Env.lookup_type lid.txt initial_env with Not_found -> assert false
        in
        let sub = Subst.add_type id path Subst.identity in
        Subst.signature sub sg
    | [s], Pwith_modsubst (_, lid) ->
        let id =
          match !real_id with None -> assert false | Some id -> id in
        let path = Typetexp.lookup_module initial_env loc lid.txt in
        let sub = Subst.add_module id path Subst.identity in
        Subst.signature sub sg
    | _ ->
          sg
    in
    (tcstr, sg)
  with Includemod.Error explanation ->
    raise(Error(loc, initial_env, With_mismatch(lid.txt, explanation)))

(* Add recursion flags on declarations arising from a mutually recursive
   block. *)

let map_rec fn decls rem =
  match decls with
  | [] -> rem
  | d1 :: dl -> fn Trec_first d1 :: map_end (fn Trec_next) dl rem

let map_rec' = map_rec
(*
let rec map_rec' fn decls rem =
  match decls with
  | (id,_ as d1) :: dl when Btype.is_row_name (Ident.name id) ->
      fn Trec_not d1 :: map_rec' fn dl rem
  | _ -> map_rec fn decls rem
*)

let rec map_rec'' fn decls rem =
  match decls with
  | d1 :: dl when Btype.is_row_name (Ident.name d1.typ_id) ->
      fn Trec_not d1 :: map_rec'' fn dl rem
  | _ -> map_rec fn decls rem

(* Add type extension flags to extension contructors *)
let map_ext fn exts rem =
  match exts with
  | [] -> rem
  | d1 :: dl -> fn Text_first d1 :: map_end (fn Text_next) dl rem

(* Auxiliary for translating recursively-defined module types.
   Return a module type that approximates the shape of the given module
   type AST.  Retain only module, type, and module type
   components of signatures.  For types, retain only their arity,
   making them abstract otherwise. *)

let rec approx_modtype env smty =
  match smty.pmty_desc with
    Pmty_ident lid ->
      let (path, info) = Typetexp.find_modtype env smty.pmty_loc lid.txt in
      Mty_ident path
  | Pmty_alias lid ->
      let path = Typetexp.lookup_module env smty.pmty_loc lid.txt in
      Mty_alias path
  | Pmty_signature ssg ->
      Mty_signature(approx_sig env ssg)
  | Pmty_functor(param, sarg, sres) ->
      let arg = may_map (approx_modtype env) sarg in
      let (id, newenv) =
        Env.enter_module ~arg:true param.txt (Btype.default_mty arg) env in
      let res = approx_modtype newenv sres in
      Mty_functor(id, arg, res)
  | Pmty_with(sbody, constraints) ->
      approx_modtype env sbody
  | Pmty_typeof smod ->
      let (_, mty) = !type_module_type_of_fwd env smod in
      mty
  | Pmty_extension ext ->
      raise (Error_forward (Typetexp.error_of_extension ext))

and approx_module_declaration env pmd =
  {
    Types.md_type = approx_modtype env pmd.pmd_type;
    md_attributes = pmd.pmd_attributes;
    md_loc = pmd.pmd_loc;
  }

and approx_sig env ssg =
  match ssg with
    [] -> []
  | item :: srem ->
      match item.psig_desc with
      | Psig_type sdecls ->
          let decls = Typedecl.approx_type_decl env sdecls in
          let rem = approx_sig env srem in
          map_rec' (fun rs (id, info) -> Sig_type(id, info, rs)) decls rem
      | Psig_module pmd ->
          let md = approx_module_declaration env pmd in
          let (id, newenv) =
            Env.enter_module_declaration pmd.pmd_name.txt md env
          in
          Sig_module(id, md, Trec_not) :: approx_sig newenv srem
      | Psig_recmodule sdecls ->
          let decls =
            List.map
              (fun pmd ->
                 (Ident.create pmd.pmd_name.txt,
                  approx_module_declaration env pmd)
              )
              sdecls
          in
          let newenv =
            List.fold_left
              (fun env (id, md) -> Env.add_module_declaration id md env)
              env decls in
          map_rec (fun rs (id, md) -> Sig_module(id, md, rs)) decls
                  (approx_sig newenv srem)
      | Psig_modtype d ->
          let info = approx_modtype_info env d in
          let (id, newenv) = Env.enter_modtype d.pmtd_name.txt info env in
          Sig_modtype(id, info) :: approx_sig newenv srem
      | Psig_open sod ->
          let (path, mty, _od) = type_open env sod in
          approx_sig mty srem
      | Psig_include sincl ->
          let smty = sincl.pincl_mod in
          let mty = approx_modtype env smty in
          let sg = Subst.signature Subst.identity
                     (extract_sig env smty.pmty_loc mty) in
          let newenv = Env.add_signature sg env in
          sg @ approx_sig newenv srem
      | Psig_class sdecls | Psig_class_type sdecls ->
          let decls = Typeclass.approx_class_declarations env sdecls in
          let rem = approx_sig env srem in
          List.flatten
            (map_rec
              (fun rs (i1, _, d1, i2, d2, i3, d3, _) ->
                [Sig_class_type(i1, d1, rs);
                 Sig_type(i2, d2, rs);
                 Sig_type(i3, d3, rs)])
              decls [rem])
      | _ ->
          approx_sig env srem

and approx_modtype_info env sinfo =
  {
   mtd_type = may_map (approx_modtype env) sinfo.pmtd_type;
   mtd_attributes = sinfo.pmtd_attributes;
   mtd_loc = sinfo.pmtd_loc;
  }

(* Additional validity checks on type definitions arising from
   recursive modules *)

let check_recmod_typedecls env sdecls decls =
  let recmod_ids = List.map fst3 decls in
  List.iter2
    (fun pmd (id, _, mty) ->
       let mty = mty.mty_type in
      List.iter
        (fun path ->
          Typedecl.check_recmod_typedecl env pmd.pmd_type.pmty_loc recmod_ids
                                         path (Env.find_type path env))
        (Mtype.type_paths env (Pident id) mty))
    sdecls decls

(* Auxiliaries for checking uniqueness of names in signatures and structures *)

module StringSet =
  Set.Make(struct type t = string let compare (x:t) y = compare x y end)

let check cl loc set_ref name =
  if StringSet.mem name !set_ref
  then raise(Error(loc, Env.empty, Repeated_name(cl, name)))
  else set_ref := StringSet.add name !set_ref

type names =
  {
    types: StringSet.t ref;
    modules: StringSet.t ref;
    modtypes: StringSet.t ref;
    typexts: StringSet.t ref;
  }

let new_names () =
  {
    types = ref StringSet.empty;
    modules = ref StringSet.empty;
    modtypes = ref StringSet.empty;
    typexts = ref StringSet.empty;
  }


let check_name check names name = check names name.loc name.txt
let check_type names loc s = check "type" loc names.types s
let check_module names loc s = check "module" loc names.modules s
let check_modtype names loc s = check "module type" loc names.modtypes s
let check_typext names loc s = check "extension constructor" loc names.typexts s


let check_sig_item names loc = function
  | Sig_type(id, _, _) -> check_type names loc (Ident.name id)
  | Sig_module(id, _, _) -> check_module names loc (Ident.name id)
  | Sig_modtype(id, _) -> check_modtype names loc (Ident.name id)
  | Sig_typext(id, _, _) -> check_typext names loc (Ident.name id)
  | _ -> ()

<<<<<<< HEAD
let rec remove_duplicates val_ids = function
    [] -> []
  | Sig_value (id, _) :: rem when List.exists (Ident.equal id) val_ids ->
      remove_duplicates val_ids rem
  | f :: rem -> f :: remove_duplicates val_ids rem

let rec get_values = function
    [] -> []
  | Sig_value (id, _) :: rem -> id :: get_values rem
  | f :: rem -> get_values rem

=======
(* Simplify multiple specifications of a value or an extension in a signature.
   (Other signature components, e.g. types, modules, etc, are checked for
   name uniqueness.)  If multiple specifications with the same name,
   keep only the last (rightmost) one. *)

let simplify_signature sg =
  let rec aux = function
    | [] -> [], StringSet.empty, StringSet.empty
    | (Sig_value(id, descr) as component) :: sg ->
        let (sg, val_names, ext_names) as k = aux sg in
        let name = Ident.name id in
        if StringSet.mem name val_names then k
        else (component :: sg, StringSet.add name val_names, ext_names)
    | (Sig_typext(id, ext, es) as component) :: sg ->
        let (sg, val_names, ext_names) as k = aux sg in
        let name = Ident.name id in
        if StringSet.mem name ext_names then
          (* #6510 *)
          match es, sg with
          | Text_first, Sig_typext(id2, ext2, Text_next) :: rest ->
              (Sig_typext(id2, ext2, Text_first) :: rest,
               val_names, ext_names)
          | _ -> k
        else
          (component :: sg, val_names, StringSet.add name ext_names)
    | component :: sg ->
        let (sg, val_names, ext_names) = aux sg in
        (component :: sg, val_names, ext_names)
  in
  let (sg, _, _) = aux sg in
  sg

>>>>>>> f87ab66c
(* Check and translate a module type expression *)

let transl_modtype_longident loc env lid =
  let (path, info) = Typetexp.find_modtype env loc lid in
  path

let transl_module_alias loc env lid =
  Typetexp.lookup_module env loc lid

let mkmty desc typ env loc attrs =
  let mty = {
    mty_desc = desc;
    mty_type = typ;
    mty_loc = loc;
    mty_env = env;
    mty_attributes = attrs;
    } in
  Cmt_format.add_saved_type (Cmt_format.Partial_module_type mty);
  mty

let mksig desc env loc =
  let sg = { sig_desc = desc; sig_loc = loc; sig_env = env } in
  Cmt_format.add_saved_type (Cmt_format.Partial_signature_item sg);
  sg

(* let signature sg = List.map (fun item -> item.sig_type) sg *)

let rec transl_modtype env smty =
  let loc = smty.pmty_loc in
  match smty.pmty_desc with
    Pmty_ident lid ->
      let path = transl_modtype_longident loc env lid.txt in
      mkmty (Tmty_ident (path, lid)) (Mty_ident path) env loc
        smty.pmty_attributes
  | Pmty_alias lid ->
      let path = transl_module_alias loc env lid.txt in
      mkmty (Tmty_alias (path, lid)) (Mty_alias path) env loc
        smty.pmty_attributes
  | Pmty_signature ssg ->
      let sg = transl_signature env ssg in
      mkmty (Tmty_signature sg) (Mty_signature sg.sig_type) env loc
        smty.pmty_attributes
  | Pmty_functor(param, sarg, sres) ->
      let arg = Misc.may_map (transl_modtype env) sarg in
      let ty_arg = Misc.may_map (fun m -> m.mty_type) arg in
      let (id, newenv) =
        Env.enter_module ~arg:true param.txt (Btype.default_mty ty_arg) env in
      Ctype.init_def(Ident.current_time()); (* PR#6513 *)
      let res = transl_modtype newenv sres in
      mkmty (Tmty_functor (id, param, arg, res))
      (Mty_functor(id, ty_arg, res.mty_type)) env loc
        smty.pmty_attributes
  | Pmty_with(sbody, constraints) ->
      let body = transl_modtype env sbody in
      let init_sg = extract_sig env sbody.pmty_loc body.mty_type in
      let (rev_tcstrs, final_sg) =
        List.fold_left
          (fun (rev_tcstrs,sg) sdecl ->
            let (tcstr, sg) = merge_constraint env smty.pmty_loc sg sdecl
            in
            (tcstr :: rev_tcstrs, sg)
        )
        ([],init_sg) constraints in
      mkmty (Tmty_with ( body, List.rev rev_tcstrs))
        (Mtype.freshen (Mty_signature final_sg)) env loc
        smty.pmty_attributes
  | Pmty_typeof smod ->
      let tmty, mty = !type_module_type_of_fwd env smod in
      mkmty (Tmty_typeof tmty) mty env loc smty.pmty_attributes
  | Pmty_extension ext ->
      raise (Error_forward (Typetexp.error_of_extension ext))

and transl_signature env sg =
  let names = new_names () in
  let rec transl_sig env sg =
    Ctype.init_def(Ident.current_time());
    match sg with
      [] -> [], [], env
    | item :: srem ->
        let loc = item.psig_loc in
        match item.psig_desc with
        | Psig_value sdesc ->
            let (tdesc, newenv) =
              Typedecl.transl_value_decl env item.psig_loc sdesc in
            let (trem,rem, final_env) = transl_sig newenv srem in
            mksig (Tsig_value tdesc) env loc :: trem,
            Sig_value(tdesc.val_id, tdesc.val_val) :: rem,
              final_env
        | Psig_type sdecls ->
            List.iter
              (fun decl -> check_name check_type names decl.ptype_name)
              sdecls;
            let (decls, newenv) = Typedecl.transl_type_decl env sdecls in
            let (trem, rem, final_env) = transl_sig newenv srem in
            mksig (Tsig_type decls) env loc :: trem,
            map_rec'' (fun rs td ->
                Sig_type(td.typ_id, td.typ_type, rs)) decls rem,
            final_env
        | Psig_typext styext ->
            List.iter
              (fun pext -> check_name check_typext names pext.pext_name)
              styext.ptyext_constructors;
            let (tyext, newenv) =
              Typedecl.transl_type_extension false env item.psig_loc styext
            in
            let (trem, rem, final_env) = transl_sig newenv srem in
<<<<<<< HEAD
            mksig (Tsig_typext tyext) env loc :: trem,
            map_ext (fun es ext ->Sig_typext(ext.ext_id, ext.ext_type, es))
              tyext.tyext_constructors rem,
            final_env
=======
            let constructors = tyext.tyext_constructors in
              mksig (Tsig_typext tyext) env loc :: trem,
              map_ext (fun es ext ->
                Sig_typext(ext.ext_id, ext.ext_type, es)) constructors rem,
              final_env
>>>>>>> f87ab66c
        | Psig_exception sext ->
            check_name check_typext names sext.pext_name;
            let (ext, newenv) = Typedecl.transl_exception env sext in
            let (trem, rem, final_env) = transl_sig newenv srem in
            mksig (Tsig_exception ext) env loc :: trem,
<<<<<<< HEAD
            (Sig_typext(ext.ext_id, ext.ext_type, Text_exception) :: rem),
=======
            Sig_typext(ext.ext_id, ext.ext_type, Text_exception) :: rem,
>>>>>>> f87ab66c
            final_env
        | Psig_module pmd ->
            check_name check_module names pmd.pmd_name;
            let tmty = transl_modtype env pmd.pmd_type in
            let md = {
              md_type=tmty.mty_type;
              md_attributes=pmd.pmd_attributes;
              md_loc=pmd.pmd_loc;
            }
            in
            let (id, newenv) =
              Env.enter_module_declaration pmd.pmd_name.txt md env in
            let (trem, rem, final_env) = transl_sig newenv srem in
            mksig (Tsig_module {md_id=id; md_name=pmd.pmd_name; md_type=tmty;
                                md_loc=pmd.pmd_loc;
                                md_attributes=pmd.pmd_attributes})
              env loc :: trem,
            Sig_module(id, md, Trec_not) :: rem,
            final_env
        | Psig_recmodule sdecls ->
            List.iter
              (fun pmd -> check_name check_module names pmd.pmd_name)
              sdecls;
            let (decls, newenv) =
              transl_recmodule_modtypes item.psig_loc env sdecls in
            let (trem, rem, final_env) = transl_sig newenv srem in
            mksig (Tsig_recmodule decls) env loc :: trem,
            map_rec (fun rs md ->
                let d = {Types.md_type = md.md_type.mty_type;
                         md_attributes = md.md_attributes;
                         md_loc = md.md_loc;
                        } in
                Sig_module(md.md_id, d, rs))
              decls rem,
            final_env
        | Psig_modtype pmtd ->
            let newenv, mtd, sg =
              transl_modtype_decl names env item.psig_loc pmtd
            in
            let (trem, rem, final_env) = transl_sig newenv srem in
            mksig (Tsig_modtype mtd) env loc :: trem,
            sg :: rem,
            final_env
        | Psig_open sod ->
            let (path, newenv, od) = type_open env sod in
            let (trem, rem, final_env) = transl_sig newenv srem in
            mksig (Tsig_open od) env loc :: trem,
            rem, final_env
        | Psig_include sincl ->
            let smty = sincl.pincl_mod in
            let tmty = transl_modtype env smty in
            let mty = tmty.mty_type in
            let sg = Subst.signature Subst.identity
                       (extract_sig env smty.pmty_loc mty) in
            List.iter (check_sig_item names item.psig_loc) sg;
            let newenv = Env.add_signature sg env in
            let incl =
              { incl_mod = tmty;
                incl_type = sg;
                incl_attributes = sincl.pincl_attributes;
                incl_loc = sincl.pincl_loc;
              }
            in
            let (trem, rem, final_env) = transl_sig newenv srem in
            mksig (Tsig_include incl) env loc :: trem,
<<<<<<< HEAD
            remove_duplicates (get_values rem) sg @ rem,
=======
            sg @ rem,
>>>>>>> f87ab66c
            final_env
        | Psig_class cl ->
            List.iter
              (fun {pci_name} -> check_name check_type names pci_name)
              cl;
            let (classes, newenv) = Typeclass.class_descriptions env cl in
            let (trem, rem, final_env) = transl_sig newenv srem in
            mksig (Tsig_class
                     (List.map2
                        (fun pcl tcl ->
                          let (_, _, _, _, _, _, _, _, _, _, _, tcl) = tcl in
                          tcl)
                        cl classes)) env loc
            :: trem,
            List.flatten
              (map_rec
                 (fun rs (i, _, d, i', d', i'', d'', i''', d''', _, _, _) ->
                   [Sig_class(i, d, rs);
                    Sig_class_type(i', d', rs);
                    Sig_type(i'', d'', rs);
                    Sig_type(i''', d''', rs)])
                 classes [rem]),
            final_env
        | Psig_class_type cl ->
            List.iter
              (fun {pci_name} -> check_name check_type names pci_name)
              cl;
            let (classes, newenv) = Typeclass.class_type_declarations env cl in
            let (trem,rem, final_env) = transl_sig newenv srem in
            mksig (Tsig_class_type (List.map2 (fun pcl tcl ->
              let (_, _, _, _, _, _, _, tcl) = tcl in
              tcl
            ) cl classes)) env loc :: trem,
            List.flatten
              (map_rec
                 (fun rs (i, _, d, i', d', i'', d'', _) ->
                   [Sig_class_type(i, d, rs);
                    Sig_type(i', d', rs);
                    Sig_type(i'', d'', rs)])
                 classes [rem]),
            final_env
        | Psig_attribute x ->
            Typetexp.warning_attribute [x];
            let (trem,rem, final_env) = transl_sig env srem in
            mksig (Tsig_attribute x) env loc :: trem, rem, final_env
        | Psig_extension (ext, _attrs) ->
            raise (Error_forward (Typetexp.error_of_extension ext))
  in
  let previous_saved_types = Cmt_format.get_saved_types () in
  Typetexp.warning_enter_scope ();
  let (trem, rem, final_env) = transl_sig (Env.in_signature env) sg in
  let rem = simplify_signature rem in
  let sg = { sig_items = trem; sig_type =  rem; sig_final_env = final_env } in
  Typetexp.warning_leave_scope ();
  Cmt_format.set_saved_types
    ((Cmt_format.Partial_signature sg) :: previous_saved_types);
  sg

and transl_modtype_decl names env loc
    {pmtd_name; pmtd_type; pmtd_attributes; pmtd_loc} =
  check_name check_modtype names pmtd_name;
  let tmty = Misc.may_map (transl_modtype env) pmtd_type in
  let decl =
    {
     Types.mtd_type=may_map (fun t -> t.mty_type) tmty;
     mtd_attributes=pmtd_attributes;
     mtd_loc=pmtd_loc;
    }
  in
  let (id, newenv) = Env.enter_modtype pmtd_name.txt decl env in
  let mtd =
    {
     mtd_id=id;
     mtd_name=pmtd_name;
     mtd_type=tmty;
     mtd_attributes=pmtd_attributes;
     mtd_loc=pmtd_loc;
    }
  in
  newenv, mtd, Sig_modtype(id, decl)

and transl_recmodule_modtypes loc env sdecls =
  let make_env curr =
    List.fold_left
      (fun env (id, _, mty) -> Env.add_module ~arg:true id mty env)
      env curr in
  let make_env2 curr =
    List.fold_left
      (fun env (id, _, mty) -> Env.add_module ~arg:true id mty.mty_type env)
      env curr in
  let transition env_c curr =
    List.map2
      (fun pmd (id, id_loc, mty) ->
        (id, id_loc, transl_modtype env_c pmd.pmd_type))
      sdecls curr in
  let ids = List.map (fun x -> Ident.create x.pmd_name.txt) sdecls in
  let approx_env =
    (*
       cf #5965
       We use a dummy module type in order to detect a reference to one
       of the module being defined during the call to approx_modtype.
       It will be detected in Env.lookup_module.
    *)
    List.fold_left
      (fun env id ->
         let dummy = Mty_ident (Path.Pident (Ident.create "#recmod#")) in
         Env.add_module ~arg:true id dummy env
      )
      env ids
  in
  let init =
    List.map2
      (fun id pmd ->
        (id, pmd.pmd_name, approx_modtype approx_env pmd.pmd_type))
      ids sdecls
  in
  let env0 = make_env init in
  let dcl1 = transition env0 init in
  let env1 = make_env2 dcl1 in
  check_recmod_typedecls env1 sdecls dcl1;
  let dcl2 = transition env1 dcl1 in
(*
  List.iter
    (fun (id, mty) ->
      Format.printf "%a: %a@." Printtyp.ident id Printtyp.modtype mty)
    dcl2;
*)
  let env2 = make_env2 dcl2 in
  check_recmod_typedecls env2 sdecls dcl2;
  let dcl2 =
    List.map2
      (fun pmd (id, id_loc, mty) ->
        {md_id=id; md_name=id_loc; md_type=mty;
         md_loc=pmd.pmd_loc;
         md_attributes=pmd.pmd_attributes})
      sdecls dcl2
  in
  (dcl2, env2)

<<<<<<< HEAD
(* Simplify multiple specifications of a value or an extension in a signature.
   (Other signature components, e.g. types, modules, etc, are checked for
   name uniqueness.)  If multiple specifications with the same name,
   keep only the last (rightmost) one. *)

let simplify_signature sg =
  let rec aux = function
    | [] -> [], StringSet.empty
    | (Sig_value(id, descr) as component) :: sg ->
        let (sg, val_names) as k = aux sg in
        let name = Ident.name id in
        if StringSet.mem name val_names then k
        else (component :: sg, StringSet.add name val_names)
    | component :: sg ->
        let (sg, val_names) = aux sg in
        (component :: sg, val_names)
  in
  let (sg, _) = aux sg in
  sg

=======
>>>>>>> f87ab66c
(* Try to convert a module expression to a module path. *)

exception Not_a_path

let rec path_of_module mexp =
  match mexp.mod_desc with
    Tmod_ident (p,_) -> p
  | Tmod_apply(funct, arg, coercion) when !Clflags.applicative_functors ->
      Papply(path_of_module funct, path_of_module arg)
  | Tmod_constraint (mexp, _, _, _) ->
      path_of_module mexp
  | _ -> raise Not_a_path

(* Check that all core type schemes in a structure are closed *)

let rec closed_modtype = function
    Mty_ident p -> true
  | Mty_alias p -> true
  | Mty_signature sg -> List.for_all closed_signature_item sg
  | Mty_functor(id, param, body) -> closed_modtype body

and closed_signature_item = function
    Sig_value(id, desc) -> Ctype.closed_schema desc.val_type
  | Sig_module(id, md, _) -> closed_modtype md.md_type
  | _ -> true

let check_nongen_scheme env str =
  match str.str_desc with
    Tstr_value(rec_flag, pat_exp_list) ->
      List.iter
        (fun {vb_expr=exp} ->
          if not (Ctype.closed_schema exp.exp_type) then
            raise(Error(exp.exp_loc, env, Non_generalizable exp.exp_type)))
        pat_exp_list
  | Tstr_module {mb_expr=md;_} ->
      if not (closed_modtype md.mod_type) then
        raise(Error(md.mod_loc, env, Non_generalizable_module md.mod_type))
  | _ -> ()

let check_nongen_schemes env str =
  List.iter (check_nongen_scheme env) str

(* Helpers for typing recursive modules *)

let anchor_submodule name anchor =
  match anchor with None -> None | Some p -> Some(Pdot(p, name, nopos))
let anchor_recmodule id anchor =
  Some (Pident id)

let enrich_type_decls anchor decls oldenv newenv =
  match anchor with
    None -> newenv
  | Some p ->
      List.fold_left
        (fun e info ->
          let id = info.typ_id in
          let info' =
            Mtype.enrich_typedecl oldenv (Pdot(p, Ident.name id, nopos))
              info.typ_type
          in
            Env.add_type ~check:true id info' e)
        oldenv decls

let enrich_module_type anchor name mty env =
  match anchor with
    None -> mty
  | Some p -> Mtype.enrich_modtype env (Pdot(p, name, nopos)) mty

let check_recmodule_inclusion env bindings =
  (* PR#4450, PR#4470: consider
        module rec X : DECL = MOD  where MOD has inferred type ACTUAL
     The "natural" typing condition
        E, X: ACTUAL |- ACTUAL <: DECL
     leads to circularities through manifest types.
     Instead, we "unroll away" the potential circularities a finite number
     of times.  The (weaker) condition we implement is:
        E, X: DECL,
           X1: ACTUAL,
           X2: ACTUAL{X <- X1}/X1
           ...
           Xn: ACTUAL{X <- X(n-1)}/X(n-1)
        |- ACTUAL{X <- Xn}/Xn <: DECL{X <- Xn}
     so that manifest types rooted at X(n+1) are expanded in terms of X(n),
     avoiding circularities.  The strengthenings ensure that
     Xn.t = X(n-1).t = ... = X2.t = X1.t.
     N can be chosen arbitrarily; larger values of N result in more
     recursive definitions being accepted.  A good choice appears to be
     the number of mutually recursive declarations. *)

  let subst_and_strengthen env s id mty =
    let p = Subst.module_path s (Pident id) in
    let env = ensure_functor_arg p env in
    Mtype.strengthen env (Subst.modtype s mty) p
  in

  let rec check_incl first_time n env s =
    if n > 0 then begin
      (* Generate fresh names Y_i for the rec. bound module idents X_i *)
      let bindings1 =
        List.map
          (fun (id, _, mty_decl, modl, mty_actual, _attrs, _loc) ->
             (id, Ident.rename id, mty_actual))
          bindings in
      (* Enter the Y_i in the environment with their actual types substituted
         by the input substitution s *)
      let env' =
        List.fold_left
          (fun env (id, id', mty_actual) ->
             let mty_actual' =
               if first_time
               then mty_actual
               else subst_and_strengthen env s id mty_actual in
             Env.add_module ~arg:false id' mty_actual' env)
          env bindings1 in
      (* Build the output substitution Y_i <- X_i *)
      let s' =
        List.fold_left
          (fun s (id, id', mty_actual) ->
             Subst.add_module id (Pident id') s)
          Subst.identity bindings1 in
      (* Recurse with env' and s' *)
      check_incl false (n-1) env' s'
    end else begin
      (* Base case: check inclusion of s(mty_actual) in s(mty_decl)
         and insert coercion if needed *)
      let check_inclusion (id, id_loc, mty_decl, modl, mty_actual, attrs, loc) =
        let mty_decl' = Subst.modtype s mty_decl.mty_type
        and mty_actual' = subst_and_strengthen env s id mty_actual in
        let coercion =
          try
            Includemod.modtypes env mty_actual' mty_decl'
          with Includemod.Error msg ->
            raise(Error(modl.mod_loc, env, Not_included msg)) in
        let modl' =
            { mod_desc = Tmod_constraint(modl, mty_decl.mty_type,
                Tmodtype_explicit mty_decl, coercion);
              mod_type = mty_decl.mty_type;
              mod_env = env;
              mod_loc = modl.mod_loc;
              mod_attributes = [];
             } in
        {
         mb_id = id;
         mb_name = id_loc;
         mb_expr = modl';
         mb_attributes = attrs;
         mb_loc = loc;
        }
      in
      List.map check_inclusion bindings
    end
  in check_incl true (List.length bindings) env Subst.identity

(* Helper for unpack *)

let rec package_constraints env loc mty constrs =
  if constrs = [] then mty
  else let sg = extract_sig env loc mty in
  let sg' =
    List.map
      (function
        | Sig_type (id, ({type_params=[]} as td), rs)
          when List.mem_assoc [Ident.name id] constrs ->
            let ty = List.assoc [Ident.name id] constrs in
            Sig_type (id, {td with type_manifest = Some ty}, rs)
        | Sig_module (id, md, rs) ->
            let rec aux = function
              | (m :: ((_ :: _) as l), t) :: rest when m = Ident.name id ->
                  (l, t) :: aux rest
              | _ :: rest -> aux rest
              | [] -> []
            in
            let md =
              {md with
               md_type = package_constraints env loc md.md_type (aux constrs)
              }
            in
            Sig_module (id, md, rs)
        | item -> item
      )
      sg
  in
  Mty_signature sg'

let modtype_of_package env loc p nl tl =
  try match (Env.find_modtype p env).mtd_type with
  | Some mty when nl <> [] ->
      package_constraints env loc mty
        (List.combine (List.map Longident.flatten nl) tl)
  | _ ->
      if nl = [] then Mty_ident p
      else raise(Error(loc, env, Signature_expected))
  with Not_found ->
    let error = Typetexp.Unbound_modtype (Ctype.lid_of_path p) in
    raise(Typetexp.Error(loc, env, error))

let package_subtype env p1 nl1 tl1 p2 nl2 tl2 =
  let mkmty p nl tl =
    let ntl =
      List.filter (fun (n,t) -> Ctype.free_variables t = [])
        (List.combine nl tl) in
    let (nl, tl) = List.split ntl in
    modtype_of_package env Location.none p nl tl
  in
  let mty1 = mkmty p1 nl1 tl1 and mty2 = mkmty p2 nl2 tl2 in
  try Includemod.modtypes env mty1 mty2 = Tcoerce_none
  with Includemod.Error msg -> false
    (* raise(Error(Location.none, env, Not_included msg)) *)

let () = Ctype.package_subtype := package_subtype

let wrap_constraint env arg mty explicit =
  let coercion =
    try
      Includemod.modtypes env arg.mod_type mty
    with Includemod.Error msg ->
      raise(Error(arg.mod_loc, env, Not_included msg)) in
  { mod_desc = Tmod_constraint(arg, mty, explicit, coercion);
    mod_type = mty;
    mod_env = env;
    mod_attributes = [];
    mod_loc = arg.mod_loc }

(* Type a module value expression *)

let rec type_module ?(alias=false) sttn funct_body anchor env smod =
  match smod.pmod_desc with
    Pmod_ident lid ->
      let path =
        Typetexp.lookup_module ~load:(not alias) env smod.pmod_loc lid.txt in
      let md = { mod_desc = Tmod_ident (path, lid);
                 mod_type = Mty_alias path;
                 mod_env = env;
                 mod_attributes = smod.pmod_attributes;
                 mod_loc = smod.pmod_loc } in
      let md =
        if alias && not (Env.is_functor_arg path env) then
          (Env.add_required_global (Path.head path); md)
        else match (Env.find_module path env).md_type with
          Mty_alias p1 when not alias ->
            let p1 = Env.normalize_path (Some smod.pmod_loc) env p1 in
            let mty = Includemod.expand_module_alias env [] p1 in
            { md with
              mod_desc = Tmod_constraint (md, mty, Tmodtype_implicit,
                                          Tcoerce_alias (p1, Tcoerce_none));
              mod_type = if sttn then Mtype.strengthen env mty p1 else mty }
        | mty ->
            let mty =
              if sttn then Mtype.strengthen env mty path else mty in
            { md with mod_type = mty }
      in rm md
  | Pmod_structure sstr ->
      let (str, sg, finalenv) =
        type_structure funct_body anchor env sstr smod.pmod_loc in
      let md =
        rm { mod_desc = Tmod_structure str;
             mod_type = Mty_signature sg;
             mod_env = env;
             mod_attributes = smod.pmod_attributes;
             mod_loc = smod.pmod_loc }
      in
      let sg' = simplify_signature sg in
      if List.length sg' = List.length sg then md else
      wrap_constraint (Env.implicit_coercion env) md (Mty_signature sg')
        Tmodtype_implicit
  | Pmod_functor(name, smty, sbody) ->
      let mty = may_map (transl_modtype env) smty in
      let ty_arg = may_map (fun m -> m.mty_type) mty in
      let (id, newenv), funct_body =
        match ty_arg with None -> (Ident.create "*", env), false
        | Some mty -> Env.enter_module ~arg:true name.txt mty env, true in
      let body = type_module sttn funct_body None newenv sbody in
      rm { mod_desc = Tmod_functor(id, name, mty, body);
           mod_type = Mty_functor(id, ty_arg, body.mod_type);
           mod_env = env;
           mod_attributes = smod.pmod_attributes;
           mod_loc = smod.pmod_loc }
  | Pmod_apply(sfunct, sarg) ->
      let arg = type_module true funct_body None env sarg in
      let path = try Some (path_of_module arg) with Not_a_path -> None in
      let funct =
        type_module (sttn && path <> None) funct_body None env sfunct in
      begin match Env.scrape_alias env funct.mod_type with
        Mty_functor(param, mty_param, mty_res) as mty_functor ->
          let generative, mty_param =
            (mty_param = None, Btype.default_mty mty_param) in
          if generative then begin
            if sarg.pmod_desc <> Pmod_structure [] then
              raise (Error (sfunct.pmod_loc, env, Apply_generative));
            if funct_body && Mtype.contains_type env funct.mod_type then
              raise (Error (smod.pmod_loc, env, Not_allowed_in_functor_body));
          end;
          let coercion =
            try
              Includemod.modtypes env arg.mod_type mty_param
            with Includemod.Error msg ->
              raise(Error(sarg.pmod_loc, env, Not_included msg)) in
          let mty_appl =
            match path with
              Some path ->
                Subst.modtype (Subst.add_module param path Subst.identity)
                              mty_res
            | None ->
                if generative then mty_res else
                try
                  Mtype.nondep_supertype
                    (Env.add_module ~arg:true param arg.mod_type env)
                    param mty_res
                with Not_found ->
                  raise(Error(smod.pmod_loc, env,
                              Cannot_eliminate_dependency mty_functor))
          in
          rm { mod_desc = Tmod_apply(funct, arg, coercion);
               mod_type = mty_appl;
               mod_env = env;
               mod_attributes = smod.pmod_attributes;
               mod_loc = smod.pmod_loc }
      | _ ->
          raise(Error(sfunct.pmod_loc, env, Cannot_apply funct.mod_type))
      end
  | Pmod_constraint(sarg, smty) ->
      let arg = type_module ~alias true funct_body anchor env sarg in
      let mty = transl_modtype env smty in
      rm {(wrap_constraint env arg mty.mty_type (Tmodtype_explicit mty)) with
          mod_loc = smod.pmod_loc;
          mod_attributes = smod.pmod_attributes;
         }

  | Pmod_unpack sexp ->
      if !Clflags.principal then Ctype.begin_def ();
      let exp = Typecore.type_exp env sexp in
      if !Clflags.principal then begin
        Ctype.end_def ();
        Ctype.generalize_structure exp.exp_type
      end;
      let mty =
        match Ctype.expand_head env exp.exp_type with
          {desc = Tpackage (p, nl, tl)} ->
            if List.exists (fun t -> Ctype.free_variables t <> []) tl then
              raise (Error (smod.pmod_loc, env,
                            Incomplete_packed_module exp.exp_type));
            if !Clflags.principal &&
              not (Typecore.generalizable (Btype.generic_level-1) exp.exp_type)
            then
              Location.prerr_warning smod.pmod_loc
                (Warnings.Not_principal "this module unpacking");
            modtype_of_package env smod.pmod_loc p nl tl
        | {desc = Tvar _} ->
            raise (Typecore.Error
                     (smod.pmod_loc, env, Typecore.Cannot_infer_signature))
        | _ ->
            raise (Error(smod.pmod_loc, env, Not_a_packed_module exp.exp_type))
      in
      if funct_body && Mtype.contains_type env mty then
        raise (Error (smod.pmod_loc, env, Not_allowed_in_functor_body));
      rm { mod_desc = Tmod_unpack(exp, mty);
           mod_type = mty;
           mod_env = env;
           mod_attributes = smod.pmod_attributes;
           mod_loc = smod.pmod_loc }
  | Pmod_extension ext ->
      raise (Error_forward (Typetexp.error_of_extension ext))

and type_structure ?(toplevel = false) funct_body anchor env sstr scope =
  let names = new_names () in

  let type_str_item env srem {pstr_loc = loc; pstr_desc = desc} =
    match desc with
    | Pstr_eval (sexpr, attrs) ->
        let expr = Typecore.type_expression env sexpr in
        Tstr_eval (expr, attrs), [], env
    | Pstr_value(rec_flag, sdefs) ->
        let scope =
          match rec_flag with
          | Recursive ->
              Some (Annot.Idef {scope with
                                Location.loc_start = loc.Location.loc_start})
          | Nonrecursive ->
              let start =
                match srem with
                | [] -> loc.Location.loc_end
                | {pstr_loc = loc2} :: _ -> loc2.Location.loc_start
              in
              Some (Annot.Idef {scope with Location.loc_start = start})
        in
        let (defs, newenv) =
          Typecore.type_binding env rec_flag sdefs scope in
        (* Note: Env.find_value does not trigger the value_used event. Values
           will be marked as being used during the signature inclusion test. *)
        Tstr_value(rec_flag, defs),
        List.map (fun id -> Sig_value(id, Env.find_value (Pident id) newenv))
          (let_bound_idents defs),
        newenv
    | Pstr_primitive sdesc ->
        let (desc, newenv) = Typedecl.transl_value_decl env loc sdesc in
        Tstr_primitive desc, [Sig_value(desc.val_id, desc.val_val)], newenv
    | Pstr_type sdecls ->
        List.iter
          (fun decl -> check_name check_type names decl.ptype_name)
          sdecls;
        let (decls, newenv) = Typedecl.transl_type_decl env sdecls in
        Tstr_type decls,
        map_rec'' (fun rs info -> Sig_type(info.typ_id, info.typ_type, rs))
          decls [],
        enrich_type_decls anchor decls env newenv
    | Pstr_typext styext ->
        List.iter
          (fun pext -> check_name check_typext names pext.pext_name)
          styext.ptyext_constructors;
        let (tyext, newenv) =
          Typedecl.transl_type_extension true env loc styext
        in
        (Tstr_typext tyext,
         map_ext
           (fun es ext -> Sig_typext(ext.ext_id, ext.ext_type, es))
           tyext.tyext_constructors [],
         newenv)
    | Pstr_exception sext ->
        check_name check_typext names sext.pext_name;
        let (ext, newenv) = Typedecl.transl_exception env sext in
        Tstr_exception ext,
        [Sig_typext(ext.ext_id, ext.ext_type, Text_exception)],
        newenv
    | Pstr_module {pmb_name = name; pmb_expr = smodl; pmb_attributes = attrs;
                   pmb_loc;
                  } ->
        check_name check_module names name;
        let modl =
          type_module ~alias:true true funct_body
            (anchor_submodule name.txt anchor) env smodl in
        let md =
          { md_type = enrich_module_type anchor name.txt modl.mod_type env;
            md_attributes = attrs;
            md_loc = pmb_loc;
          }
        in
        let (id, newenv) = Env.enter_module_declaration name.txt md env in
        Tstr_module {mb_id=id; mb_name=name; mb_expr=modl;
                     mb_attributes=attrs;  mb_loc=pmb_loc;
                    },
        [Sig_module(id,
                    {md_type = modl.mod_type;
                     md_attributes = attrs;
                     md_loc = pmb_loc;
                    }, Trec_not)],
        newenv
    | Pstr_recmodule sbind ->
        let sbind =
          List.map
            (function
              | {pmb_name = name;
                 pmb_expr = {pmod_desc=Pmod_constraint(expr, typ)};
                 pmb_attributes = attrs;
                 pmb_loc = loc;
                } ->
                  name, typ, expr, attrs, loc
              | mb ->
                  raise (Error (mb.pmb_expr.pmod_loc, env,
                                Recursive_module_require_explicit_type))
            )
            sbind
        in
        List.iter
          (fun (name, _, _, _, _) -> check_name check_module names name)
          sbind;
        let (decls, newenv) =
          transl_recmodule_modtypes loc env
            (List.map (fun (name, smty, smodl, attrs, loc) ->
                 {pmd_name=name; pmd_type=smty;
                  pmd_attributes=attrs; pmd_loc=loc}) sbind
            ) in
        let bindings1 =
          List.map2
            (fun {md_id=id; md_type=mty} (name, _, smodl, attrs, loc) ->
               let modl =
                 type_module true funct_body (anchor_recmodule id anchor) newenv
                   smodl in
               let mty' =
                 enrich_module_type anchor (Ident.name id) modl.mod_type newenv
               in
               (id, name, mty, modl, mty', attrs, loc))
            decls sbind in
        let newenv = (* allow aliasing recursive modules from outside *)
          List.fold_left
            (fun env md ->
               let mdecl =
                 {
                   md_type = md.md_type.mty_type;
                   md_attributes = md.md_attributes;
                   md_loc = md.md_loc;
                 }
               in
               Env.add_module_declaration md.md_id mdecl env
            )
            env decls
        in
        let bindings2 =
          check_recmodule_inclusion newenv bindings1 in
        Tstr_recmodule bindings2,
        map_rec (fun rs mb ->
            Sig_module(mb.mb_id, {
                md_type=mb.mb_expr.mod_type;
                md_attributes=mb.mb_attributes;
                md_loc=mb.mb_loc;
              }, rs))
           bindings2 [],
        newenv
    | Pstr_modtype pmtd ->
        (* check that it is non-abstract *)
        let newenv, mtd, sg =
          transl_modtype_decl names env loc pmtd
        in
        Tstr_modtype mtd, [sg], newenv
    | Pstr_open sod ->
        let (path, newenv, od) = type_open ~toplevel env sod in
        Tstr_open od, [], newenv
    | Pstr_class cl ->
        List.iter
          (fun {pci_name} -> check_name check_type names pci_name)
          cl;
        let (classes, new_env) = Typeclass.class_declarations env cl in
        Tstr_class
          (List.map (fun (i, _, d, _,_,_,_,_,_, s, m, c) ->
               let vf = if d.cty_new = None then Virtual else Concrete in
               (* (i, s, m, c, vf) *) (c, m, vf))
              classes),
(* TODO: check with Jacques why this is here
      Tstr_class_type
          (List.map (fun (_,_, i, d, _,_,_,_,_,_,c) -> (i, c)) classes) ::
      Tstr_type
          (List.map (fun (_,_,_,_, i, d, _,_,_,_,_) -> (i, d)) classes) ::
      Tstr_type
          (List.map (fun (_,_,_,_,_,_, i, d, _,_,_) -> (i, d)) classes) ::
*)
        List.flatten
          (map_rec
             (fun rs (i, _, d, i', d', i'', d'', i''', d''', _, _, _) ->
                [Sig_class(i, d, rs);
                 Sig_class_type(i', d', rs);
                 Sig_type(i'', d'', rs);
                 Sig_type(i''', d''', rs)])
             classes []),
        new_env
    | Pstr_class_type cl ->
        List.iter
          (fun {pci_name} -> check_name check_type names pci_name)
          cl;
        let (classes, new_env) = Typeclass.class_type_declarations env cl in
        Tstr_class_type
          (List.map (fun (i, i_loc, d, _, _, _, _, c) ->
               (i, i_loc, c)) classes),
(*  TODO: check with Jacques why this is here
           Tstr_type
             (List.map (fun (_, _, i, d, _, _) -> (i, d)) classes) ::
           Tstr_type
             (List.map (fun (_, _, _, _, i, d) -> (i, d)) classes) :: *)
        List.flatten
          (map_rec
             (fun rs (i, _, d, i', d', i'', d'', _) ->
                [Sig_class_type(i, d, rs);
                 Sig_type(i', d', rs);
                 Sig_type(i'', d'', rs)])
             classes []),
        new_env
    | Pstr_include sincl ->
        let smodl = sincl.pincl_mod in
        let modl = type_module true funct_body None env smodl in
        (* Rename all identifiers bound by this signature to avoid clashes *)
        let sg = Subst.signature Subst.identity
            (extract_sig_open env smodl.pmod_loc modl.mod_type) in
        List.iter (check_sig_item names loc) sg;
        let new_env = Env.add_signature sg env in
        let incl =
          { incl_mod = modl;
            incl_type = sg;
            incl_attributes = sincl.pincl_attributes;
            incl_loc = sincl.pincl_loc;
          }
        in
        Tstr_include incl, sg, new_env
    | Pstr_extension (ext, _attrs) ->
        raise (Error_forward (Typetexp.error_of_extension ext))
    | Pstr_attribute x ->
        Typetexp.warning_attribute [x];
        Tstr_attribute x, [], env
  in
  let rec type_struct env sstr =
    Ctype.init_def(Ident.current_time());
    match sstr with
    | [] -> ([], [], env)
    | pstr :: srem ->
        let previous_saved_types = Cmt_format.get_saved_types () in
        let desc, sg, new_env = type_str_item env srem pstr in
        let str = { str_desc = desc; str_loc = pstr.pstr_loc; str_env = env } in
        Cmt_format.set_saved_types (Cmt_format.Partial_structure_item str
                                    :: previous_saved_types);
        let (str_rem, sig_rem, final_env) = type_struct new_env srem in
        (str :: str_rem, sg @ sig_rem, final_env)
  in
  if !Clflags.annotations then
    (* moved to genannot *)
    List.iter (function {pstr_loc = l} -> Stypes.record_phrase l) sstr;
  let previous_saved_types = Cmt_format.get_saved_types () in
  Typetexp.warning_enter_scope ();
  let (items, sg, final_env) = type_struct env sstr in
  let str = { str_items = items; str_type = sg; str_final_env = final_env } in
  Typetexp.warning_leave_scope ();
  Cmt_format.set_saved_types
    (Cmt_format.Partial_structure str :: previous_saved_types);
  str, sg, final_env

let type_toplevel_phrase env s =
  Env.reset_required_globals ();
  type_structure ~toplevel:true false None env s Location.none
(*let type_module_alias = type_module ~alias:true true false None*)
let type_module = type_module true false None
let type_structure = type_structure false None

(* Normalize types in a signature *)

let rec normalize_modtype env = function
    Mty_ident p -> ()
  | Mty_alias p -> ()
  | Mty_signature sg -> normalize_signature env sg
  | Mty_functor(id, param, body) -> normalize_modtype env body

and normalize_signature env = List.iter (normalize_signature_item env)

and normalize_signature_item env = function
    Sig_value(id, desc) -> Ctype.normalize_type env desc.val_type
  | Sig_module(id, md, _) -> normalize_modtype env md.md_type
  | _ -> ()

(* Extract the module type of a module expression *)

let type_module_type_of env smod =
  let tmty =
    match smod.pmod_desc with
    | Pmod_ident lid -> (* turn off strengthening in this case *)
        let path, md = Typetexp.find_module env smod.pmod_loc lid.txt in
        rm { mod_desc = Tmod_ident (path, lid);
             mod_type = md.md_type;
             mod_env = env;
             mod_attributes = smod.pmod_attributes;
             mod_loc = smod.pmod_loc }
    | _ -> type_module env smod in
  let mty = tmty.mod_type in
  (* PR#6307: expand aliases at root and submodules *)
  let mty = Mtype.remove_aliases env mty in
  (* PR#5036: must not contain non-generalized type variables *)
  if not (closed_modtype mty) then
    raise(Error(smod.pmod_loc, env, Non_generalizable_module mty));
  tmty, mty

(* For Typecore *)

let rec get_manifest_types = function
    [] -> []
  | Sig_type (id, {type_params=[]; type_manifest=Some ty}, _) :: rem ->
      (Ident.name id, ty) :: get_manifest_types rem
  | _ :: rem -> get_manifest_types rem

let type_package env m p nl tl =
  (* Same as Pexp_letmodule *)
  (* remember original level *)
  let lv = Ctype.get_current_level () in
  Ctype.begin_def ();
  Ident.set_current_time lv;
  let context = Typetexp.narrow () in
  let modl = type_module env m in
  Ctype.init_def(Ident.current_time());
  Typetexp.widen context;
  let (mp, env) =
    match modl.mod_desc with
      Tmod_ident (mp,_) -> (mp, env)
    | _ ->
      let (id, new_env) = Env.enter_module ~arg:true "%M" modl.mod_type env in
      (Pident id, new_env)
  in
  let rec mkpath mp = function
    | Lident name -> Pdot(mp, name, nopos)
    | Ldot (m, name) -> Pdot(mkpath mp m, name, nopos)
    | _ -> assert false
  in
  let tl' =
    List.map
      (fun name -> Btype.newgenty (Tconstr (mkpath mp name,[],ref Mnil)))
      nl in
  (* go back to original level *)
  Ctype.end_def ();
  if nl = [] then
    (wrap_constraint env modl (Mty_ident p) Tmodtype_implicit, [])
  else let mty = modtype_of_package env modl.mod_loc p nl tl' in
  List.iter2
    (fun n ty ->
      try Ctype.unify env ty (Ctype.newvar ())
      with Ctype.Unify _ ->
        raise (Error(m.pmod_loc, env, Scoping_pack (n,ty))))
    nl tl';
  (wrap_constraint env modl mty Tmodtype_implicit, tl')

(* Fill in the forward declarations *)
let () =
  Typecore.type_module := type_module;
  Typetexp.transl_modtype_longident := transl_modtype_longident;
  Typetexp.transl_modtype := transl_modtype;
  Typecore.type_open := type_open_ ?toplevel:None;
  Typecore.type_package := type_package;
  type_module_type_of_fwd := type_module_type_of


(* Typecheck an implementation file *)

let type_implementation sourcefile outputprefix modulename initial_env ast =
  Cmt_format.clear ();
  try
  Typecore.reset_delayed_checks ();
  Env.reset_required_globals ();
  begin
    let map = Typetexp.emit_external_warnings in
    ignore (map.Ast_mapper.structure map ast)
  end;

  let (str, sg, finalenv) =
    type_structure initial_env ast (Location.in_file sourcefile) in
  let simple_sg = simplify_signature sg in
  if !Clflags.print_types then begin
    Printtyp.wrap_printing_env initial_env
      (fun () -> fprintf std_formatter "%a@." Printtyp.signature simple_sg);
    (str, Tcoerce_none)   (* result is ignored by Compile.implementation *)
  end else begin
    let sourceintf =
      Misc.chop_extension_if_any sourcefile ^ !Config.interface_suffix in
    if Sys.file_exists sourceintf then begin
      let intf_file =
        try
          find_in_path_uncap !Config.load_path (modulename ^ ".cmi")
        with Not_found ->
          raise(Error(Location.in_file sourcefile, Env.empty,
                      Interface_not_compiled sourceintf)) in
      let dclsig = Env.read_signature modulename intf_file in
      let coercion =
        Includemod.compunit initial_env sourcefile sg intf_file dclsig in
      Typecore.force_delayed_checks ();
      (* It is important to run these checks after the inclusion test above,
         so that value declarations which are not used internally but exported
         are not reported as being unused. *)
      Cmt_format.save_cmt (outputprefix ^ ".cmt") modulename
        (Cmt_format.Implementation str) (Some sourcefile) initial_env None;
      (str, coercion)
    end else begin
      check_nongen_schemes finalenv str.str_items;
      normalize_signature finalenv simple_sg;
      let coercion =
        Includemod.compunit initial_env sourcefile sg
                            "(inferred signature)" simple_sg in
      Typecore.force_delayed_checks ();
      (* See comment above. Here the target signature contains all
         the value being exported. We can still capture unused
         declarations like "let x = true;; let x = 1;;", because in this
         case, the inferred signature contains only the last declaration. *)
      if not !Clflags.dont_write_files then begin
        let sg =
          Env.save_signature simple_sg modulename (outputprefix ^ ".cmi") in
        Cmt_format.save_cmt  (outputprefix ^ ".cmt") modulename
          (Cmt_format.Implementation str)
          (Some sourcefile) initial_env (Some sg);
      end;
      (str, coercion)
    end
    end
  with e ->
    Cmt_format.save_cmt  (outputprefix ^ ".cmt") modulename
      (Cmt_format.Partial_implementation
         (Array.of_list (Cmt_format.get_saved_types ())))
      (Some sourcefile) initial_env None;
    raise e


let save_signature modname tsg outputprefix source_file initial_env cmi =
  Cmt_format.save_cmt  (outputprefix ^ ".cmti") modname
    (Cmt_format.Interface tsg) (Some source_file) initial_env (Some cmi)

let type_interface env ast =
  begin
    let map = Typetexp.emit_external_warnings in
    ignore (map.Ast_mapper.signature map ast)
  end;
  transl_signature env ast

(* "Packaging" of several compilation units into one unit
   having them as sub-modules.  *)

let rec package_signatures subst = function
    [] -> []
  | (name, sg) :: rem ->
      let sg' = Subst.signature subst sg in
      let oldid = Ident.create_persistent name
      and newid = Ident.create name in
      Sig_module(newid, {md_type=Mty_signature sg';
                         md_attributes=[];
                         md_loc=Location.none;
                        },
                 Trec_not) ::
      package_signatures (Subst.add_module oldid (Pident newid) subst) rem

let package_units initial_env objfiles cmifile modulename =
  (* Read the signatures of the units *)
  let units =
    List.map
      (fun f ->
         let pref = chop_extensions f in
         let modname = String.capitalize(Filename.basename pref) in
         let sg = Env.read_signature modname (pref ^ ".cmi") in
         if Filename.check_suffix f ".cmi" &&
            not(Mtype.no_code_needed_sig Env.initial_safe_string sg)
         then raise(Error(Location.none, Env.empty,
                          Implementation_is_required f));
         (modname, Env.read_signature modname (pref ^ ".cmi")))
      objfiles in
  (* Compute signature of packaged unit *)
  Ident.reinit();
  let sg = package_signatures Subst.identity units in
  (* See if explicit interface is provided *)
  let prefix = chop_extension_if_any cmifile in
  let mlifile = prefix ^ !Config.interface_suffix in
  if Sys.file_exists mlifile then begin
    if not (Sys.file_exists cmifile) then begin
      raise(Error(Location.in_file mlifile, Env.empty,
                  Interface_not_compiled mlifile))
    end;
    let dclsig = Env.read_signature modulename cmifile in
    Cmt_format.save_cmt  (prefix ^ ".cmt") modulename
      (Cmt_format.Packed (sg, objfiles)) None initial_env  None ;
    Includemod.compunit initial_env "(obtained by packing)" sg mlifile dclsig
  end else begin
    (* Determine imports *)
    let unit_names = List.map fst units in
    let imports =
      List.filter
        (fun (name, crc) -> not (List.mem name unit_names))
        (Env.imports()) in
    (* Write packaged signature *)
    if not !Clflags.dont_write_files then begin
      let sg =
        Env.save_signature_with_imports sg modulename
          (prefix ^ ".cmi") imports in
      Cmt_format.save_cmt (prefix ^ ".cmt")  modulename
        (Cmt_format.Packed (sg, objfiles)) None initial_env (Some sg)
    end;
    Tcoerce_none
  end

(* Error report *)

open Printtyp

let report_error ppf = function
    Cannot_apply mty ->
      fprintf ppf
        "@[This module is not a functor; it has type@ %a@]" modtype mty
  | Not_included errs ->
      fprintf ppf
        "@[<v>Signature mismatch:@ %a@]" Includemod.report_error errs
  | Cannot_eliminate_dependency mty ->
      fprintf ppf
        "@[This functor has type@ %a@ \
           The parameter cannot be eliminated in the result type.@  \
           Please bind the argument to a module identifier.@]" modtype mty
  | Signature_expected -> fprintf ppf "This module type is not a signature"
  | Structure_expected mty ->
      fprintf ppf
        "@[This module is not a structure; it has type@ %a" modtype mty
  | With_no_component lid ->
      fprintf ppf
        "@[The signature constrained by `with' has no component named %a@]"
        longident lid
  | With_mismatch(lid, explanation) ->
      fprintf ppf
        "@[<v>\
           @[In this `with' constraint, the new definition of %a@ \
             does not match its original definition@ \
             in the constrained signature:@]@ \
           %a@]"
        longident lid Includemod.report_error explanation
  | Repeated_name(kind, name) ->
      fprintf ppf
        "@[Multiple definition of the %s name %s.@ \
           Names must be unique in a given structure or signature.@]" kind name
  | Non_generalizable typ ->
      fprintf ppf
        "@[The type of this expression,@ %a,@ \
           contains type variables that cannot be generalized@]" type_scheme typ
  | Non_generalizable_class (id, desc) ->
      fprintf ppf
        "@[The type of this class,@ %a,@ \
           contains type variables that cannot be generalized@]"
        (class_declaration id) desc
  | Non_generalizable_module mty ->
      fprintf ppf
        "@[The type of this module,@ %a,@ \
           contains type variables that cannot be generalized@]" modtype mty
  | Implementation_is_required intf_name ->
      fprintf ppf
        "@[The interface %a@ declares values, not just types.@ \
           An implementation must be provided.@]"
        Location.print_filename intf_name
  | Interface_not_compiled intf_name ->
      fprintf ppf
        "@[Could not find the .cmi file for interface@ %a.@]"
        Location.print_filename intf_name
  | Not_allowed_in_functor_body ->
      fprintf ppf
        "@[This expression creates fresh types.@ %s@]"
        "It is not allowed inside applicative functors."
  | With_need_typeconstr ->
      fprintf ppf
        "Only type constructors with identical parameters can be substituted."
  | Not_a_packed_module ty ->
      fprintf ppf
        "This expression is not a packed module. It has type@ %a"
        type_expr ty
  | Incomplete_packed_module ty ->
      fprintf ppf
        "The type of this packed module contains variables:@ %a"
        type_expr ty
  | Scoping_pack (lid, ty) ->
      fprintf ppf
        "The type %a in this module cannot be exported.@ " longident lid;
      fprintf ppf
        "Its type contains local dependencies:@ %a" type_expr ty
  | Recursive_module_require_explicit_type ->
      fprintf ppf "Recursive modules require an explicit module type."
  | Apply_generative ->
      fprintf ppf "This is a generative functor. It can only be applied to ()"

let report_error env ppf err =
  Printtyp.wrap_printing_env env (fun () -> report_error ppf err)

let () =
  Location.register_error_of_exn
    (function
      | Error (loc, env, err) ->
        Some (Location.error_of_printer loc (report_error env) err)
      | Error_forward err ->
        Some err
      | _ ->
        None
    )<|MERGE_RESOLUTION|>--- conflicted
+++ resolved
@@ -468,19 +468,6 @@
   | Sig_typext(id, _, _) -> check_typext names loc (Ident.name id)
   | _ -> ()
 
-<<<<<<< HEAD
-let rec remove_duplicates val_ids = function
-    [] -> []
-  | Sig_value (id, _) :: rem when List.exists (Ident.equal id) val_ids ->
-      remove_duplicates val_ids rem
-  | f :: rem -> f :: remove_duplicates val_ids rem
-
-let rec get_values = function
-    [] -> []
-  | Sig_value (id, _) :: rem -> id :: get_values rem
-  | f :: rem -> get_values rem
-
-=======
 (* Simplify multiple specifications of a value or an extension in a signature.
    (Other signature components, e.g. types, modules, etc, are checked for
    name uniqueness.)  If multiple specifications with the same name,
@@ -488,32 +475,19 @@
 
 let simplify_signature sg =
   let rec aux = function
-    | [] -> [], StringSet.empty, StringSet.empty
+    | [] -> [], StringSet.empty
     | (Sig_value(id, descr) as component) :: sg ->
-        let (sg, val_names, ext_names) as k = aux sg in
+        let (sg, val_names) as k = aux sg in
         let name = Ident.name id in
         if StringSet.mem name val_names then k
-        else (component :: sg, StringSet.add name val_names, ext_names)
-    | (Sig_typext(id, ext, es) as component) :: sg ->
-        let (sg, val_names, ext_names) as k = aux sg in
-        let name = Ident.name id in
-        if StringSet.mem name ext_names then
-          (* #6510 *)
-          match es, sg with
-          | Text_first, Sig_typext(id2, ext2, Text_next) :: rest ->
-              (Sig_typext(id2, ext2, Text_first) :: rest,
-               val_names, ext_names)
-          | _ -> k
-        else
-          (component :: sg, val_names, StringSet.add name ext_names)
+        else (component :: sg, StringSet.add name val_names)
     | component :: sg ->
-        let (sg, val_names, ext_names) = aux sg in
-        (component :: sg, val_names, ext_names)
-  in
-  let (sg, _, _) = aux sg in
+        let (sg, val_names) = aux sg in
+        (component :: sg, val_names)
+  in
+  let (sg, _) = aux sg in
   sg
 
->>>>>>> f87ab66c
 (* Check and translate a module type expression *)
 
 let transl_modtype_longident loc env lid =
@@ -620,28 +594,17 @@
               Typedecl.transl_type_extension false env item.psig_loc styext
             in
             let (trem, rem, final_env) = transl_sig newenv srem in
-<<<<<<< HEAD
-            mksig (Tsig_typext tyext) env loc :: trem,
-            map_ext (fun es ext ->Sig_typext(ext.ext_id, ext.ext_type, es))
-              tyext.tyext_constructors rem,
-            final_env
-=======
             let constructors = tyext.tyext_constructors in
               mksig (Tsig_typext tyext) env loc :: trem,
               map_ext (fun es ext ->
                 Sig_typext(ext.ext_id, ext.ext_type, es)) constructors rem,
               final_env
->>>>>>> f87ab66c
         | Psig_exception sext ->
             check_name check_typext names sext.pext_name;
             let (ext, newenv) = Typedecl.transl_exception env sext in
             let (trem, rem, final_env) = transl_sig newenv srem in
             mksig (Tsig_exception ext) env loc :: trem,
-<<<<<<< HEAD
-            (Sig_typext(ext.ext_id, ext.ext_type, Text_exception) :: rem),
-=======
             Sig_typext(ext.ext_id, ext.ext_type, Text_exception) :: rem,
->>>>>>> f87ab66c
             final_env
         | Psig_module pmd ->
             check_name check_module names pmd.pmd_name;
@@ -707,11 +670,7 @@
             in
             let (trem, rem, final_env) = transl_sig newenv srem in
             mksig (Tsig_include incl) env loc :: trem,
-<<<<<<< HEAD
-            remove_duplicates (get_values rem) sg @ rem,
-=======
             sg @ rem,
->>>>>>> f87ab66c
             final_env
         | Psig_class cl ->
             List.iter
@@ -851,29 +810,6 @@
   in
   (dcl2, env2)
 
-<<<<<<< HEAD
-(* Simplify multiple specifications of a value or an extension in a signature.
-   (Other signature components, e.g. types, modules, etc, are checked for
-   name uniqueness.)  If multiple specifications with the same name,
-   keep only the last (rightmost) one. *)
-
-let simplify_signature sg =
-  let rec aux = function
-    | [] -> [], StringSet.empty
-    | (Sig_value(id, descr) as component) :: sg ->
-        let (sg, val_names) as k = aux sg in
-        let name = Ident.name id in
-        if StringSet.mem name val_names then k
-        else (component :: sg, StringSet.add name val_names)
-    | component :: sg ->
-        let (sg, val_names) = aux sg in
-        (component :: sg, val_names)
-  in
-  let (sg, _) = aux sg in
-  sg
-
-=======
->>>>>>> f87ab66c
 (* Try to convert a module expression to a module path. *)
 
 exception Not_a_path
