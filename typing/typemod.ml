(***********************************************************************)
(*                                                                     *)
(*                                OCaml                                *)
(*                                                                     *)
(*            Xavier Leroy, projet Cristal, INRIA Rocquencourt         *)
(*                                                                     *)
(*  Copyright 1996 Institut National de Recherche en Informatique et   *)
(*  en Automatique.  All rights reserved.  This file is distributed    *)
(*  under the terms of the Q Public License version 1.0.               *)
(*                                                                     *)
(***********************************************************************)

open Misc
open Longident
open Path
open Asttypes
open Parsetree
open Types
open Format

type error =
    Cannot_apply of module_type
  | Not_included of Includemod.error list
  | Cannot_eliminate_dependency of module_type
  | Signature_expected
  | Structure_expected of module_type
  | With_no_component of Longident.t
  | With_mismatch of Longident.t * Includemod.error list
  | Repeated_name of string * string
  | Non_generalizable of type_expr
  | Non_generalizable_class of Ident.t * class_declaration
  | Non_generalizable_module of module_type
  | Implementation_is_required of string
  | Interface_not_compiled of string
  | Not_allowed_in_functor_body
  | With_need_typeconstr
  | Not_a_packed_module of type_expr
  | Incomplete_packed_module of type_expr
  | Scoping_pack of Longident.t * type_expr
  | Recursive_module_require_explicit_type
  | Apply_generative

exception Error of Location.t * Env.t * error
exception Error_forward of Location.error

open Typedtree

let fst3 (x,_,_) = x

let rec path_concat head p =
  match p with
    Pident tail -> Pdot (Pident head, Ident.name tail, 0)
  | Pdot (pre, s, pos) -> Pdot (path_concat head pre, s, pos)
  | Papply _ -> assert false

(* Extract a signature from a module type *)

let extract_sig env loc mty =
  match Env.scrape_alias env mty with
    Mty_signature sg -> sg
  | _ -> raise(Error(loc, env, Signature_expected))

let extract_sig_open env loc mty =
  match Env.scrape_alias env mty with
    Mty_signature sg -> sg
  | _ -> raise(Error(loc, env, Structure_expected mty))

(* Compute the environment after opening a module *)

let type_open_ ?toplevel ovf env loc lid =
  let path, md = Typetexp.find_module env lid.loc lid.txt in
  let sg = extract_sig_open env lid.loc md.md_type in
  path, Env.open_signature ~loc ?toplevel ovf path sg env

let type_open ?toplevel env sod =
  let (path, newenv) =
    type_open_ ?toplevel sod.popen_override env sod.popen_loc sod.popen_lid
  in
  let od =
    {
      open_override = sod.popen_override;
      open_path = path;
      open_txt = sod.popen_lid;
      open_attributes = sod.popen_attributes;
      open_loc = sod.popen_loc;
    }
  in
  (path, newenv, od)

(* Record a module type *)
let rm node =
  Stypes.record (Stypes.Ti_mod node);
  node

(* Forward declaration, to be filled in by type_module_type_of *)
let type_module_type_of_fwd :
    (Env.t -> Parsetree.module_expr ->
      Typedtree.module_expr * Types.module_type) ref
  = ref (fun env m -> assert false)

(* Merge one "with" constraint in a signature *)

let rec add_rec_types env = function
    Sig_type(id, decl, Trec_next) :: rem ->
      add_rec_types (Env.add_type ~check:true id decl env) rem
  | _ -> env

let check_type_decl env loc id row_id newdecl decl rs rem =
  let env = Env.add_type ~check:true id newdecl env in
  let env =
    match row_id with
    | None -> env
    | Some id -> Env.add_type ~check:true id newdecl env
  in
  let env = if rs = Trec_not then env else add_rec_types env rem in
  Includemod.type_declarations env id newdecl decl;
  Typedecl.check_coherence env loc id newdecl

let rec make_params n = function
    [] -> []
  | _ :: l -> ("a" ^ string_of_int n) :: make_params (n+1) l

let make_next_first rs rem =
  if rs = Trec_first then
    match rem with
      Sig_type (id, decl, Trec_next) :: rem ->
        Sig_type (id, decl, Trec_first) :: rem
    | Sig_module (id, mty, Trec_next) :: rem ->
        Sig_module (id, mty, Trec_first) :: rem
    | _ -> rem
  else rem

let sig_item desc typ env loc = {
  Typedtree.sig_desc = desc; sig_loc = loc; sig_env = env
}

let make p n i =
  let open Variance in
  set May_pos p (set May_neg n (set May_weak n (set Inj i null)))

let merge_constraint initial_env loc sg constr =
  let lid =
    match constr with
    | Pwith_type (lid, _) | Pwith_module (lid, _) -> lid
    | Pwith_typesubst {ptype_name=s} | Pwith_modsubst (s, _) ->
        {loc = s.loc; txt=Lident s.txt}
  in
  let real_id = ref None in
  let rec merge env sg namelist row_id =
    match (sg, namelist, constr) with
      ([], _, _) ->
        raise(Error(loc, env, With_no_component lid.txt))
    | (Sig_type(id, decl, rs) :: rem, [s],
       Pwith_type (_, ({ptype_kind = Ptype_abstract} as sdecl)))
      when Ident.name id = s && Typedecl.is_fixed_type sdecl ->
        let decl_row =
          { type_params =
              List.map (fun _ -> Btype.newgenvar()) sdecl.ptype_params;
            type_arity = List.length sdecl.ptype_params;
            type_kind = Type_abstract;
            type_private = Private;
            type_manifest = None;
            type_variance =
              List.map
                (fun (_, v) ->
                   let (c, n) =
                     match v with
                     | Covariant -> true, false
                     | Contravariant -> false, true
                     | Invariant -> false, false
                   in
                   make (not n) (not c) false
                )
                sdecl.ptype_params;
            type_loc = sdecl.ptype_loc;
            type_newtype_level = None;
            type_attributes = [];
          }
        and id_row = Ident.create (s^"#row") in
        let initial_env =
          Env.add_type ~check:true id_row decl_row initial_env
        in
        let tdecl = Typedecl.transl_with_constraint
                        initial_env id (Some(Pident id_row)) decl sdecl in
        let newdecl = tdecl.typ_type in
        check_type_decl env sdecl.ptype_loc id row_id newdecl decl rs rem;
        let decl_row = {decl_row with type_params = newdecl.type_params} in
        let rs' = if rs = Trec_first then Trec_not else rs in
        (Pident id, lid, Twith_type tdecl),
        Sig_type(id_row, decl_row, rs') :: Sig_type(id, newdecl, rs) :: rem
    | (Sig_type(id, decl, rs) :: rem , [s], Pwith_type (_, sdecl))
      when Ident.name id = s ->
        let tdecl =
          Typedecl.transl_with_constraint initial_env id None decl sdecl in
        let newdecl = tdecl.typ_type in
        check_type_decl env sdecl.ptype_loc id row_id newdecl decl rs rem;
        (Pident id, lid, Twith_type tdecl), Sig_type(id, newdecl, rs) :: rem
    | (Sig_type(id, decl, rs) :: rem, [s], (Pwith_type _ | Pwith_typesubst _))
      when Ident.name id = s ^ "#row" ->
        merge env rem namelist (Some id)
    | (Sig_type(id, decl, rs) :: rem, [s], Pwith_typesubst sdecl)
      when Ident.name id = s ->
        (* Check as for a normal with constraint, but discard definition *)
        let tdecl =
          Typedecl.transl_with_constraint initial_env id None decl sdecl in
        let newdecl = tdecl.typ_type in
        check_type_decl env sdecl.ptype_loc id row_id newdecl decl rs rem;
        real_id := Some id;
        (Pident id, lid, Twith_typesubst tdecl),
        make_next_first rs rem
    | (Sig_module(id, md, rs) :: rem, [s], Pwith_module (_, lid))
      when Ident.name id = s ->
        let path, md' = Typetexp.find_module initial_env loc lid.txt in
        let md'' = {md' with md_type = Mtype.remove_aliases env md'.md_type} in
        let newmd = Mtype.strengthen_decl env md'' path in
        ignore(Includemod.modtypes env newmd.md_type md.md_type);
        (Pident id, lid, Twith_module (path, lid)),
        Sig_module(id, newmd, rs) :: rem
    | (Sig_module(id, md, rs) :: rem, [s], Pwith_modsubst (_, lid))
      when Ident.name id = s ->
        let path, md' = Typetexp.find_module initial_env loc lid.txt in
        let newmd = Mtype.strengthen_decl env md' path in
        ignore(Includemod.modtypes env newmd.md_type md.md_type);
        real_id := Some id;
        (Pident id, lid, Twith_modsubst (path, lid)),
        make_next_first rs rem
    | (Sig_module(id, md, rs) :: rem, s :: namelist, _)
      when Ident.name id = s ->
        let ((path, path_loc, tcstr), newsg) =
          merge env (extract_sig env loc md.md_type) namelist None in
        (path_concat id path, lid, tcstr),
        Sig_module(id, {md with md_type=Mty_signature newsg}, rs) :: rem
    | (item :: rem, _, _) ->
        let (cstr, items) = merge (Env.add_item item env) rem namelist row_id
        in
        cstr, item :: items
  in
  try
    let names = Longident.flatten lid.txt in
    let (tcstr, sg) = merge initial_env sg names None in
    let sg =
    match names, constr with
      [s], Pwith_typesubst sdecl ->
        let id =
          match !real_id with None -> assert false | Some id -> id in
        let lid =
          try match sdecl.ptype_manifest with
          | Some {ptyp_desc = Ptyp_constr (lid, stl)}
            when List.length stl = List.length sdecl.ptype_params ->
              List.iter2 (fun x (y, _) ->
                match x, y with
                  {ptyp_desc=Ptyp_var sx}, {ptyp_desc=Ptyp_var sy}
                    when sx = sy -> ()
                | _, _ -> raise Exit)
                stl sdecl.ptype_params;
              lid
          | _ -> raise Exit
          with Exit ->
            raise(Error(sdecl.ptype_loc, initial_env, With_need_typeconstr))
        in
        let (path, _) =
          try Env.lookup_type lid.txt initial_env with Not_found -> assert false
        in
        let sub = Subst.add_type id path Subst.identity in
        Subst.signature sub sg
    | [s], Pwith_modsubst (_, lid) ->
        let id =
          match !real_id with None -> assert false | Some id -> id in
        let path = Typetexp.lookup_module initial_env loc lid.txt in
        let sub = Subst.add_module id path Subst.identity in
        Subst.signature sub sg
    | _ ->
          sg
    in
    (tcstr, sg)
  with Includemod.Error explanation ->
    raise(Error(loc, initial_env, With_mismatch(lid.txt, explanation)))

(* Add recursion flags on declarations arising from a mutually recursive
   block. *)

let map_rec fn decls rem =
  match decls with
  | [] -> rem
  | d1 :: dl -> fn Trec_first d1 :: map_end (fn Trec_next) dl rem

let map_rec' = map_rec
(*
let rec map_rec' fn decls rem =
  match decls with
  | (id,_ as d1) :: dl when Btype.is_row_name (Ident.name id) ->
      fn Trec_not d1 :: map_rec' fn dl rem
  | _ -> map_rec fn decls rem
*)

let rec map_rec'' fn decls rem =
  match decls with
  | d1 :: dl when Btype.is_row_name (Ident.name d1.typ_id) ->
      fn Trec_not d1 :: map_rec'' fn dl rem
  | _ -> map_rec fn decls rem

(* Add type extension flags to extension contructors *)
let map_ext fn exts rem =
  match exts with
  | [] -> rem
  | d1 :: dl -> fn Text_first d1 :: map_end (fn Text_next) dl rem

(* Auxiliary for translating recursively-defined module types.
   Return a module type that approximates the shape of the given module
   type AST.  Retain only module, type, and module type
   components of signatures.  For types, retain only their arity,
   making them abstract otherwise. *)

let rec approx_modtype env smty =
  match smty.pmty_desc with
    Pmty_ident lid ->
      let (path, info) = Typetexp.find_modtype env smty.pmty_loc lid.txt in
      Mty_ident path
  | Pmty_alias lid ->
      let path = Typetexp.lookup_module env smty.pmty_loc lid.txt in
      Mty_alias path
  | Pmty_signature ssg ->
      Mty_signature(approx_sig env ssg)
  | Pmty_functor(param, sarg, sres) ->
      let arg = may_map (approx_modtype env) sarg in
      let (id, newenv) =
        Env.enter_module ~arg:true param.txt (Btype.default_mty arg) env in
      let res = approx_modtype newenv sres in
      Mty_functor(id, arg, res)
  | Pmty_with(sbody, constraints) ->
      approx_modtype env sbody
  | Pmty_typeof smod ->
      let (_, mty) = !type_module_type_of_fwd env smod in
      mty
  | Pmty_extension ext ->
      raise (Error_forward (Typetexp.error_of_extension ext))

and approx_module_declaration env pmd =
  {
    Types.md_type = approx_modtype env pmd.pmd_type;
    md_attributes = pmd.pmd_attributes;
    md_loc = pmd.pmd_loc;
  }

and approx_sig env ssg =
  match ssg with
    [] -> []
  | item :: srem ->
      match item.psig_desc with
      | Psig_type sdecls ->
          let decls = Typedecl.approx_type_decl env sdecls in
          let rem = approx_sig env srem in
          map_rec' (fun rs (id, info) -> Sig_type(id, info, rs)) decls rem
      | Psig_module pmd ->
          let md = approx_module_declaration env pmd in
          let (id, newenv) =
            Env.enter_module_declaration pmd.pmd_name.txt md env
          in
          Sig_module(id, md, Trec_not) :: approx_sig newenv srem
      | Psig_recmodule sdecls ->
          let decls =
            List.map
              (fun pmd ->
                 (Ident.create pmd.pmd_name.txt,
                  approx_module_declaration env pmd)
              )
              sdecls
          in
          let newenv =
            List.fold_left
              (fun env (id, md) -> Env.add_module_declaration id md env)
              env decls in
          map_rec (fun rs (id, md) -> Sig_module(id, md, rs)) decls
                  (approx_sig newenv srem)
      | Psig_modtype d ->
          let info = approx_modtype_info env d in
          let (id, newenv) = Env.enter_modtype d.pmtd_name.txt info env in
          Sig_modtype(id, info) :: approx_sig newenv srem
      | Psig_open sod ->
          let (path, mty, _od) = type_open env sod in
          approx_sig mty srem
      | Psig_include sincl ->
          let smty = sincl.pincl_mod in
          let mty = approx_modtype env smty in
          let sg = Subst.signature Subst.identity
                     (extract_sig env smty.pmty_loc mty) in
          let newenv = Env.add_signature sg env in
          sg @ approx_sig newenv srem
      | Psig_class sdecls | Psig_class_type sdecls ->
          let decls = Typeclass.approx_class_declarations env sdecls in
          let rem = approx_sig env srem in
          List.flatten
            (map_rec
              (fun rs (i1, _, d1, i2, d2, i3, d3, _) ->
                [Sig_class_type(i1, d1, rs);
                 Sig_type(i2, d2, rs);
                 Sig_type(i3, d3, rs)])
              decls [rem])
      | _ ->
          approx_sig env srem

and approx_modtype_info env sinfo =
  {
   mtd_type = may_map (approx_modtype env) sinfo.pmtd_type;
   mtd_attributes = sinfo.pmtd_attributes;
   mtd_loc = sinfo.pmtd_loc;
  }

(* Additional validity checks on type definitions arising from
   recursive modules *)

let check_recmod_typedecls env sdecls decls =
  let recmod_ids = List.map fst3 decls in
  List.iter2
    (fun pmd (id, _, mty) ->
       let mty = mty.mty_type in
      List.iter
        (fun path ->
          Typedecl.check_recmod_typedecl env pmd.pmd_type.pmty_loc recmod_ids
                                         path (Env.find_type path env))
        (Mtype.type_paths env (Pident id) mty))
    sdecls decls

(* Auxiliaries for checking uniqueness of names in signatures and structures *)

module StringSet =
  Set.Make(struct type t = string let compare (x:t) y = compare x y end)

let check cl loc set_ref name =
  if StringSet.mem name !set_ref
  then raise(Error(loc, Env.empty, Repeated_name(cl, name)))
  else set_ref := StringSet.add name !set_ref

let check_name cl set_ref name =
  check cl name.loc set_ref name.txt

let check_exn_decl loc type_names decl =
  List.iter
    (fun id -> check "type" loc type_names (Ident.name id))
    (Subst.sub_ids_exn decl)

let check_sig_item type_names module_names modtype_names loc = function
    Sig_type(id, _, _) ->
      check "type" loc type_names (Ident.name id)
  | Sig_module(id, _, _) ->
      check "module" loc module_names (Ident.name id)
  | Sig_modtype(id, _) ->
      check "module type" loc modtype_names (Ident.name id)
  | Sig_exception(_, decl) ->
      check_exn_decl loc type_names decl
  | _ -> ()

let rec remove_duplicates val_ids ext_ids = function
    [] -> []
  | Sig_value (id, _) :: rem
    when List.exists (Ident.equal id) val_ids ->
<<<<<<< HEAD
      remove_duplicates val_ids exn_ids rem
  | Sig_exception(id, decl) :: rem
    when List.exists (Ident.equal id) exn_ids && Subst.sub_ids_exn decl = [] ->
      remove_duplicates val_ids exn_ids rem
  | f :: rem -> f :: remove_duplicates val_ids exn_ids rem
=======
      remove_duplicates val_ids ext_ids rem
  | Sig_typext (id, _, _) :: rem
    when List.exists (Ident.equal id) ext_ids ->
      remove_duplicates val_ids ext_ids rem
  | f :: rem -> f :: remove_duplicates val_ids ext_ids rem
>>>>>>> 047e0974

let rec get_values = function
    [] -> []
  | Sig_value (id, _) :: rem -> id :: get_values rem
  | f :: rem -> get_values rem

let rec get_extension_constructors = function
    [] -> []
<<<<<<< HEAD
  | Sig_exception (id, decl) :: rem -> id :: get_exceptions rem
  | f :: rem -> get_exceptions rem

=======
  | Sig_typext (id, _, _) :: rem -> id :: get_extension_constructors rem
  | f :: rem -> get_extension_constructors rem
>>>>>>> 047e0974

(* Check and translate a module type expression *)

let transl_modtype_longident loc env lid =
  let (path, info) = Typetexp.find_modtype env loc lid in
  path

let transl_module_alias loc env lid =
  Typetexp.lookup_module env loc lid

let mkmty desc typ env loc attrs =
  let mty = {
    mty_desc = desc;
    mty_type = typ;
    mty_loc = loc;
    mty_env = env;
    mty_attributes = attrs;
    } in
  Cmt_format.add_saved_type (Cmt_format.Partial_module_type mty);
  mty

let mksig desc env loc =
  let sg = { sig_desc = desc; sig_loc = loc; sig_env = env } in
  Cmt_format.add_saved_type (Cmt_format.Partial_signature_item sg);
  sg

(* let signature sg = List.map (fun item -> item.sig_type) sg *)

let prepend_sig_types decls rem =
  map_rec'' (fun rs td -> Sig_type(td.typ_id, td.typ_type, rs)) decls rem

let prepend_sig_types' decls rem =
  map_rec (fun rs (id, td) -> Sig_type(id, td, rs)) decls rem


let rec transl_modtype env smty =
  let loc = smty.pmty_loc in
  match smty.pmty_desc with
    Pmty_ident lid ->
      let path = transl_modtype_longident loc env lid.txt in
      mkmty (Tmty_ident (path, lid)) (Mty_ident path) env loc
        smty.pmty_attributes
  | Pmty_alias lid ->
      let path = transl_module_alias loc env lid.txt in
      mkmty (Tmty_alias (path, lid)) (Mty_alias path) env loc
        smty.pmty_attributes
  | Pmty_signature ssg ->
      let sg = transl_signature env ssg in
      mkmty (Tmty_signature sg) (Mty_signature sg.sig_type) env loc
        smty.pmty_attributes
  | Pmty_functor(param, sarg, sres) ->
      let arg = Misc.may_map (transl_modtype env) sarg in
      let ty_arg = Misc.may_map (fun m -> m.mty_type) arg in
      let (id, newenv) =
        Env.enter_module ~arg:true param.txt (Btype.default_mty ty_arg) env in
      let res = transl_modtype newenv sres in
      mkmty (Tmty_functor (id, param, arg, res))
      (Mty_functor(id, ty_arg, res.mty_type)) env loc
        smty.pmty_attributes
  | Pmty_with(sbody, constraints) ->
      let body = transl_modtype env sbody in
      let init_sg = extract_sig env sbody.pmty_loc body.mty_type in
      let (tcstrs, final_sg) =
        List.fold_left
          (fun (tcstrs,sg) sdecl ->
            let (tcstr, sg) = merge_constraint env smty.pmty_loc sg sdecl
            in
            (tcstr :: tcstrs, sg)
        )
        ([],init_sg) constraints in
      mkmty (Tmty_with ( body, tcstrs))
        (Mtype.freshen (Mty_signature final_sg)) env loc
        smty.pmty_attributes
  | Pmty_typeof smod ->
      let tmty, mty = !type_module_type_of_fwd env smod in
      mkmty (Tmty_typeof tmty) mty env loc smty.pmty_attributes
  | Pmty_extension ext ->
      raise (Error_forward (Typetexp.error_of_extension ext))

and transl_signature env sg =
  let type_names = ref StringSet.empty
  and module_names = ref StringSet.empty
  and modtype_names = ref StringSet.empty in
  let rec transl_sig env sg =
    Ctype.init_def(Ident.current_time());
    match sg with
      [] -> [], [], env
    | item :: srem ->
        let loc = item.psig_loc in
        match item.psig_desc with
        | Psig_value sdesc ->
            let (tdesc, newenv) =
              Typedecl.transl_value_decl env item.psig_loc sdesc in
            let (trem,rem, final_env) = transl_sig newenv srem in
            mksig (Tsig_value tdesc) env loc :: trem,
            (if List.exists (Ident.equal tdesc.val_id) (get_values rem) then rem
            else Sig_value(tdesc.val_id, tdesc.val_val) :: rem),
              final_env
        | Psig_type sdecls ->
            List.iter
              (fun decl ->
                check_name "type" type_names decl.ptype_name)
              sdecls;
            let (decls, newenv) = Typedecl.transl_type_decl env sdecls in
            let (trem, rem, final_env) = transl_sig newenv srem in
            mksig (Tsig_type decls) env loc :: trem,
            prepend_sig_types decls rem,
            final_env
<<<<<<< HEAD
        | Psig_exception sarg ->
            let (arg, decl, newenv) = Typedecl.transl_exception env sarg in
            check_exn_decl sarg.pcd_name.loc type_names decl;
            let (trem, rem, final_env) = transl_sig newenv srem in
            let id = arg.cd_id in
            let trem = mksig (Tsig_exception arg) env loc :: trem in
            trem,
            (if List.exists (Ident.equal id) (get_exceptions rem)
                && Subst.sub_ids_exn decl = [] then rem
             else Sig_exception(id, decl) :: rem),
=======
        | Psig_typext styext ->
            let (tyext, newenv) =
              Typedecl.transl_type_extension false env item.psig_loc styext
            in
            let (trem, rem, final_env) = transl_sig newenv srem in
            let constructors =
              List.filter
                (fun ext -> not
                  (List.exists (Ident.equal ext.ext_id)
                               (get_extension_constructors rem)))
                tyext.tyext_constructors
            in
              mksig (Tsig_typext tyext) env loc :: trem,
              map_ext (fun es ext ->
                Sig_typext(ext.ext_id, ext.ext_type, es)) constructors rem,
              final_env
        | Psig_exception sext ->
            let (ext, newenv) = Typedecl.transl_exception env sext in
            let (trem, rem, final_env) = transl_sig newenv srem in
            let shadowed =
              List.exists
                (Ident.equal ext.ext_id)
                (get_extension_constructors rem)
            in
            mksig (Tsig_exception ext) env loc :: trem,
            (if shadowed then rem else
               Sig_typext(ext.ext_id, ext.ext_type, Text_exception) :: rem),
>>>>>>> 047e0974
            final_env
        | Psig_module pmd ->
            check_name "module" module_names pmd.pmd_name;
            let tmty = transl_modtype env pmd.pmd_type in
            let md = {
              md_type=tmty.mty_type;
              md_attributes=pmd.pmd_attributes;
              md_loc=pmd.pmd_loc;
            }
            in
            let (id, newenv) =
              Env.enter_module_declaration pmd.pmd_name.txt md env in
            let (trem, rem, final_env) = transl_sig newenv srem in
            mksig (Tsig_module {md_id=id; md_name=pmd.pmd_name; md_type=tmty;
                                md_loc=pmd.pmd_loc;
                                md_attributes=pmd.pmd_attributes})
              env loc :: trem,
            Sig_module(id, md, Trec_not) :: rem,
            final_env
        | Psig_recmodule sdecls ->
            List.iter
              (fun pmd -> check_name "module" module_names pmd.pmd_name)
              sdecls;
            let (decls, newenv) =
              transl_recmodule_modtypes item.psig_loc env sdecls in
            let (trem, rem, final_env) = transl_sig newenv srem in
            mksig (Tsig_recmodule decls) env loc :: trem,
            map_rec (fun rs md ->
                let d = {Types.md_type = md.md_type.mty_type;
                         md_attributes = md.md_attributes;
                         md_loc = md.md_loc;
                        } in
                Sig_module(md.md_id, d, rs))
              decls rem,
            final_env
        | Psig_modtype pmtd ->
            let newenv, mtd, sg =
              transl_modtype_decl modtype_names env item.psig_loc pmtd
            in
            let (trem, rem, final_env) = transl_sig newenv srem in
            mksig (Tsig_modtype mtd) env loc :: trem,
            sg :: rem,
            final_env
        | Psig_open sod ->
            let (path, newenv, od) = type_open env sod in
            let (trem, rem, final_env) = transl_sig newenv srem in
            mksig (Tsig_open od) env loc :: trem,
            rem, final_env
        | Psig_include sincl ->
            let smty = sincl.pincl_mod in
            let tmty = transl_modtype env smty in
            let mty = tmty.mty_type in
            let sg = Subst.signature Subst.identity
                       (extract_sig env smty.pmty_loc mty) in
            List.iter
              (check_sig_item type_names module_names modtype_names
                              item.psig_loc)
              sg;
            let newenv = Env.add_signature sg env in
            let incl =
              { incl_mod = tmty;
                incl_type = sg;
                incl_attributes = sincl.pincl_attributes;
                incl_loc = sincl.pincl_loc;
              }
            in
            let (trem, rem, final_env) = transl_sig newenv srem in
            mksig (Tsig_include incl) env loc :: trem,
            remove_duplicates (get_values rem)
              (get_extension_constructors rem) sg @ rem,
            final_env
        | Psig_class cl ->
            List.iter
              (fun {pci_name = name} -> check_name "type" type_names name)
              cl;
            let (classes, newenv) = Typeclass.class_descriptions env cl in
            let (trem, rem, final_env) = transl_sig newenv srem in
            mksig (Tsig_class
                     (List.map2
                        (fun pcl tcl ->
                          let (_, _, _, _, _, _, _, _, _, _, _, tcl) = tcl in
                          tcl)
                        cl classes)) env loc
            :: trem,
            List.flatten
              (map_rec
                 (fun rs (i, _, d, i', d', i'', d'', i''', d''', _, _, _) ->
                   [Sig_class(i, d, rs);
                    Sig_class_type(i', d', rs);
                    Sig_type(i'', d'', rs);
                    Sig_type(i''', d''', rs)])
                 classes [rem]),
            final_env
        | Psig_class_type cl ->
            List.iter
              (fun {pci_name = name} -> check_name "type" type_names name)
              cl;
            let (classes, newenv) = Typeclass.class_type_declarations env cl in
            let (trem,rem, final_env) = transl_sig newenv srem in
            mksig (Tsig_class_type (List.map2 (fun pcl tcl ->
              let (_, _, _, _, _, _, _, tcl) = tcl in
              tcl
            ) cl classes)) env loc :: trem,
            List.flatten
              (map_rec
                 (fun rs (i, _, d, i', d', i'', d'', _) ->
                   [Sig_class_type(i, d, rs);
                    Sig_type(i', d', rs);
                    Sig_type(i'', d'', rs)])
                 classes [rem]),
            final_env
        | Psig_attribute x ->
            Typetexp.warning_attribute [x];
            let (trem,rem, final_env) = transl_sig env srem in
            mksig (Tsig_attribute x) env loc :: trem, rem, final_env
        | Psig_extension (ext, _attrs) ->
            raise (Error_forward (Typetexp.error_of_extension ext))
  in
  let previous_saved_types = Cmt_format.get_saved_types () in
  Typetexp.warning_enter_scope ();
  let (trem, rem, final_env) = transl_sig (Env.in_signature env) sg in
  let sg = { sig_items = trem; sig_type =  rem; sig_final_env = final_env } in
  Typetexp.warning_leave_scope ();
  Cmt_format.set_saved_types
    ((Cmt_format.Partial_signature sg) :: previous_saved_types);
  sg

and transl_modtype_decl modtype_names env loc
    {pmtd_name; pmtd_type; pmtd_attributes; pmtd_loc} =
  check_name "module type" modtype_names pmtd_name;
  let tmty = Misc.may_map (transl_modtype env) pmtd_type in
  let decl =
    {
     Types.mtd_type=may_map (fun t -> t.mty_type) tmty;
     mtd_attributes=pmtd_attributes;
     mtd_loc=pmtd_loc;
    }
  in
  let (id, newenv) = Env.enter_modtype pmtd_name.txt decl env in
  let mtd =
    {
     mtd_id=id;
     mtd_name=pmtd_name;
     mtd_type=tmty;
     mtd_attributes=pmtd_attributes;
     mtd_loc=pmtd_loc;
    }
  in
  newenv, mtd, Sig_modtype(id, decl)

and transl_recmodule_modtypes loc env sdecls =
  let make_env curr =
    List.fold_left
      (fun env (id, _, mty) -> Env.add_module ~arg:true id mty env)
      env curr in
  let make_env2 curr =
    List.fold_left
      (fun env (id, _, mty) -> Env.add_module ~arg:true id mty.mty_type env)
      env curr in
  let transition env_c curr =
    List.map2
      (fun pmd (id, id_loc, mty) ->
        (id, id_loc, transl_modtype env_c pmd.pmd_type))
      sdecls curr in
  let ids = List.map (fun x -> Ident.create x.pmd_name.txt) sdecls in
  let approx_env =
    (*
       cf #5965
       We use a dummy module type in order to detect a reference to one
       of the module being defined during the call to approx_modtype.
       It will be detected in Env.lookup_module.
    *)
    List.fold_left
      (fun env id ->
         let dummy = Mty_ident (Path.Pident (Ident.create "#recmod#")) in
         Env.add_module ~arg:true id dummy env
      )
      env ids
  in
  let init =
    List.map2
      (fun id pmd ->
        (id, pmd.pmd_name, approx_modtype approx_env pmd.pmd_type))
      ids sdecls
  in
  let env0 = make_env init in
  let dcl1 = transition env0 init in
  let env1 = make_env2 dcl1 in
  check_recmod_typedecls env1 sdecls dcl1;
  let dcl2 = transition env1 dcl1 in
(*
  List.iter
    (fun (id, mty) ->
      Format.printf "%a: %a@." Printtyp.ident id Printtyp.modtype mty)
    dcl2;
*)
  let env2 = make_env2 dcl2 in
  check_recmod_typedecls env2 sdecls dcl2;
  let dcl2 =
    List.map2
      (fun pmd (id, id_loc, mty) ->
        {md_id=id; md_name=id_loc; md_type=mty;
         md_loc=pmd.pmd_loc;
         md_attributes=pmd.pmd_attributes})
      sdecls dcl2
  in
  (dcl2, env2)

(* Try to convert a module expression to a module path. *)

exception Not_a_path

let rec path_of_module mexp =
  match mexp.mod_desc with
    Tmod_ident (p,_) -> p
  | Tmod_apply(funct, arg, coercion) when !Clflags.applicative_functors ->
      Papply(path_of_module funct, path_of_module arg)
  | Tmod_constraint (mexp, _, _, _) ->
      path_of_module mexp
  | _ -> raise Not_a_path

(* Check that all core type schemes in a structure are closed *)

let rec closed_modtype = function
    Mty_ident p -> true
  | Mty_alias p -> true
  | Mty_signature sg -> List.for_all closed_signature_item sg
  | Mty_functor(id, param, body) -> closed_modtype body

and closed_signature_item = function
    Sig_value(id, desc) -> Ctype.closed_schema desc.val_type
  | Sig_module(id, md, _) -> closed_modtype md.md_type
  | _ -> true

let check_nongen_scheme env str =
  match str.str_desc with
    Tstr_value(rec_flag, pat_exp_list) ->
      List.iter
        (fun {vb_expr=exp} ->
          if not (Ctype.closed_schema exp.exp_type) then
            raise(Error(exp.exp_loc, env, Non_generalizable exp.exp_type)))
        pat_exp_list
  | Tstr_module {mb_expr=md;_} ->
      if not (closed_modtype md.mod_type) then
        raise(Error(md.mod_loc, env, Non_generalizable_module md.mod_type))
  | _ -> ()

let check_nongen_schemes env str =
  List.iter (check_nongen_scheme env) str

(* Helpers for typing recursive modules *)

let anchor_submodule name anchor =
  match anchor with None -> None | Some p -> Some(Pdot(p, name, nopos))
let anchor_recmodule id anchor =
  Some (Pident id)

let enrich_type_decls anchor decls oldenv newenv =
  match anchor with
    None -> newenv
  | Some p ->
      List.fold_left
        (fun e info ->
          let id = info.typ_id in
          let info' =
            Mtype.enrich_typedecl oldenv (Pdot(p, Ident.name id, nopos))
              info.typ_type
          in
            Env.add_type ~check:true id info' e)
        oldenv decls

let enrich_module_type anchor name mty env =
  match anchor with
    None -> mty
  | Some p -> Mtype.enrich_modtype env (Pdot(p, name, nopos)) mty

let check_recmodule_inclusion env bindings =
  (* PR#4450, PR#4470: consider
        module rec X : DECL = MOD  where MOD has inferred type ACTUAL
     The "natural" typing condition
        E, X: ACTUAL |- ACTUAL <: DECL
     leads to circularities through manifest types.
     Instead, we "unroll away" the potential circularities a finite number
     of times.  The (weaker) condition we implement is:
        E, X: DECL,
           X1: ACTUAL,
           X2: ACTUAL{X <- X1}/X1
           ...
           Xn: ACTUAL{X <- X(n-1)}/X(n-1)
        |- ACTUAL{X <- Xn}/Xn <: DECL{X <- Xn}
     so that manifest types rooted at X(n+1) are expanded in terms of X(n),
     avoiding circularities.  The strengthenings ensure that
     Xn.t = X(n-1).t = ... = X2.t = X1.t.
     N can be chosen arbitrarily; larger values of N result in more
     recursive definitions being accepted.  A good choice appears to be
     the number of mutually recursive declarations. *)

  let subst_and_strengthen env s id mty =
    Mtype.strengthen env (Subst.modtype s mty)
                         (Subst.module_path s (Pident id)) in

  let rec check_incl first_time n env s =
    if n > 0 then begin
      (* Generate fresh names Y_i for the rec. bound module idents X_i *)
      let bindings1 =
        List.map
          (fun (id, _, mty_decl, modl, mty_actual, _attrs, _loc) ->
             (id, Ident.rename id, mty_actual))
          bindings in
      (* Enter the Y_i in the environment with their actual types substituted
         by the input substitution s *)
      let env' =
        List.fold_left
          (fun env (id, id', mty_actual) ->
             let mty_actual' =
               if first_time
               then mty_actual
               else subst_and_strengthen env s id mty_actual in
             Env.add_module ~arg:false id' mty_actual' env)
          env bindings1 in
      (* Build the output substitution Y_i <- X_i *)
      let s' =
        List.fold_left
          (fun s (id, id', mty_actual) ->
             Subst.add_module id (Pident id') s)
          Subst.identity bindings1 in
      (* Recurse with env' and s' *)
      check_incl false (n-1) env' s'
    end else begin
      (* Base case: check inclusion of s(mty_actual) in s(mty_decl)
         and insert coercion if needed *)
      let check_inclusion (id, id_loc, mty_decl, modl, mty_actual, attrs, loc) =
        let mty_decl' = Subst.modtype s mty_decl.mty_type
        and mty_actual' = subst_and_strengthen env s id mty_actual in
        let coercion =
          try
            Includemod.modtypes env mty_actual' mty_decl'
          with Includemod.Error msg ->
            raise(Error(modl.mod_loc, env, Not_included msg)) in
        let modl' =
            { mod_desc = Tmod_constraint(modl, mty_decl.mty_type,
                Tmodtype_explicit mty_decl, coercion);
              mod_type = mty_decl.mty_type;
              mod_env = env;
              mod_loc = modl.mod_loc;
              mod_attributes = [];
             } in
        {
         mb_id = id;
         mb_name = id_loc;
         mb_expr = modl';
         mb_attributes = attrs;
         mb_loc = loc;
        }
      in
      List.map check_inclusion bindings
    end
  in check_incl true (List.length bindings) env Subst.identity

(* Helper for unpack *)

let rec package_constraints env loc mty constrs =
  if constrs = [] then mty
  else let sg = extract_sig env loc mty in
  let sg' =
    List.map
      (function
        | Sig_type (id, ({type_params=[]} as td), rs)
          when List.mem_assoc [Ident.name id] constrs ->
            let ty = List.assoc [Ident.name id] constrs in
            Sig_type (id, {td with type_manifest = Some ty}, rs)
        | Sig_module (id, md, rs) ->
            let rec aux = function
              | (m :: ((_ :: _) as l), t) :: rest when m = Ident.name id ->
                  (l, t) :: aux rest
              | _ :: rest -> aux rest
              | [] -> []
            in
            let md =
              {md with
               md_type = package_constraints env loc md.md_type (aux constrs)
              }
            in
            Sig_module (id, md, rs)
        | item -> item
      )
      sg
  in
  Mty_signature sg'

let modtype_of_package env loc p nl tl =
  try match (Env.find_modtype p env).mtd_type with
  | Some mty when nl <> [] ->
      package_constraints env loc mty
        (List.combine (List.map Longident.flatten nl) tl)
  | _ ->
      if nl = [] then Mty_ident p
      else raise(Error(loc, env, Signature_expected))
  with Not_found ->
    let error = Typetexp.Unbound_modtype (Ctype.lid_of_path p) in
    raise(Typetexp.Error(loc, env, error))

let package_subtype env p1 nl1 tl1 p2 nl2 tl2 =
  let mkmty p nl tl =
    let ntl =
      List.filter (fun (n,t) -> Ctype.free_variables t = [])
        (List.combine nl tl) in
    let (nl, tl) = List.split ntl in
    modtype_of_package env Location.none p nl tl
  in
  let mty1 = mkmty p1 nl1 tl1 and mty2 = mkmty p2 nl2 tl2 in
  try Includemod.modtypes env mty1 mty2 = Tcoerce_none
  with Includemod.Error msg -> false
    (* raise(Error(Location.none, env, Not_included msg)) *)

let () = Ctype.package_subtype := package_subtype

let wrap_constraint env arg mty explicit =
  let coercion =
    try
      Includemod.modtypes env arg.mod_type mty
    with Includemod.Error msg ->
      raise(Error(arg.mod_loc, env, Not_included msg)) in
  { mod_desc = Tmod_constraint(arg, mty, explicit, coercion);
    mod_type = mty;
    mod_env = env;
    mod_attributes = [];
    mod_loc = arg.mod_loc }

(* Type a module value expression *)

let rec type_module ?(alias=false) sttn funct_body anchor env smod =
  match smod.pmod_desc with
    Pmod_ident lid ->
      let path =
        Typetexp.lookup_module ~load:(not alias) env smod.pmod_loc lid.txt in
      let md = { mod_desc = Tmod_ident (path, lid);
                 mod_type = Mty_alias path;
                 mod_env = env;
                 mod_attributes = smod.pmod_attributes;
                 mod_loc = smod.pmod_loc } in
      let md =
        if alias && not (Env.is_functor_arg path env) then
          (Env.add_required_global (Path.head path); md)
        else match (Env.find_module path env).md_type with
          Mty_alias p1 when not alias ->
            let p1 = Env.normalize_path (Some smod.pmod_loc) env p1 in
            let mty = Includemod.expand_module_alias env [] p1 in
            { md with
              mod_desc = Tmod_constraint (md, mty, Tmodtype_implicit,
                                          Tcoerce_alias (p1, Tcoerce_none));
              mod_type = if sttn then Mtype.strengthen env mty p1 else mty }
        | mty ->
            let mty =
              if sttn then Mtype.strengthen env mty path else mty in
            { md with mod_type = mty }
      in rm md
  | Pmod_structure sstr ->
      let (str, sg, finalenv) =
        type_structure funct_body anchor env sstr smod.pmod_loc in
      rm { mod_desc = Tmod_structure str;
           mod_type = Mty_signature sg;
           mod_env = env;
           mod_attributes = smod.pmod_attributes;
           mod_loc = smod.pmod_loc }
  | Pmod_functor(name, smty, sbody) ->
      let mty = may_map (transl_modtype env) smty in
      let ty_arg = may_map (fun m -> m.mty_type) mty in
      let (id, newenv), funct_body =
        match ty_arg with None -> (Ident.create "*", env), false
        | Some mty -> Env.enter_module ~arg:true name.txt mty env, true in
      let body = type_module sttn funct_body None newenv sbody in
      rm { mod_desc = Tmod_functor(id, name, mty, body);
           mod_type = Mty_functor(id, ty_arg, body.mod_type);
           mod_env = env;
           mod_attributes = smod.pmod_attributes;
           mod_loc = smod.pmod_loc }
  | Pmod_apply(sfunct, sarg) ->
      let arg = type_module true funct_body None env sarg in
      let path = try Some (path_of_module arg) with Not_a_path -> None in
      let funct =
        type_module (sttn && path <> None) funct_body None env sfunct in
      begin match Env.scrape_alias env funct.mod_type with
        Mty_functor(param, mty_param, mty_res) as mty_functor ->
          let generative, mty_param =
            (mty_param = None, Btype.default_mty mty_param) in
          if generative then begin
            if sarg.pmod_desc <> Pmod_structure [] then
              raise (Error (sfunct.pmod_loc, env, Apply_generative));
            if funct_body && Mtype.contains_type env funct.mod_type then
              raise (Error (smod.pmod_loc, env, Not_allowed_in_functor_body));
          end;
          let coercion =
            try
              Includemod.modtypes env arg.mod_type mty_param
            with Includemod.Error msg ->
              raise(Error(sarg.pmod_loc, env, Not_included msg)) in
          let mty_appl =
            match path with
              Some path ->
                Subst.modtype (Subst.add_module param path Subst.identity)
                              mty_res
            | None ->
                if generative then mty_res else
                try
                  Mtype.nondep_supertype
                    (Env.add_module ~arg:true param arg.mod_type env)
                    param mty_res
                with Not_found ->
                  raise(Error(smod.pmod_loc, env,
                              Cannot_eliminate_dependency mty_functor))
          in
          rm { mod_desc = Tmod_apply(funct, arg, coercion);
               mod_type = mty_appl;
               mod_env = env;
               mod_attributes = smod.pmod_attributes;
               mod_loc = smod.pmod_loc }
      | _ ->
          raise(Error(sfunct.pmod_loc, env, Cannot_apply funct.mod_type))
      end
  | Pmod_constraint(sarg, smty) ->
      let arg = type_module ~alias true funct_body anchor env sarg in
      let mty = transl_modtype env smty in
      rm {(wrap_constraint env arg mty.mty_type (Tmodtype_explicit mty)) with
          mod_loc = smod.pmod_loc;
          mod_attributes = smod.pmod_attributes;
         }

  | Pmod_unpack sexp ->
      if !Clflags.principal then Ctype.begin_def ();
      let exp = Typecore.type_exp env sexp in
      if !Clflags.principal then begin
        Ctype.end_def ();
        Ctype.generalize_structure exp.exp_type
      end;
      let mty =
        match Ctype.expand_head env exp.exp_type with
          {desc = Tpackage (p, nl, tl)} ->
            if List.exists (fun t -> Ctype.free_variables t <> []) tl then
              raise (Error (smod.pmod_loc, env,
                            Incomplete_packed_module exp.exp_type));
            if !Clflags.principal &&
              not (Typecore.generalizable (Btype.generic_level-1) exp.exp_type)
            then
              Location.prerr_warning smod.pmod_loc
                (Warnings.Not_principal "this module unpacking");
            modtype_of_package env smod.pmod_loc p nl tl
        | {desc = Tvar _} ->
            raise (Typecore.Error
                     (smod.pmod_loc, env, Typecore.Cannot_infer_signature))
        | _ ->
            raise (Error(smod.pmod_loc, env, Not_a_packed_module exp.exp_type))
      in
      if funct_body && Mtype.contains_type env mty then
        raise (Error (smod.pmod_loc, env, Not_allowed_in_functor_body));
      rm { mod_desc = Tmod_unpack(exp, mty);
           mod_type = mty;
           mod_env = env;
           mod_attributes = smod.pmod_attributes;
           mod_loc = smod.pmod_loc }
  | Pmod_extension ext ->
      raise (Error_forward (Typetexp.error_of_extension ext))

and type_structure ?(toplevel = false) funct_body anchor env sstr scope =
  let type_names = ref StringSet.empty
  and module_names = ref StringSet.empty
  and modtype_names = ref StringSet.empty in

  let type_str_item env srem {pstr_loc = loc; pstr_desc = desc} =
    match desc with
    | Pstr_eval (sexpr, attrs) ->
        let expr = Typecore.type_expression env sexpr in
        Tstr_eval (expr, attrs), [], env
    | Pstr_value(rec_flag, sdefs) ->
        let scope =
          match rec_flag with
          | Recursive ->
              Some (Annot.Idef {scope with
                                Location.loc_start = loc.Location.loc_start})
          | Nonrecursive ->
              let start =
                match srem with
                | [] -> loc.Location.loc_end
                | {pstr_loc = loc2} :: _ -> loc2.Location.loc_start
              in
              Some (Annot.Idef {scope with Location.loc_start = start})
        in
        let (defs, newenv) =
          Typecore.type_binding env rec_flag sdefs scope in
        (* Note: Env.find_value does not trigger the value_used event. Values
           will be marked as being used during the signature inclusion test. *)
        Tstr_value(rec_flag, defs),
        List.map (fun id -> Sig_value(id, Env.find_value (Pident id) newenv))
          (let_bound_idents defs),
        newenv
    | Pstr_primitive sdesc ->
        let (desc, newenv) = Typedecl.transl_value_decl env loc sdesc in
        Tstr_primitive desc, [Sig_value(desc.val_id, desc.val_val)], newenv
    | Pstr_type sdecls ->
        List.iter
          (fun decl -> check_name "type" type_names decl.ptype_name)
          sdecls;
        let (decls, newenv) = Typedecl.transl_type_decl env sdecls in
        Tstr_type decls,
        prepend_sig_types decls [],
        enrich_type_decls anchor decls env newenv
<<<<<<< HEAD
    | Pstr_exception sarg ->
        let (arg, decl, newenv) = Typedecl.transl_exception env sarg in
        check_exn_decl sarg.pcd_name.loc type_names decl;
        Tstr_exception arg,
        [Sig_exception(arg.cd_id, decl)],
        newenv
    | Pstr_exn_rebind ser ->
        let (er, newenv) = Typedecl.transl_exn_rebind env ser in
        check_exn_decl ser.pexrb_name.loc type_names er.exrb_type;
        Tstr_exn_rebind er,
        [Sig_exception(er.exrb_id, er.exrb_type)],
=======
    | Pstr_typext styext ->
        let (tyext, newenv) =
          Typedecl.transl_type_extension true env loc styext
        in
        (Tstr_typext tyext,
         map_ext
           (fun es ext -> Sig_typext(ext.ext_id, ext.ext_type, es))
           tyext.tyext_constructors [],
         newenv)
    | Pstr_exception sext ->
        let (ext, newenv) = Typedecl.transl_exception env sext in
        Tstr_exception ext,
        [Sig_typext(ext.ext_id, ext.ext_type, Text_exception)],
>>>>>>> 047e0974
        newenv
    | Pstr_module {pmb_name = name; pmb_expr = smodl; pmb_attributes = attrs;
                   pmb_loc;
                  } ->
        check_name "module" module_names name;
        let modl =
          type_module ~alias:true true funct_body
            (anchor_submodule name.txt anchor) env smodl in
        let md =
          { md_type = enrich_module_type anchor name.txt modl.mod_type env;
            md_attributes = attrs;
            md_loc = pmb_loc;
          }
        in
        let (id, newenv) = Env.enter_module_declaration name.txt md env in
        Tstr_module {mb_id=id; mb_name=name; mb_expr=modl;
                     mb_attributes=attrs;  mb_loc=pmb_loc;
                    },
        [Sig_module(id,
                    {md_type = modl.mod_type;
                     md_attributes = attrs;
                     md_loc = pmb_loc;
                    }, Trec_not)],
        newenv
    | Pstr_recmodule sbind ->
        let sbind =
          List.map
            (function
              | {pmb_name = name;
                 pmb_expr = {pmod_desc=Pmod_constraint(expr, typ)};
                 pmb_attributes = attrs;
                 pmb_loc = loc;
                } ->
                  name, typ, expr, attrs, loc
              | mb ->
                  raise (Error (mb.pmb_expr.pmod_loc, env,
                                Recursive_module_require_explicit_type))
            )
            sbind
        in
        List.iter
          (fun (name, _, _, _, _) -> check_name "module" module_names name)
          sbind;
        let (decls, newenv) =
          transl_recmodule_modtypes loc env
            (List.map (fun (name, smty, smodl, attrs, loc) ->
                 {pmd_name=name; pmd_type=smty;
                  pmd_attributes=attrs; pmd_loc=loc}) sbind
            ) in
        let bindings1 =
          List.map2
            (fun {md_id=id; md_type=mty} (name, _, smodl, attrs, loc) ->
               let modl =
                 type_module true funct_body (anchor_recmodule id anchor) newenv
                   smodl in
               let mty' =
                 enrich_module_type anchor (Ident.name id) modl.mod_type newenv
               in
               (id, name, mty, modl, mty', attrs, loc))
            decls sbind in
        let newenv = (* allow aliasing recursive modules from outside *)
          List.fold_left
            (fun env md -> Env.add_module md.md_id md.md_type.mty_type env)
            env decls
        in
        let bindings2 =
          check_recmodule_inclusion newenv bindings1 in
        Tstr_recmodule bindings2,
        map_rec (fun rs mb ->
            Sig_module(mb.mb_id, {
                md_type=mb.mb_expr.mod_type;
                md_attributes=mb.mb_attributes;
                md_loc=mb.mb_loc;
              }, rs))
           bindings2 [],
        newenv
    | Pstr_modtype pmtd ->
        (* check that it is non-abstract *)
        let newenv, mtd, sg =
          transl_modtype_decl modtype_names env loc pmtd
        in
        Tstr_modtype mtd, [sg], newenv
    | Pstr_open sod ->
        let (path, newenv, od) = type_open ~toplevel env sod in
        Tstr_open od, [], newenv
    | Pstr_class cl ->
        List.iter
          (fun {pci_name = name} -> check_name "type" type_names name)
          cl;
        let (classes, new_env) = Typeclass.class_declarations env cl in
        Tstr_class
          (List.map (fun (i, _, d, _,_,_,_,_,_, s, m, c) ->
               let vf = if d.cty_new = None then Virtual else Concrete in
               (* (i, s, m, c, vf) *) (c, m, vf))
              classes),
(* TODO: check with Jacques why this is here
      Tstr_class_type
          (List.map (fun (_,_, i, d, _,_,_,_,_,_,c) -> (i, c)) classes) ::
      Tstr_type
          (List.map (fun (_,_,_,_, i, d, _,_,_,_,_) -> (i, d)) classes) ::
      Tstr_type
          (List.map (fun (_,_,_,_,_,_, i, d, _,_,_) -> (i, d)) classes) ::
*)
        List.flatten
          (map_rec
             (fun rs (i, _, d, i', d', i'', d'', i''', d''', _, _, _) ->
                [Sig_class(i, d, rs);
                 Sig_class_type(i', d', rs);
                 Sig_type(i'', d'', rs);
                 Sig_type(i''', d''', rs)])
             classes []),
        new_env
    | Pstr_class_type cl ->
        List.iter
          (fun {pci_name = name} -> check_name "type" type_names name)
          cl;
        let (classes, new_env) = Typeclass.class_type_declarations env cl in
        Tstr_class_type
          (List.map (fun (i, i_loc, d, _, _, _, _, c) ->
               (i, i_loc, c)) classes),
(*  TODO: check with Jacques why this is here
           Tstr_type
             (List.map (fun (_, _, i, d, _, _) -> (i, d)) classes) ::
           Tstr_type
             (List.map (fun (_, _, _, _, i, d) -> (i, d)) classes) :: *)
        List.flatten
          (map_rec
             (fun rs (i, _, d, i', d', i'', d'', _) ->
                [Sig_class_type(i, d, rs);
                 Sig_type(i', d', rs);
                 Sig_type(i'', d'', rs)])
             classes []),
        new_env
    | Pstr_include sincl ->
        let smodl = sincl.pincl_mod in
        let modl = type_module true funct_body None env smodl in
        (* Rename all identifiers bound by this signature to avoid clashes *)
        let sg = Subst.signature Subst.identity
            (extract_sig_open env smodl.pmod_loc modl.mod_type) in
        let sg =
          match modl.mod_desc with
            Tmod_ident (p, _) when not (Env.is_functor_arg p env) ->
              Env.add_required_global (Path.head p);
              let pos = ref 0 in
              List.map
                (function
                  | Sig_module (id, md, rs) ->
                      let n = !pos in incr pos;
                      Sig_module (id, {md with md_type =
                                       Mty_alias (Pdot(p,Ident.name id,n))},
                                  rs)
                  | Sig_value (_, {val_kind=Val_reg})
                  | Sig_typext _ | Sig_class _ as it ->
                      incr pos; it
                  | Sig_value _ | Sig_type _ | Sig_modtype _
                  | Sig_class_type _ as it ->
                      it)
                sg
          | _ -> sg
        in
        List.iter
          (check_sig_item type_names module_names modtype_names loc) sg;
        let new_env = Env.add_signature sg env in
        let incl =
          { incl_mod = modl;
            incl_type = sg;
            incl_attributes = sincl.pincl_attributes;
            incl_loc = sincl.pincl_loc;
          }
        in
        Tstr_include incl, sg, new_env
    | Pstr_extension (ext, _attrs) ->
        raise (Error_forward (Typetexp.error_of_extension ext))
    | Pstr_attribute x ->
        Typetexp.warning_attribute [x];
        Tstr_attribute x, [], env
  in
  let rec type_struct env sstr =
    Ctype.init_def(Ident.current_time());
    match sstr with
    | [] -> ([], [], env)
    | pstr :: srem ->
        let previous_saved_types = Cmt_format.get_saved_types () in
        let desc, sg, new_env = type_str_item env srem pstr in
        let str = { str_desc = desc; str_loc = pstr.pstr_loc; str_env = env } in
        Cmt_format.set_saved_types (Cmt_format.Partial_structure_item str
                                    :: previous_saved_types);
        let (str_rem, sig_rem, final_env) = type_struct new_env srem in
        (str :: str_rem, sg @ sig_rem, final_env)
  in
  if !Clflags.annotations then
    (* moved to genannot *)
    List.iter (function {pstr_loc = l} -> Stypes.record_phrase l) sstr;
  let previous_saved_types = Cmt_format.get_saved_types () in
  Typetexp.warning_enter_scope ();
  let (items, sg, final_env) = type_struct env sstr in
  let str = { str_items = items; str_type = sg; str_final_env = final_env } in
  Typetexp.warning_leave_scope ();
  Cmt_format.set_saved_types
    (Cmt_format.Partial_structure str :: previous_saved_types);
  str, sg, final_env

let type_toplevel_phrase env s =
  Env.reset_required_globals ();
  type_structure ~toplevel:true false None env s Location.none
(*let type_module_alias = type_module ~alias:true true false None*)
let type_module = type_module true false None
let type_structure = type_structure false None

(* Normalize types in a signature *)

let rec normalize_modtype env = function
    Mty_ident p -> ()
  | Mty_alias p -> ()
  | Mty_signature sg -> normalize_signature env sg
  | Mty_functor(id, param, body) -> normalize_modtype env body

and normalize_signature env = List.iter (normalize_signature_item env)

and normalize_signature_item env = function
    Sig_value(id, desc) -> Ctype.normalize_type env desc.val_type
  | Sig_module(id, md, _) -> normalize_modtype env md.md_type
  | _ -> ()

(* Simplify multiple specifications of a value or an extension in a signature.
   (Other signature components, e.g. types, modules, etc, are checked for
   name uniqueness.)  If multiple specifications with the same name,
   keep only the last (rightmost) one. *)

let rec simplify_modtype mty =
  match mty with
    Mty_ident path -> mty
  | Mty_alias path -> mty
  | Mty_functor(id, arg, res) -> Mty_functor(id, arg, simplify_modtype res)
  | Mty_signature sg -> Mty_signature(simplify_signature sg)

and simplify_signature sg =
  let rec simplif val_names ext_names res = function
    [] -> res
  | (Sig_value(id, descr) as component) :: sg ->
      let name = Ident.name id in
      simplif (StringSet.add name val_names) ext_names
              (if StringSet.mem name val_names then res else component :: res)
              sg
  | (Sig_typext(id, ext, es) as component) :: sg ->
      let name = Ident.name id in
<<<<<<< HEAD
      simplif val_names (StringSet.add name exn_names)
              (if StringSet.mem name exn_names && Subst.sub_ids_exn decl = []
               then res else component :: res)
=======
      simplif val_names (StringSet.add name ext_names)
              (if StringSet.mem name ext_names then res else component :: res)
>>>>>>> 047e0974
              sg
  | Sig_module(id, md, rs) :: sg ->
      let md = {md with md_type = simplify_modtype md.md_type} in
      simplif val_names ext_names (Sig_module(id, md, rs) :: res) sg
  | component :: sg ->
      simplif val_names ext_names (component :: res) sg
  in
    simplif StringSet.empty StringSet.empty [] (List.rev sg)

(* Extract the module type of a module expression *)

let type_module_type_of env smod =
  let tmty =
    match smod.pmod_desc with
    | Pmod_ident lid -> (* turn off strengthening in this case *)
        let path, md = Typetexp.find_module env smod.pmod_loc lid.txt in
        rm { mod_desc = Tmod_ident (path, lid);
             mod_type = md.md_type;
             mod_env = env;
             mod_attributes = smod.pmod_attributes;
             mod_loc = smod.pmod_loc }
    | _ -> type_module env smod in
  let mty = tmty.mod_type in
  (* PR#6307: expand aliases at root and submodules *)
  let mty = Mtype.remove_aliases env mty in
  (* PR#5037: clean up inferred signature to remove duplicate specs *)
  let mty = simplify_modtype mty in
  (* PR#5036: must not contain non-generalized type variables *)
  if not (closed_modtype mty) then
    raise(Error(smod.pmod_loc, env, Non_generalizable_module mty));
  tmty, mty

(* For Typecore *)

let rec get_manifest_types = function
    [] -> []
  | Sig_type (id, {type_params=[]; type_manifest=Some ty}, _) :: rem ->
      (Ident.name id, ty) :: get_manifest_types rem
  | _ :: rem -> get_manifest_types rem

let type_package env m p nl tl =
  (* Same as Pexp_letmodule *)
  (* remember original level *)
  let lv = Ctype.get_current_level () in
  Ctype.begin_def ();
  Ident.set_current_time lv;
  let context = Typetexp.narrow () in
  let modl = type_module env m in
  Ctype.init_def(Ident.current_time());
  Typetexp.widen context;
  let (mp, env) =
    match modl.mod_desc with
      Tmod_ident (mp,_) -> (mp, env)
    | _ ->
      let (id, new_env) = Env.enter_module ~arg:true "%M" modl.mod_type env in
      (Pident id, new_env)
  in
  let rec mkpath mp = function
    | Lident name -> Pdot(mp, name, nopos)
    | Ldot (m, name) -> Pdot(mkpath mp m, name, nopos)
    | _ -> assert false
  in
  let tl' =
    List.map
      (fun name -> Btype.newgenty (Tconstr (mkpath mp name,[],ref Mnil)))
      nl in
  (* go back to original level *)
  Ctype.end_def ();
  if nl = [] then
    (wrap_constraint env modl (Mty_ident p) Tmodtype_implicit, [])
  else let mty = modtype_of_package env modl.mod_loc p nl tl' in
  List.iter2
    (fun n ty ->
      try Ctype.unify env ty (Ctype.newvar ())
      with Ctype.Unify _ ->
        raise (Error(m.pmod_loc, env, Scoping_pack (n,ty))))
    nl tl';
  (wrap_constraint env modl mty Tmodtype_implicit, tl')

(* Fill in the forward declarations *)
let () =
  Typecore.type_module := type_module;
  Typetexp.transl_modtype_longident := transl_modtype_longident;
  Typetexp.transl_modtype := transl_modtype;
  Typecore.type_open := type_open_ ?toplevel:None;
  Typecore.type_package := type_package;
  type_module_type_of_fwd := type_module_type_of


(* Typecheck an implementation file *)

let type_implementation sourcefile outputprefix modulename initial_env ast =
  Cmt_format.clear ();
  try
  Typecore.reset_delayed_checks ();
  Env.reset_required_globals ();
  begin
    let map = Typetexp.emit_external_warnings in
    ignore (map.Ast_mapper.structure map ast)
  end;

  let (str, sg, finalenv) =
    type_structure initial_env ast (Location.in_file sourcefile) in
  let simple_sg = simplify_signature sg in
  if !Clflags.print_types then begin
    Printtyp.wrap_printing_env initial_env
      (fun () -> fprintf std_formatter "%a@." Printtyp.signature simple_sg);
    (str, Tcoerce_none)   (* result is ignored by Compile.implementation *)
  end else begin
    let sourceintf =
      Misc.chop_extension_if_any sourcefile ^ !Config.interface_suffix in
    if Sys.file_exists sourceintf then begin
      let intf_file =
        try
          find_in_path_uncap !Config.load_path (modulename ^ ".cmi")
        with Not_found ->
          raise(Error(Location.in_file sourcefile, Env.empty,
                      Interface_not_compiled sourceintf)) in
      let dclsig = Env.read_signature modulename intf_file in
      let coercion =
        Includemod.compunit initial_env sourcefile sg intf_file dclsig in
      Typecore.force_delayed_checks ();
      (* It is important to run these checks after the inclusion test above,
         so that value declarations which are not used internally but exported
         are not reported as being unused. *)
      Cmt_format.save_cmt (outputprefix ^ ".cmt") modulename
        (Cmt_format.Implementation str) (Some sourcefile) initial_env None;
      (str, coercion)
    end else begin
      check_nongen_schemes finalenv str.str_items;
      normalize_signature finalenv simple_sg;
      let coercion =
        Includemod.compunit initial_env sourcefile sg
                            "(inferred signature)" simple_sg in
      Typecore.force_delayed_checks ();
      (* See comment above. Here the target signature contains all
         the value being exported. We can still capture unused
         declarations like "let x = true;; let x = 1;;", because in this
         case, the inferred signature contains only the last declaration. *)
      if not !Clflags.dont_write_files then begin
        let sg =
          Env.save_signature simple_sg modulename (outputprefix ^ ".cmi") in
        Cmt_format.save_cmt  (outputprefix ^ ".cmt") modulename
          (Cmt_format.Implementation str)
          (Some sourcefile) initial_env (Some sg);
      end;
      (str, coercion)
    end
    end
  with e ->
    Cmt_format.save_cmt  (outputprefix ^ ".cmt") modulename
      (Cmt_format.Partial_implementation
         (Array.of_list (Cmt_format.get_saved_types ())))
      (Some sourcefile) initial_env None;
    raise e


let save_signature modname tsg outputprefix source_file initial_env cmi =
  Cmt_format.save_cmt  (outputprefix ^ ".cmti") modname
    (Cmt_format.Interface tsg) (Some source_file) initial_env (Some cmi)

let type_interface env ast =
  begin
    let map = Typetexp.emit_external_warnings in
    ignore (map.Ast_mapper.signature map ast)
  end;
  transl_signature env ast

(* "Packaging" of several compilation units into one unit
   having them as sub-modules.  *)

let rec package_signatures subst = function
    [] -> []
  | (name, sg) :: rem ->
      let sg' = Subst.signature subst sg in
      let oldid = Ident.create_persistent name
      and newid = Ident.create name in
      Sig_module(newid, {md_type=Mty_signature sg';
                         md_attributes=[];
                         md_loc=Location.none;
                        },
                 Trec_not) ::
      package_signatures (Subst.add_module oldid (Pident newid) subst) rem

let package_units initial_env objfiles cmifile modulename =
  (* Read the signatures of the units *)
  let units =
    List.map
      (fun f ->
         let pref = chop_extensions f in
         let modname = String.capitalize(Filename.basename pref) in
         let sg = Env.read_signature modname (pref ^ ".cmi") in
         if Filename.check_suffix f ".cmi" &&
            not(Mtype.no_code_needed_sig Env.initial_safe_string sg)
         then raise(Error(Location.none, Env.empty,
                          Implementation_is_required f));
         (modname, Env.read_signature modname (pref ^ ".cmi")))
      objfiles in
  (* Compute signature of packaged unit *)
  Ident.reinit();
  let sg = package_signatures Subst.identity units in
  (* See if explicit interface is provided *)
  let prefix = chop_extension_if_any cmifile in
  let mlifile = prefix ^ !Config.interface_suffix in
  if Sys.file_exists mlifile then begin
    if not (Sys.file_exists cmifile) then begin
      raise(Error(Location.in_file mlifile, Env.empty,
                  Interface_not_compiled mlifile))
    end;
    let dclsig = Env.read_signature modulename cmifile in
    Cmt_format.save_cmt  (prefix ^ ".cmt") modulename
      (Cmt_format.Packed (sg, objfiles)) None initial_env  None ;
    Includemod.compunit initial_env "(obtained by packing)" sg mlifile dclsig
  end else begin
    (* Determine imports *)
    let unit_names = List.map fst units in
    let imports =
      List.filter
        (fun (name, crc) -> not (List.mem name unit_names))
        (Env.imports()) in
    (* Write packaged signature *)
    if not !Clflags.dont_write_files then begin
      let sg =
        Env.save_signature_with_imports sg modulename
          (prefix ^ ".cmi") imports in
      Cmt_format.save_cmt (prefix ^ ".cmt")  modulename
        (Cmt_format.Packed (sg, objfiles)) None initial_env (Some sg)
    end;
    Tcoerce_none
  end

(* Error report *)

open Printtyp

let report_error ppf = function
    Cannot_apply mty ->
      fprintf ppf
        "@[This module is not a functor; it has type@ %a@]" modtype mty
  | Not_included errs ->
      fprintf ppf
        "@[<v>Signature mismatch:@ %a@]" Includemod.report_error errs
  | Cannot_eliminate_dependency mty ->
      fprintf ppf
        "@[This functor has type@ %a@ \
           The parameter cannot be eliminated in the result type.@  \
           Please bind the argument to a module identifier.@]" modtype mty
  | Signature_expected -> fprintf ppf "This module type is not a signature"
  | Structure_expected mty ->
      fprintf ppf
        "@[This module is not a structure; it has type@ %a" modtype mty
  | With_no_component lid ->
      fprintf ppf
        "@[The signature constrained by `with' has no component named %a@]"
        longident lid
  | With_mismatch(lid, explanation) ->
      fprintf ppf
        "@[<v>\
           @[In this `with' constraint, the new definition of %a@ \
             does not match its original definition@ \
             in the constrained signature:@]@ \
           %a@]"
        longident lid Includemod.report_error explanation
  | Repeated_name(kind, name) ->
      fprintf ppf
        "@[Multiple definition of the %s name %s.@ \
           Names must be unique in a given structure or signature.@]" kind name
  | Non_generalizable typ ->
      fprintf ppf
        "@[The type of this expression,@ %a,@ \
           contains type variables that cannot be generalized@]" type_scheme typ
  | Non_generalizable_class (id, desc) ->
      fprintf ppf
        "@[The type of this class,@ %a,@ \
           contains type variables that cannot be generalized@]"
        (class_declaration id) desc
  | Non_generalizable_module mty ->
      fprintf ppf
        "@[The type of this module,@ %a,@ \
           contains type variables that cannot be generalized@]" modtype mty
  | Implementation_is_required intf_name ->
      fprintf ppf
        "@[The interface %a@ declares values, not just types.@ \
           An implementation must be provided.@]"
        Location.print_filename intf_name
  | Interface_not_compiled intf_name ->
      fprintf ppf
        "@[Could not find the .cmi file for interface@ %a.@]"
        Location.print_filename intf_name
  | Not_allowed_in_functor_body ->
      fprintf ppf
        "@[This expression creates fresh types.@ %s@]"
        "It is not allowed inside applicative functors."
  | With_need_typeconstr ->
      fprintf ppf
        "Only type constructors with identical parameters can be substituted."
  | Not_a_packed_module ty ->
      fprintf ppf
        "This expression is not a packed module. It has type@ %a"
        type_expr ty
  | Incomplete_packed_module ty ->
      fprintf ppf
        "The type of this packed module contains variables:@ %a"
        type_expr ty
  | Scoping_pack (lid, ty) ->
      fprintf ppf
        "The type %a in this module cannot be exported.@ " longident lid;
      fprintf ppf
        "Its type contains local dependencies:@ %a" type_expr ty
  | Recursive_module_require_explicit_type ->
      fprintf ppf "Recursive modules require an explicit module type."
  | Apply_generative ->
      fprintf ppf "This is a generative functor. It can only be applied to ()"

let report_error env ppf err =
  Printtyp.wrap_printing_env env (fun () -> report_error ppf err)

let () =
  Location.register_error_of_exn
    (function
      | Error (loc, env, err) ->
        Some (Location.error_of_printer loc (report_error env) err)
      | Error_forward err ->
        Some err
      | _ ->
        None
    )<|MERGE_RESOLUTION|>--- conflicted
+++ resolved
@@ -434,10 +434,10 @@
 let check_name cl set_ref name =
   check cl name.loc set_ref name.txt
 
-let check_exn_decl loc type_names decl =
+let check_ext_decl loc type_names decl =
   List.iter
     (fun id -> check "type" loc type_names (Ident.name id))
-    (Subst.sub_ids_exn decl)
+    (Subst.sub_ids_ext decl)
 
 let check_sig_item type_names module_names modtype_names loc = function
     Sig_type(id, _, _) ->
@@ -446,27 +446,19 @@
       check "module" loc module_names (Ident.name id)
   | Sig_modtype(id, _) ->
       check "module type" loc modtype_names (Ident.name id)
-  | Sig_exception(_, decl) ->
-      check_exn_decl loc type_names decl
+  | Sig_typext(_, ext, _) ->
+      check_ext_decl loc type_names ext
   | _ -> ()
 
 let rec remove_duplicates val_ids ext_ids = function
     [] -> []
   | Sig_value (id, _) :: rem
     when List.exists (Ident.equal id) val_ids ->
-<<<<<<< HEAD
-      remove_duplicates val_ids exn_ids rem
-  | Sig_exception(id, decl) :: rem
-    when List.exists (Ident.equal id) exn_ids && Subst.sub_ids_exn decl = [] ->
-      remove_duplicates val_ids exn_ids rem
-  | f :: rem -> f :: remove_duplicates val_ids exn_ids rem
-=======
       remove_duplicates val_ids ext_ids rem
-  | Sig_typext (id, _, _) :: rem
-    when List.exists (Ident.equal id) ext_ids ->
+  | Sig_typext (id, decl, _) :: rem
+    when List.exists (Ident.equal id) ext_ids && Subst.sub_ids_ext decl = [] ->
       remove_duplicates val_ids ext_ids rem
   | f :: rem -> f :: remove_duplicates val_ids ext_ids rem
->>>>>>> 047e0974
 
 let rec get_values = function
     [] -> []
@@ -475,14 +467,8 @@
 
 let rec get_extension_constructors = function
     [] -> []
-<<<<<<< HEAD
-  | Sig_exception (id, decl) :: rem -> id :: get_exceptions rem
-  | f :: rem -> get_exceptions rem
-
-=======
   | Sig_typext (id, _, _) :: rem -> id :: get_extension_constructors rem
   | f :: rem -> get_extension_constructors rem
->>>>>>> 047e0974
 
 (* Check and translate a module type expression *)
 
@@ -591,28 +577,23 @@
             mksig (Tsig_type decls) env loc :: trem,
             prepend_sig_types decls rem,
             final_env
-<<<<<<< HEAD
-        | Psig_exception sarg ->
-            let (arg, decl, newenv) = Typedecl.transl_exception env sarg in
-            check_exn_decl sarg.pcd_name.loc type_names decl;
-            let (trem, rem, final_env) = transl_sig newenv srem in
-            let id = arg.cd_id in
-            let trem = mksig (Tsig_exception arg) env loc :: trem in
-            trem,
-            (if List.exists (Ident.equal id) (get_exceptions rem)
-                && Subst.sub_ids_exn decl = [] then rem
-             else Sig_exception(id, decl) :: rem),
-=======
         | Psig_typext styext ->
             let (tyext, newenv) =
               Typedecl.transl_type_extension false env item.psig_loc styext
             in
+            List.iter
+              (fun ext ->
+                 check_ext_decl ext.ext_loc type_names ext.ext_type
+              )
+              tyext.tyext_constructors;
             let (trem, rem, final_env) = transl_sig newenv srem in
             let constructors =
               List.filter
                 (fun ext -> not
                   (List.exists (Ident.equal ext.ext_id)
-                               (get_extension_constructors rem)))
+                               (get_extension_constructors rem))
+                   && Subst.sub_ids_ext ext.ext_type = []
+                )
                 tyext.tyext_constructors
             in
               mksig (Tsig_typext tyext) env loc :: trem,
@@ -621,16 +602,17 @@
               final_env
         | Psig_exception sext ->
             let (ext, newenv) = Typedecl.transl_exception env sext in
+            check_ext_decl ext.ext_loc type_names ext.ext_type;
             let (trem, rem, final_env) = transl_sig newenv srem in
             let shadowed =
               List.exists
                 (Ident.equal ext.ext_id)
                 (get_extension_constructors rem)
+                && Subst.sub_ids_ext ext.ext_type = []
             in
             mksig (Tsig_exception ext) env loc :: trem,
             (if shadowed then rem else
                Sig_typext(ext.ext_id, ext.ext_type, Text_exception) :: rem),
->>>>>>> 047e0974
             final_env
         | Psig_module pmd ->
             check_name "module" module_names pmd.pmd_name;
@@ -1237,23 +1219,15 @@
         Tstr_type decls,
         prepend_sig_types decls [],
         enrich_type_decls anchor decls env newenv
-<<<<<<< HEAD
-    | Pstr_exception sarg ->
-        let (arg, decl, newenv) = Typedecl.transl_exception env sarg in
-        check_exn_decl sarg.pcd_name.loc type_names decl;
-        Tstr_exception arg,
-        [Sig_exception(arg.cd_id, decl)],
-        newenv
-    | Pstr_exn_rebind ser ->
-        let (er, newenv) = Typedecl.transl_exn_rebind env ser in
-        check_exn_decl ser.pexrb_name.loc type_names er.exrb_type;
-        Tstr_exn_rebind er,
-        [Sig_exception(er.exrb_id, er.exrb_type)],
-=======
     | Pstr_typext styext ->
         let (tyext, newenv) =
           Typedecl.transl_type_extension true env loc styext
         in
+        List.iter
+          (fun ext ->
+             check_ext_decl ext.ext_loc type_names ext.ext_type
+          )
+          tyext.tyext_constructors;
         (Tstr_typext tyext,
          map_ext
            (fun es ext -> Sig_typext(ext.ext_id, ext.ext_type, es))
@@ -1261,9 +1235,9 @@
          newenv)
     | Pstr_exception sext ->
         let (ext, newenv) = Typedecl.transl_exception env sext in
+        check_ext_decl ext.ext_loc type_names ext.ext_type;
         Tstr_exception ext,
         [Sig_typext(ext.ext_id, ext.ext_type, Text_exception)],
->>>>>>> 047e0974
         newenv
     | Pstr_module {pmb_name = name; pmb_expr = smodl; pmb_attributes = attrs;
                    pmb_loc;
@@ -1510,14 +1484,9 @@
               sg
   | (Sig_typext(id, ext, es) as component) :: sg ->
       let name = Ident.name id in
-<<<<<<< HEAD
-      simplif val_names (StringSet.add name exn_names)
-              (if StringSet.mem name exn_names && Subst.sub_ids_exn decl = []
+      simplif val_names (StringSet.add name ext_names)
+              (if StringSet.mem name ext_names && Subst.sub_ids_ext ext = []
                then res else component :: res)
-=======
-      simplif val_names (StringSet.add name ext_names)
-              (if StringSet.mem name ext_names then res else component :: res)
->>>>>>> 047e0974
               sg
   | Sig_module(id, md, rs) :: sg ->
       let md = {md with md_type = simplify_modtype md.md_type} in
