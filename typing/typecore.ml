(**************************************************************************)
(*                                                                        *)
(*                                 OCaml                                  *)
(*                                                                        *)
(*             Xavier Leroy, projet Cristal, INRIA Rocquencourt           *)
(*                                                                        *)
(*   Copyright 1996 Institut National de Recherche en Informatique et     *)
(*     en Automatique.                                                    *)
(*                                                                        *)
(*   All rights reserved.  This file is distributed under the terms of    *)
(*   the GNU Lesser General Public License version 2.1, with the          *)
(*   special exception on linking described in the file LICENSE.          *)
(*                                                                        *)
(**************************************************************************)

(* Typechecking for the core language *)

[@@@ocaml.warning "-60"] module Str = Ast_helper.Str (* For ocamldep *)
[@@@ocaml.warning "+60"]

open Misc
open Asttypes
open Parsetree
open Types
open Typedtree
open Btype
open Ctype

module Style = Misc.Style

type type_forcing_context =
  | If_conditional
  | If_no_else_branch
  | While_loop_conditional
  | While_loop_body
  | For_loop_start_index
  | For_loop_stop_index
  | For_loop_body
  | Assert_condition
  | Sequence_left_hand_side
  | When_guard

type type_expected = {
  ty: type_expr;
  explanation: type_forcing_context option;
}

module Datatype_kind = struct
  type t = Record | Variant

  let type_name = function
    | Record -> "record"
    | Variant -> "variant"

  let label_name = function
    | Record -> "field"
    | Variant -> "constructor"
end

type wrong_name = {
  type_path: Path.t;
  kind: Datatype_kind.t;
  name: string loc;
  valid_names: string list;
}

type wrong_kind_context =
  | Pattern
  | Expression of type_forcing_context option

type wrong_kind_sort =
  | Constructor
  | Record
  | Boolean
  | List
  | Unit

let wrong_kind_sort_of_constructor (lid : Longident.t) =
  match lid with
  | Lident "true" | Lident "false" | Ldot(_, "true") | Ldot(_, "false") ->
      Boolean
  | Lident "[]" | Lident "::" | Ldot(_, "[]") | Ldot(_, "::") -> List
  | Lident "()" | Ldot(_, "()") -> Unit
  | _ -> Constructor

type existential_restriction =
  | At_toplevel (** no existential types at the toplevel *)
  | In_group (** nor with let ... and ... *)
  | In_rec (** or recursive definition *)
  | With_attributes (** or let[@any_attribute] = ... *)
  | In_class_args (** or in class arguments *)
  | In_class_def  (** or in [class c = let ... in ...] *)
  | In_self_pattern (** or in self pattern *)

type error =
  | Constructor_arity_mismatch of Longident.t * int * int
  | Label_mismatch of Longident.t * Errortrace.unification_error
  | Pattern_type_clash :
      Errortrace.unification_error * Parsetree.pattern_desc option -> error
  | Or_pattern_type_clash of Ident.t * Errortrace.unification_error
  | Multiply_bound_variable of string
  | Orpat_vars of Ident.t * Ident.t list
  | Expr_type_clash of
      Errortrace.unification_error * type_forcing_context option
      * Parsetree.expression_desc option
  | Apply_non_function of {
      funct : Typedtree.expression;
      func_ty : type_expr;
      res_ty : type_expr;
      previous_arg_loc : Location.t;
      extra_arg_loc : Location.t;
    }
  | Apply_wrong_label of arg_label * type_expr * bool
  | Label_multiply_defined of string
  | Label_missing of Ident.t list
  | Label_not_mutable of Longident.t
  | Wrong_name of string * type_expected * wrong_name
  | Name_type_mismatch of
      Datatype_kind.t * Longident.t * (Path.t * Path.t) * (Path.t * Path.t) list
  | Invalid_format of string
  | Not_an_object of type_expr * type_forcing_context option
  | Undefined_method of type_expr * string * string list option
  | Undefined_self_method of string * string list
  | Virtual_class of Longident.t
  | Private_type of type_expr
  | Private_label of Longident.t * type_expr
  | Private_constructor of constructor_description * type_expr
  | Unbound_instance_variable of string * string list
  | Instance_variable_not_mutable of string
  | Not_subtype of Errortrace.Subtype.error
  | Outside_class
  | Value_multiply_overridden of string
  | Coercion_failure of
      Errortrace.expanded_type * Errortrace.unification_error * bool
  | Not_a_function of type_expr * type_forcing_context option
  | Too_many_arguments of type_expr * type_forcing_context option
  | Abstract_wrong_label of
      { got           : arg_label
      ; expected      : arg_label
      ; expected_type : type_expr
      ; explanation   : type_forcing_context option
      }
  | Scoping_let_module of string * type_expr
  | Not_a_polymorphic_variant_type of Longident.t
  | Incoherent_label_order
  | Less_general of string * Errortrace.unification_error
  | Modules_not_allowed
  | Cannot_infer_signature
  | Not_a_packed_module of type_expr
  | Unexpected_existential of existential_restriction * string * string list
  | Invalid_interval
  | Invalid_for_loop_index
  | No_value_clauses
  | Exception_pattern_disallowed
  | Mixed_value_and_exception_patterns_under_guard
  | Inlined_record_escape
  | Inlined_record_expected
  | Unrefuted_pattern of pattern
  | Invalid_extension_constructor_payload
  | Not_an_extension_constructor
  | Literal_overflow of string
  | Unknown_literal of string * char
  | Illegal_letrec_pat
  | Illegal_letrec_expr
  | Illegal_class_expr
  | Letop_type_clash of string * Errortrace.unification_error
  | Andop_type_clash of string * Errortrace.unification_error
  | Bindings_type_clash of Errortrace.unification_error
  | Unbound_existential of Ident.t list * type_expr
  | Missing_type_constraint
  | Wrong_expected_kind of wrong_kind_sort * wrong_kind_context * type_expr
  | Expr_not_a_record_type of type_expr

exception Error of Location.t * Env.t * error
exception Error_forward of Location.error

(* Forward declaration, to be filled in by Typemod.type_module *)

let type_module =
  ref ((fun _env _md -> assert false) :
       Env.t -> Parsetree.module_expr -> Typedtree.module_expr * Shape.t)

(* Forward declaration, to be filled in by Typemod.type_open *)

let type_open :
  (?used_slot:bool ref -> override_flag -> Env.t -> Location.t ->
   Longident.t loc -> Path.t * Env.t)
    ref =
  ref (fun ?used_slot:_ _ -> assert false)

let type_open_decl :
  (?used_slot:bool ref -> Env.t -> Parsetree.open_declaration
   -> open_declaration * Types.signature * Env.t)
    ref =
  ref (fun ?used_slot:_ _ -> assert false)

(* Forward declaration, to be filled in by Typemod.type_package *)

let type_package =
  ref (fun _ -> assert false)

(* Forward declaration, to be filled in by Typeclass.class_structure *)
let type_object =
  ref (fun _env _s -> assert false :
       Env.t -> Location.t -> Parsetree.class_structure ->
         Typedtree.class_structure * string list)

(*
  Saving and outputting type information.
  We keep these function names short, because they have to be
  called each time we create a record of type [Typedtree.expression]
  or [Typedtree.pattern] that will end up in the typed AST.
*)
let re node =
  Cmt_format.add_saved_type (Cmt_format.Partial_expression node);
  node

let rp node =
  Cmt_format.add_saved_type (Cmt_format.Partial_pattern (Value, node));
  node

let rcp node =
  Cmt_format.add_saved_type (Cmt_format.Partial_pattern (Computation, node));
  node


(* Context for inline record arguments; see [type_ident] *)

type recarg =
  | Allowed
  | Required
  | Rejected

let mk_expected ?explanation ty = { ty; explanation; }

let case lhs rhs =
  {c_lhs = lhs; c_guard = None; c_rhs = rhs}

(* Typing of constants *)

let type_constant = function
    Const_int _ -> instance Predef.type_int
  | Const_char _ -> instance Predef.type_char
  | Const_string _ -> instance Predef.type_string
  | Const_float _ -> instance Predef.type_float
  | Const_int32 _ -> instance Predef.type_int32
  | Const_int64 _ -> instance Predef.type_int64
  | Const_nativeint _ -> instance Predef.type_nativeint

let constant : Parsetree.constant -> (Asttypes.constant, error) result =
  function
  | Pconst_integer (i,None) ->
     begin
       try Ok (Const_int (Misc.Int_literal_converter.int i))
       with Failure _ -> Error (Literal_overflow "int")
     end
  | Pconst_integer (i,Some 'l') ->
     begin
       try Ok (Const_int32 (Misc.Int_literal_converter.int32 i))
       with Failure _ -> Error (Literal_overflow "int32")
     end
  | Pconst_integer (i,Some 'L') ->
     begin
       try Ok (Const_int64 (Misc.Int_literal_converter.int64 i))
       with Failure _ -> Error (Literal_overflow "int64")
     end
  | Pconst_integer (i,Some 'n') ->
     begin
       try Ok (Const_nativeint (Misc.Int_literal_converter.nativeint i))
       with Failure _ -> Error (Literal_overflow "nativeint")
     end
  | Pconst_integer (i,Some c) -> Error (Unknown_literal (i, c))
  | Pconst_char c -> Ok (Const_char c)
  | Pconst_string (s,loc,d) -> Ok (Const_string (s,loc,d))
  | Pconst_float (f,None)-> Ok (Const_float f)
  | Pconst_float (f,Some c) -> Error (Unknown_literal (f, c))

let constant_or_raise env loc cst =
  match constant cst with
  | Ok c -> c
  | Error err -> raise (Error (loc, env, err))

(* Specific version of type_option, using newty rather than newgenty *)

let type_option ty =
  newty (Tconstr(Predef.path_option,[ty], ref Mnil))

let mkexp exp_desc exp_type exp_loc exp_env =
  { exp_desc; exp_type; exp_loc; exp_env; exp_extra = []; exp_attributes = [] }

let option_none env ty loc =
  let lid = Longident.Lident "None" in
  let cnone = Env.find_ident_constructor Predef.ident_none env in
  mkexp (Texp_construct(mknoloc lid, cnone, [])) ty loc env

let option_some env texp =
  let lid = Longident.Lident "Some" in
  let csome = Env.find_ident_constructor Predef.ident_some env in
  mkexp ( Texp_construct(mknoloc lid , csome, [texp]) )
    (type_option texp.exp_type) texp.exp_loc texp.exp_env

let extract_option_type env ty =
  match get_desc (expand_head env ty) with
    Tconstr(path, [ty], _) when Path.same path Predef.path_option -> ty
  | _ -> assert false

let protect_expansion env ty =
  if Env.has_local_constraints env then generic_instance ty else ty

type record_extraction_result =
  | Record_type of Path.t * Path.t * Types.label_declaration list
  | Not_a_record_type
  | Maybe_a_record_type

let extract_concrete_typedecl_protected env ty =
  extract_concrete_typedecl env (protect_expansion env ty)

let extract_concrete_record env ty =
  match extract_concrete_typedecl_protected env ty with
  | Typedecl(p0, p, {type_kind=Type_record (fields, _)}) ->
    Record_type (p0, p, fields)
  | Has_no_typedecl | Typedecl(_, _, _) -> Not_a_record_type
  | May_have_typedecl -> Maybe_a_record_type

type variant_extraction_result =
  | Variant_type of Path.t * Path.t * Types.constructor_declaration list
  | Not_a_variant_type
  | Maybe_a_variant_type

let extract_concrete_variant env ty =
  match extract_concrete_typedecl_protected env ty with
  | Typedecl(p0, p, {type_kind=Type_variant (cstrs, _)}) ->
    Variant_type (p0, p, cstrs)
  | Typedecl(p0, p, {type_kind=Type_open}) ->
    Variant_type (p0, p, [])
  | Has_no_typedecl | Typedecl(_, _, _) -> Not_a_variant_type
  | May_have_typedecl -> Maybe_a_variant_type

let extract_label_names env ty =
  match extract_concrete_record env ty with
  | Record_type (_, _,fields) -> List.map (fun l -> l.Types.ld_id) fields
  | Not_a_record_type | Maybe_a_record_type -> assert false

let is_principal ty =
  not !Clflags.principal || get_level ty = generic_level

(* Typing of patterns *)

(* unification inside type_exp and type_expect *)
let unify_exp_types loc env ty expected_ty =
  (* Format.eprintf "@[%a@ %a@]@." Printtyp.raw_type_expr exp.exp_type
    Printtyp.raw_type_expr expected_ty; *)
  try
    unify env ty expected_ty
  with
    Unify err ->
      raise(Error(loc, env, Expr_type_clash(err, None, None)))
  | Tags(l1,l2) ->
      raise(Typetexp.Error(loc, env, Typetexp.Variant_tags (l1, l2)))

(* helper notation for Pattern_env.t *)
let (!!) (penv : Pattern_env.t) = penv.env

(* Unification inside type_pat *)
let unify_pat_types loc env ty ty' =
  try unify env ty ty' with
  | Unify err ->
      raise(Error(loc, env, Pattern_type_clash(err, None)))
  | Tags(l1,l2) ->
      raise(Typetexp.Error(loc, env, Typetexp.Variant_tags (l1, l2)))

(* GADT unification inside solve_Ppat_construct and check_counter_example_pat *)
let nothing_equated = TypePairs.create 0
let unify_pat_types_return_equated_pairs ~refine loc penv ty ty' =
  try
    if refine then unify_gadt penv ty ty'
    else (unify !!penv ty ty'; nothing_equated)
  with
  | Unify err ->
      raise(Error(loc, !!penv, Pattern_type_clash(err, None)))
  | Tags(l1,l2) ->
      raise(Typetexp.Error(loc, !!penv, Typetexp.Variant_tags (l1, l2)))

let unify_pat_types_refine ~refine loc penv ty ty' =
  ignore (unify_pat_types_return_equated_pairs ~refine loc penv ty ty')

(** [sdesc_for_hint] is used by error messages to report literals in their
    original formatting *)
let unify_pat ?sdesc_for_hint env pat expected_ty =
  try unify_pat_types pat.pat_loc env pat.pat_type expected_ty
  with Error (loc, env, Pattern_type_clash(err, None)) ->
    raise(Error(loc, env, Pattern_type_clash(err, sdesc_for_hint)))

(* unification of a type with a Tconstr with freshly created arguments *)
let unify_head_only ~refine loc penv ty constr =
  let path = cstr_type_path constr in
  let decl = Env.find_type path !!penv in
  let ty' = Ctype.newconstr path (Ctype.instance_list decl.type_params) in
  unify_pat_types_refine ~refine loc penv ty' ty

(* Creating new conjunctive types is not allowed when typing patterns *)
(* make all Reither present in open variants *)
let finalize_variant pat tag opat r =
  let row =
    match get_desc (expand_head pat.pat_env pat.pat_type) with
      Tvariant row -> r := row; row
    | _ -> assert false
  in
  let f = get_row_field tag row in
  begin match row_field_repr f with
  | Rabsent -> () (* assert false *)
  | Reither (true, [], _) when not (row_closed row) ->
      link_row_field_ext ~inside:f (rf_present None)
  | Reither (false, ty::tl, _) when not (row_closed row) ->
      link_row_field_ext ~inside:f (rf_present (Some ty));
      begin match opat with None -> assert false
      | Some pat -> List.iter (unify_pat pat.pat_env pat) (ty::tl)
      end
  | Reither (c, _l, true) when not (has_fixed_explanation row) ->
      link_row_field_ext ~inside:f (rf_either [] ~no_arg:c ~matched:false)
  | _ -> ()
  end
  (* Force check of well-formedness   WHY? *)
  (* unify_pat pat.pat_env pat
    (newty(Tvariant{row_fields=[]; row_more=newvar(); row_closed=false;
                    row_bound=(); row_fixed=false; row_name=None})); *)

let has_variants p =
  exists_general_pattern
    { f = fun (type k) (p : k general_pattern) -> match p.pat_desc with
     | (Tpat_variant _) -> true
     | _ -> false } p

let finalize_variants p =
  iter_general_pattern
    { f = fun (type k) (p : k general_pattern) -> match p.pat_desc with
     | Tpat_variant(tag, opat, r) ->
        finalize_variant p tag opat r
     | _ -> () } p

(* [type_pat_state] and related types for pattern environment;
   these should not be confused with Pattern_env.t, which is a part of the
   interface to unification functions in [Ctype] *)
type pattern_variable =
  {
    pv_id: Ident.t;
    pv_type: type_expr;
    pv_loc: Location.t;
    pv_as_var: bool;
    pv_attributes: attributes;
  }

type module_variable =
  {
    mv_id: Ident.t;
    mv_name: string Location.loc;
    mv_loc: Location.t;
    mv_uid: Uid.t
  }

(* Whether or not patterns of the form (module M) are accepted. (If they are,
   the idents will be created at the provided scope.) When module patterns are
   allowed, the caller should take care to check that the introduced module
   bindings' types don't escape their scope; see the callsites in [type_let]
   and [type_cases] for examples.
   [Modules_ignored] indicates that the typing of patterns should not accumulate
   a list of module patterns to unpack. It's no different than using
   [Modules_allowed] and then ignoring the accumulated [module_variables] list,
   but signals more clearly that the module patterns aren't used in an
   interesting way.
*)
type module_patterns_restriction =
  | Modules_allowed of { scope: int }
  | Modules_rejected
  | Modules_ignored

(* A parallel type to [module_patterns_restriction], though also
   tracking the module variables encountered.
*)
type module_variables =
  | Modvars_allowed of
      { scope: int;
        module_variables: module_variable list;
      }
  | Modvars_rejected
  | Modvars_ignored

type type_pat_state =
  { mutable tps_pattern_variables: pattern_variable list;
    mutable tps_pattern_force: (unit -> unit) list;
    mutable tps_module_variables: module_variables;
    (* Mutation will not change the constructor of [tps_module_variables], just
       the contained [module_variables] list. [module_variables] could be made
       mutable instead, but we felt this made the code more awkward.
    *)
  }

let create_type_pat_state allow_modules =
  let tps_module_variables =
    match allow_modules with
    | Modules_allowed { scope } ->
        Modvars_allowed { scope; module_variables = [] }
    | Modules_ignored -> Modvars_ignored
    | Modules_rejected -> Modvars_rejected
  in
  { tps_pattern_variables = [];
    tps_module_variables;
    tps_pattern_force = [];
  }

(* Copy mutable fields. Used in typechecking or-patterns. *)
let copy_type_pat_state
      { tps_pattern_variables;
        tps_module_variables;
        tps_pattern_force;
      }
  =
  { tps_pattern_variables;
    tps_module_variables;
    tps_pattern_force;
  }

let blit_type_pat_state ~src ~dst =
  dst.tps_pattern_variables <- src.tps_pattern_variables;
  dst.tps_module_variables <- src.tps_module_variables;
  dst.tps_pattern_force <- src.tps_pattern_force;
;;

let maybe_add_pattern_variables_ghost loc_let env pv =
  List.fold_right
    (fun {pv_id; _} env ->
       let name = Ident.name pv_id in
       if Env.bound_value name env then env
       else begin
         Env.enter_unbound_value name
           (Val_unbound_ghost_recursive loc_let) env
       end
    ) pv env

let enter_variable ?(is_module=false) ?(is_as_variable=false) tps loc name ty
    attrs =
  if List.exists (fun {pv_id; _} -> Ident.name pv_id = name.txt)
      tps.tps_pattern_variables
  then raise(Error(loc, Env.empty, Multiply_bound_variable name.txt));
  let id =
    if is_module then begin
      (* Unpack patterns result in both a module declaration and a value
         variable of the same name being entered into the environment. (The
         module is via [tps_module_variables], and the variable is via
         [tps_pattern_variables].) *)
      match tps.tps_module_variables with
      | Modvars_ignored -> Ident.create_local name.txt
      | Modvars_rejected ->
        raise (Error (loc, Env.empty, Modules_not_allowed));
      | Modvars_allowed { scope; module_variables } ->
        let id = Ident.create_scoped name.txt ~scope in
        let module_variables =
          { mv_id = id;
            mv_name = name;
            mv_loc = loc;
            mv_uid = Uid.mk ~current_unit:(Env.get_unit_name ());
          } :: module_variables
        in
        tps.tps_module_variables <-
          Modvars_allowed { scope; module_variables; };
        id
    end else
      Ident.create_local name.txt
  in
  tps.tps_pattern_variables <-
    {pv_id = id;
     pv_type = ty;
     pv_loc = loc;
     pv_as_var = is_as_variable;
     pv_attributes = attrs} :: tps.tps_pattern_variables;
  id

let sort_pattern_variables vs =
  List.sort
    (fun {pv_id = x; _} {pv_id = y; _} ->
      Stdlib.compare (Ident.name x) (Ident.name y))
    vs

let enter_orpat_variables loc env  p1_vs p2_vs =
  (* unify_vars operate on sorted lists *)

  let p1_vs = sort_pattern_variables p1_vs
  and p2_vs = sort_pattern_variables p2_vs in

  let rec unify_vars p1_vs p2_vs =
    let vars vs = List.map (fun {pv_id; _} -> pv_id) vs in
    match p1_vs, p2_vs with
      | {pv_id = x1; pv_type = t1; _}::rem1, {pv_id = x2; pv_type = t2; _}::rem2
        when Ident.equal x1 x2 ->
          if x1==x2 then
            unify_vars rem1 rem2
          else begin
            begin try
              unify_var env (newvar ()) t1;
              unify env t1 t2
            with
            | Unify err ->
                raise(Error(loc, env, Or_pattern_type_clash(x1, err)))
            end;
          (x2,x1)::unify_vars rem1 rem2
          end
      | [],[] -> []
      | {pv_id; _}::_, [] | [],{pv_id; _}::_ ->
          raise (Error (loc, env, Orpat_vars (pv_id, [])))
      | {pv_id = x; _}::_, {pv_id = y; _}::_ ->
          let err =
            if Ident.name x < Ident.name y
            then Orpat_vars (x, vars p2_vs)
            else Orpat_vars (y, vars p1_vs) in
          raise (Error (loc, env, err)) in
  unify_vars p1_vs p2_vs

let rec build_as_type (env : Env.t) p =
  build_as_type_extra env p p.pat_extra

and build_as_type_extra env p = function
  | [] -> build_as_type_aux env p
  | ((Tpat_type _ | Tpat_open _ | Tpat_unpack), _, _) :: rest ->
      build_as_type_extra env p rest
  | (Tpat_constraint {ctyp_type = ty; _}, _, _) :: rest ->
      (* If the type constraint is ground, then this is the best type
         we can return, so just return an instance (cf. #12313) *)
      if free_variables ty = [] then instance ty else
      (* Otherwise we combine the inferred type for the pattern with
         then non-ground constraint in a non-ambivalent way *)
      let as_ty = build_as_type_extra env p rest in
      (* [generic_instance] can only be used if the variables of the original
         type ([cty.ctyp_type] here) are not at [generic_level], which they are
         here.
         If we used [generic_instance] we would lose the sharing between
         [instance ty] and [ty].  *)
      let ty =
        with_local_level ~post:generalize_structure (fun () -> instance ty)
      in
      (* This call to unify may only fail due to missing GADT equations *)
      unify_pat_types p.pat_loc env (instance as_ty) (instance ty);
      ty

and build_as_type_aux (env : Env.t) p =
  match p.pat_desc with
    Tpat_alias(p1,_, _) -> build_as_type env p1
  | Tpat_tuple pl ->
      let tyl = List.map (build_as_type env) pl in
      newty (Ttuple tyl)
  | Tpat_construct(_, cstr, pl, vto) ->
      let keep =
        cstr.cstr_private = Private || cstr.cstr_existentials <> [] ||
        vto <> None (* be lazy and keep the type for node constraints *) in
      if keep then p.pat_type else
      let tyl = List.map (build_as_type env) pl in
      let ty_args, ty_res, _ =
        instance_constructor Keep_existentials_flexible cstr
      in
      List.iter2 (fun (p,ty) -> unify_pat env {p with pat_type = ty})
        (List.combine pl tyl) ty_args;
      ty_res
  | Tpat_variant(l, p', _) ->
      let ty = Option.map (build_as_type env) p' in
      let fields = [l, rf_present ty] in
      newty (Tvariant (create_row ~fields ~more:(newvar())
                         ~name:None ~fixed:None ~closed:false))
  | Tpat_record (lpl,_) ->
      let lbl = snd3 (List.hd lpl) in
      if lbl.lbl_private = Private then p.pat_type else
      let ty = newvar () in
      let ppl = List.map (fun (_, l, p) -> l.lbl_pos, p) lpl in
      let do_label lbl =
        let _, ty_arg, ty_res = instance_label false lbl in
        unify_pat env {p with pat_type = ty} ty_res;
        let refinable =
          lbl.lbl_mut = Immutable && List.mem_assoc lbl.lbl_pos ppl &&
          match get_desc lbl.lbl_arg with Tpoly _ -> false | _ -> true in
        if refinable then begin
          let arg = List.assoc lbl.lbl_pos ppl in
          unify_pat env {arg with pat_type = build_as_type env arg} ty_arg
        end else begin
          let _, ty_arg', ty_res' = instance_label false lbl in
          unify_pat_types p.pat_loc env ty_arg ty_arg';
          unify_pat env p ty_res'
        end in
      Array.iter do_label lbl.lbl_all;
      ty
  | Tpat_or(p1, p2, row) ->
      begin match row with
        None ->
          let ty1 = build_as_type env p1 and ty2 = build_as_type env p2 in
          unify_pat env {p2 with pat_type = ty2} ty1;
          ty1
      | Some row ->
          let Row {fields; fixed; name} = row_repr row in
          newty (Tvariant (create_row ~fields ~fixed ~name
                             ~closed:false ~more:(newvar())))
      end
  | Tpat_any | Tpat_var _ | Tpat_constant _
  | Tpat_array _ | Tpat_lazy _ -> p.pat_type

(* Constraint solving during typing of patterns *)

<<<<<<< HEAD
let solve_Ppat_poly_constraint ~refine tps env loc sty expected_ty =
  let cty, ty, force = Typetexp.transl_simple_type_delayed !env sty in
  unify_pat_types ~refine loc env ty (instance expected_ty);
=======
let solve_Ppat_poly_constraint tps env loc sty expected_ty =
  let cty, ty, force = Typetexp.transl_simple_type_delayed env sty in
  unify_pat_types loc env ty (instance expected_ty);
>>>>>>> b55ced1d
  tps.tps_pattern_force <- force :: tps.tps_pattern_force;
  match get_desc ty with
  | Tpoly (body, tyl) ->
      let _, ty' =
        with_level ~level:generic_level
          (fun () -> instance_poly ~keep_names:true false tyl body)
      in
      (cty, ty, ty')
  | _ -> assert false

let solve_Ppat_alias env pat =
  with_local_level ~post:generalize (fun () -> build_as_type env pat)

let solve_Ppat_tuple (type a) ~refine loc env (args : a list) expected_ty =
  let vars = List.map (fun _ -> newgenvar ()) args in
  let ty = newgenty (Ttuple vars) in
  let expected_ty = generic_instance expected_ty in
  unify_pat_types_refine ~refine loc env ty expected_ty;
  vars

<<<<<<< HEAD
let solve_constructor_annotation tps env name_list sty ty_args ty_ex =
  let expansion_scope = get_gadt_equations_level () in
=======
let solve_constructor_annotation
    tps (penv : Pattern_env.t) name_list sty ty_args ty_ex =
  let expansion_scope = penv.equations_scope in
>>>>>>> b55ced1d
  let ids =
    List.map
      (fun name ->
        let decl = new_local_type ~loc:name.loc () in
        let (id, new_env) =
          Env.enter_type ~scope:expansion_scope name.txt decl !!penv in
        penv.env <- new_env;
        {name with txt = id})
      name_list
  in
  let cty, ty, force =
    with_local_level ~post:(fun (_,ty,_) -> generalize_structure ty)
      (fun () -> Typetexp.transl_simple_type_delayed !!penv sty)
  in
  tps.tps_pattern_force <- force :: tps.tps_pattern_force;
  let ty_args =
    let ty1 = instance ty and ty2 = instance ty in
    match ty_args with
      [] -> assert false
    | [ty_arg] ->
        unify_pat_types cty.ctyp_loc !!penv ty1 ty_arg;
        [ty2]
    | _ ->
        unify_pat_types cty.ctyp_loc !!penv ty1 (newty (Ttuple ty_args));
        match get_desc (expand_head !!penv ty2) with
          Ttuple tyl -> tyl
        | _ -> assert false
  in
  if ids <> [] then ignore begin
    let ids = List.map (fun x -> x.txt) ids in
    let rem =
      List.fold_left
        (fun rem tv ->
          match get_desc tv with
            Tconstr(Path.Pident id, [], _) when List.mem id rem ->
              list_remove id rem
          | _ ->
              raise (Error (cty.ctyp_loc, !!penv,
                            Unbound_existential (ids, ty))))
        ids ty_ex
    in
    if rem <> [] then
      raise (Error (cty.ctyp_loc, !!penv,
                    Unbound_existential (ids, ty)))
  end;
  ty_args, Some (ids, cty)

<<<<<<< HEAD
let solve_Ppat_construct ~refine tps env loc constr no_existentials
=======
let solve_Ppat_construct ~refine tps penv loc constr no_existentials
>>>>>>> b55ced1d
        existential_styp expected_ty =
  (* if constructor is gadt, we must verify that the expected type has the
     correct head *)
  if constr.cstr_generalized then
    unify_head_only ~refine loc penv (instance expected_ty) constr;

  (* PR#7214: do not use gadt unification for toplevel lets *)
  let unify_res ty_res expected_ty =
    let refine =
      refine || constr.cstr_generalized && no_existentials = None in
    unify_pat_types_return_equated_pairs ~refine loc penv ty_res expected_ty
  in

  let ty_args, equated_types, existential_ctyp =
    with_local_level_iter ~post: generalize_structure begin fun () ->
      let expected_ty = instance expected_ty in
      let ty_args, ty_res, equated_types, existential_ctyp =
        match existential_styp with
          None ->
            let ty_args, ty_res, _ =
              instance_constructor (Make_existentials_abstract penv) constr
            in
            ty_args, ty_res, unify_res ty_res expected_ty, None
        | Some (name_list, sty) ->
            let existential_treatment =
              if name_list = [] then
                Make_existentials_abstract penv
              else
                (* we will unify them (in solve_constructor_annotation) with the
                   local types provided by the user *)
                Keep_existentials_flexible
            in
            let ty_args, ty_res, ty_ex =
              instance_constructor existential_treatment constr
            in
            let equated_types = unify_res ty_res expected_ty in
            let ty_args, existential_ctyp =
<<<<<<< HEAD
              solve_constructor_annotation tps env name_list sty ty_args ty_ex
=======
              solve_constructor_annotation tps penv name_list sty ty_args ty_ex
>>>>>>> b55ced1d
            in
            ty_args, ty_res, equated_types, existential_ctyp
      in
      if constr.cstr_existentials <> [] then
        lower_variables_only !!penv penv.Pattern_env.equations_scope ty_res;
      ((ty_args, equated_types, existential_ctyp),
       expected_ty :: ty_res :: ty_args)
    end
  in
  if !Clflags.principal && not refine then begin
    (* Do not warn for counter-examples *)
    let exception Warn_only_once in
    try
      TypePairs.iter
        (fun (t1, t2) ->
          generalize_structure t1;
          generalize_structure t2;
          if not (fully_generic t1 && fully_generic t2) then
            let msg =
              Format.asprintf
                "typing this pattern requires considering@ %a@ and@ %a@ as \
                equal.@,\
                But the knowledge of these types"
                    Printtyp.type_expr t1
                    Printtyp.type_expr t2
            in
            Location.prerr_warning loc (Warnings.Not_principal msg);
            raise Warn_only_once)
        equated_types
    with Warn_only_once -> ()
  end;
  (ty_args, existential_ctyp)

let solve_Ppat_record_field ~refine loc penv label label_lid record_ty =
  with_local_level_iter ~post:generalize_structure begin fun () ->
    let (_, ty_arg, ty_res) = instance_label false label in
    begin try
      unify_pat_types_refine ~refine loc penv ty_res (instance record_ty)
    with Error(_loc, _env, Pattern_type_clash(err, _)) ->
      raise(Error(label_lid.loc, !!penv,
                  Label_mismatch(label_lid.txt, err)))
    end;
    (ty_arg, [ty_res; ty_arg])
  end

let solve_Ppat_array ~refine loc env expected_ty =
  let ty_elt = newgenvar() in
  let expected_ty = generic_instance expected_ty in
  unify_pat_types_refine ~refine
    loc env (Predef.type_array ty_elt) expected_ty;
  ty_elt

let solve_Ppat_lazy ~refine loc env expected_ty =
  let nv = newgenvar () in
  unify_pat_types_refine ~refine loc env (Predef.type_lazy_t nv)
    (generic_instance expected_ty);
  nv

<<<<<<< HEAD
let solve_Ppat_constraint ~refine tps loc env sty expected_ty =
=======
let solve_Ppat_constraint tps loc env sty expected_ty =
>>>>>>> b55ced1d
  let cty, ty, force =
    with_local_level ~post:(fun (_, ty, _) -> generalize_structure ty)
      (fun () -> Typetexp.transl_simple_type_delayed env sty)
  in
  tps.tps_pattern_force <- force :: tps.tps_pattern_force;
  let ty, expected_ty' = instance ty, ty in
  unify_pat_types loc env ty (instance expected_ty);
  (cty, ty, expected_ty')

let solve_Ppat_variant ~refine loc env tag no_arg expected_ty =
  let arg_type = if no_arg then [] else [newgenvar()] in
  let fields = [tag, rf_either ~no_arg arg_type ~matched:true] in
  let make_row more =
    create_row ~fields ~closed:false ~more ~fixed:None ~name:None
  in
  let row = make_row (newgenvar ()) in
  let expected_ty = generic_instance expected_ty in
  (* PR#7404: allow some_private_tag blindly, as it would not unify with
     the abstract row variable *)
  if tag <> Parmatch.some_private_tag then
    unify_pat_types_refine ~refine loc env (newgenty(Tvariant row)) expected_ty;
  (arg_type, make_row (newvar ()), instance expected_ty)

(* Building the or-pattern corresponding to a polymorphic variant type *)
let build_or_pat env loc lid =
  let path, decl = Env.lookup_type ~loc:lid.loc lid.txt env in
  let tyl = List.map (fun _ -> newvar()) decl.type_params in
  let row0 =
    let ty = expand_head env (newty(Tconstr(path, tyl, ref Mnil))) in
    match get_desc ty with
      Tvariant row when static_row row -> row
    | _ -> raise(Error(lid.loc, env, Not_a_polymorphic_variant_type lid.txt))
  in
  let pats, fields =
    List.fold_left
      (fun (pats,fields) (l,f) ->
        match row_field_repr f with
          Rpresent None ->
            let f = rf_either [] ~no_arg:true ~matched:true in
            (l,None) :: pats,
            (l, f) :: fields
        | Rpresent (Some ty) ->
            let f = rf_either [ty] ~no_arg:false ~matched:true in
            (l, Some {pat_desc=Tpat_any; pat_loc=Location.none; pat_env=env;
                      pat_type=ty; pat_extra=[]; pat_attributes=[]})
            :: pats,
            (l, f) :: fields
        | _ -> pats, fields)
      ([],[]) (row_fields row0) in
  let fields = List.rev fields in
  let name = Some (path, tyl) in
  let make_row more =
    create_row ~fields ~more ~closed:false ~fixed:None ~name in
  let ty = newty (Tvariant (make_row (newvar()))) in
  let gloc = {loc with Location.loc_ghost=true} in
  let row' = ref (make_row (newvar())) in
  let pats =
    List.map
      (fun (l,p) ->
        {pat_desc=Tpat_variant(l,p,row'); pat_loc=gloc;
         pat_env=env; pat_type=ty; pat_extra=[]; pat_attributes=[]})
      pats
  in
  match pats with
    [] ->
      (* empty polymorphic variants: not possible with the concrete language
         but valid at the ast level *)
      raise(Error(lid.loc, env, Not_a_polymorphic_variant_type lid.txt))
  | pat :: pats ->
      let r =
        List.fold_left
          (fun pat pat0 ->
            {pat_desc=Tpat_or(pat0,pat,Some row0); pat_extra=[];
             pat_loc=gloc; pat_env=env; pat_type=ty; pat_attributes=[]})
          pat pats in
      (path, rp { r with pat_loc = loc })

let split_cases env cases =
  let add_case lst case = function
    | None -> lst
    | Some c_lhs -> { case with c_lhs } :: lst
  in
  List.fold_right (fun ({ c_lhs; c_guard } as case) (vals, exns) ->
    match split_pattern c_lhs with
    | Some _, Some _ when c_guard <> None ->
      raise (Error (c_lhs.pat_loc, env,
                    Mixed_value_and_exception_patterns_under_guard))
    | vp, ep -> add_case vals case vp, add_case exns case ep
  ) cases ([], [])

(* Type paths *)

let rec expand_path env p =
  let decl =
    try Some (Env.find_type p env) with Not_found -> None
  in
  match decl with
    Some {type_manifest = Some ty} ->
      begin match get_desc ty with
        Tconstr(p,_,_) -> expand_path env p
      | _ -> assert false
      end
  | _ ->
      let p' = Env.normalize_type_path None env p in
      if Path.same p p' then p else expand_path env p'

let compare_type_path env tpath1 tpath2 =
  Path.same (expand_path env tpath1) (expand_path env tpath2)

(* Records *)
exception Wrong_name_disambiguation of Env.t * wrong_name

let get_constr_type_path ty =
  match get_desc ty with
  | Tconstr(p, _, _) -> p
  | _ -> assert false

module NameChoice(Name : sig
  type t
  type usage
  val kind: Datatype_kind.t
  val get_name: t -> string
  val get_type: t -> type_expr
  val lookup_all_from_type:
    Location.t -> usage -> Path.t -> Env.t -> (t * (unit -> unit)) list

  (** Some names (for example the fields of inline records) are not
      in the typing environment -- they behave as structural labels
      rather than nominal labels.*)
  val in_env: t -> bool
end) = struct
  open Name

  let get_type_path d = get_constr_type_path (get_type d)

  let lookup_from_type env type_path usage lid =
    let descrs = lookup_all_from_type lid.loc usage type_path env in
    match lid.txt with
    | Longident.Lident name -> begin
        match
          List.find (fun (nd, _) -> get_name nd = name) descrs
        with
        | descr, use ->
            use ();
            descr
        | exception Not_found ->
            let valid_names = List.map (fun (nd, _) -> get_name nd) descrs in
            raise (Wrong_name_disambiguation (env, {
                    type_path;
                    name = { lid with txt = name };
                    kind;
                    valid_names;
              }))
      end
    | _ -> raise Not_found

  let rec unique eq acc = function
      [] -> List.rev acc
    | x :: rem ->
        if List.exists (eq x) acc then unique eq acc rem
        else unique eq (x :: acc) rem

  let ambiguous_types env lbl others =
    let tpath = get_type_path lbl in
    let others =
      List.map (fun (lbl, _) -> get_type_path lbl) others in
    let tpaths = unique (compare_type_path env) [tpath] others in
    match tpaths with
      [_] -> []
    | _ -> let open Printtyp in
        wrap_printing_env ~error:true env (fun () ->
            reset(); strings_of_paths (Some Type) tpaths)

  let disambiguate_by_type env tpath lbls =
    match lbls with
    | (Error _ : _ result) -> raise Not_found
    | Ok lbls ->
        let check_type (lbl, _) =
          let lbl_tpath = get_type_path lbl in
          compare_type_path env tpath lbl_tpath
        in
        List.find check_type lbls

  (* warn if there are several distinct candidates in scope *)
  let warn_if_ambiguous warn lid env lbl rest =
    if Warnings.is_active (Ambiguous_name ([],[],false,"")) then begin
      Printtyp.Conflicts.reset ();
      let paths = ambiguous_types env lbl rest in
      let expansion =
        Format.asprintf "%t" Printtyp.Conflicts.print_explanations in
      if paths <> [] then
        warn lid.loc
          (Warnings.Ambiguous_name ([Longident.last lid.txt],
                                    paths, false, expansion))
    end

  (* a non-principal type was used for disambiguation *)
  let warn_non_principal warn lid =
    let name = Datatype_kind.label_name kind in
    warn lid.loc
      (Warnings.Not_principal
         ("this type-based " ^ name ^ " disambiguation"))

  (* we selected a name out of the lexical scope *)
  let warn_out_of_scope warn lid env tpath =
    if Warnings.is_active (Name_out_of_scope ("",[],false)) then begin
      let path_s =
        Printtyp.wrap_printing_env ~error:true env
          (fun () -> Printtyp.string_of_path tpath) in
      warn lid.loc
        (Warnings.Name_out_of_scope (path_s, [Longident.last lid.txt], false))
    end

  (* warn if the selected name is not the last introduced in scope
     -- in these cases the resolution is different from pre-disambiguation OCaml
     (this warning is not enabled by default, it is specifically for people
      wishing to write backward-compatible code).
   *)
  let warn_if_disambiguated_name warn lid lbl scope =
    match scope with
    | Ok ((lab1,_) :: _) when lab1 == lbl -> ()
    | _ ->
        warn lid.loc
          (Warnings.Disambiguated_name (get_name lbl))

  let force_error : ('a, _) result -> 'a = function
    | Ok lbls -> lbls
    | Error (loc', env', err) ->
       Env.lookup_error loc' env' err

  type candidate = t * (unit -> unit)
  type nonempty_candidate_filter =
    candidate list -> (candidate list, candidate list) result
  (** This type is used for candidate filtering functions.
      Filtering typically proceeds in several passes, filtering
      candidates through increasingly precise conditions.

      We assume that the input list is non-empty, and the output is one of
      - [Ok result] for a non-empty list [result] of valid candidates
      - [Error candidates] with there are no valid candidates,
        and [candidates] is a non-empty subset of the input, typically
        the result of the last non-empty filtering step.
   *)

  (** [disambiguate] selects a concrete description for [lid] using
     some contextual information:
     - An optional [expected_type].
     - A list of candidates labels in the current lexical scope,
       [candidates_in_scope], that is actually at the type
       [(label_descr list, lookup_error) result] so that the
       lookup error is only raised when necessary.
     - A filtering criterion on candidates in scope [filter_candidates],
       representing extra contextual information that can help
       candidate selection (see [disambiguate_label_by_ids]).
   *)
  let disambiguate
        ?(warn=Location.prerr_warning)
        ?(filter : nonempty_candidate_filter = Result.ok)
        usage lid env
        expected_type
        candidates_in_scope =
    let lbl = match expected_type with
    | None ->
        (* no expected type => no disambiguation *)
        begin match filter (force_error candidates_in_scope) with
        | Ok [] | Error [] -> assert false
        | Error((lbl, _use) :: _rest) -> lbl (* will fail later *)
        | Ok((lbl, use) :: rest) ->
            use ();
            warn_if_ambiguous warn lid env lbl rest;
            lbl
        end
    | Some(tpath0, tpath, principal) ->
       (* If [expected_type] is available, the candidate selected
          will correspond to the type-based resolution.
          There are two reasons to still check the lexical scope:
          - for warning purposes
          - for extension types, the type environment does not contain
            a list of constructors, so using only type-based selection
            would fail.
        *)
        (* note that [disambiguate_by_type] does not
           force [candidates_in_scope]: we just skip this case if there
           are no candidates in scope *)
        begin match disambiguate_by_type env tpath candidates_in_scope with
        | lbl, use ->
          use ();
          if not principal then begin
            (* Check if non-principal type is affecting result *)
            match (candidates_in_scope : _ result) with
            | Error _ -> warn_non_principal warn lid
            | Ok lbls ->
            match filter lbls with
            | Error _ -> warn_non_principal warn lid
            | Ok [] -> assert false
            | Ok ((lbl', _use') :: rest) ->
            let lbl_tpath = get_type_path lbl' in
            (* no principality warning if the non-principal
               type-based selection corresponds to the last
               definition in scope *)
            if not (compare_type_path env tpath lbl_tpath)
            then warn_non_principal warn lid
            else warn_if_ambiguous warn lid env lbl rest;
          end;
          lbl
        | exception Not_found ->
        (* look outside the lexical scope *)
        match lookup_from_type env tpath usage lid with
        | lbl ->
          (* warn only on nominal labels;
             structural labels cannot be qualified anyway *)
          if in_env lbl then warn_out_of_scope warn lid env tpath;
          if not principal then warn_non_principal warn lid;
          lbl
        | exception Not_found ->
        match filter (force_error candidates_in_scope) with
        | Ok lbls | Error lbls ->
        let tp = (tpath0, expand_path env tpath) in
        let tpl =
          List.map
            (fun (lbl, _) ->
               let tp0 = get_type_path lbl in
               let tp = expand_path env tp0 in
               (tp0, tp))
            lbls
        in
        raise (Error (lid.loc, env,
                      Name_type_mismatch (kind, lid.txt, tp, tpl)));
        end
    in
    (* warn only on nominal labels *)
    if in_env lbl then
      warn_if_disambiguated_name warn lid lbl candidates_in_scope;
    lbl
end

let wrap_disambiguate msg ty f x =
  try f x with
  | Wrong_name_disambiguation (env, wrong_name) ->
    raise (Error (wrong_name.name.loc, env, Wrong_name (msg, ty, wrong_name)))

module Label = NameChoice (struct
  type t = label_description
  type usage = Env.label_usage
  let kind = Datatype_kind.Record
  let get_name lbl = lbl.lbl_name
  let get_type lbl = lbl.lbl_res
  let lookup_all_from_type loc usage path env =
    Env.lookup_all_labels_from_type ~loc usage path env
  let in_env lbl =
    match lbl.lbl_repres with
    | Record_regular | Record_float | Record_unboxed false -> true
    | Record_unboxed true | Record_inlined _ | Record_extension _ -> false
end)

(* In record-construction expressions and patterns, we have many labels
   at once; find a candidate type in the intersection of the candidates
   of each label. In the [closed] expression case, this candidate must
   contain exactly all the labels.

   If our successive refinements result in an empty list,
   return [Error] with the last non-empty list of candidates
   for use in error messages.
*)
let disambiguate_label_by_ids closed ids labels  : (_, _) result =
  let check_ids (lbl, _) =
    let lbls = Hashtbl.create 8 in
    Array.iter (fun lbl -> Hashtbl.add lbls lbl.lbl_name ()) lbl.lbl_all;
    List.for_all (Hashtbl.mem lbls) ids
  and check_closed (lbl, _) =
    (not closed || List.length ids = Array.length lbl.lbl_all)
  in
  match List.filter check_ids labels with
  | [] -> Error labels
  | labels ->
  match List.filter check_closed labels with
  | [] -> Error labels
  | labels ->
  Ok labels

(* Only issue warnings once per record constructor/pattern *)
let disambiguate_lid_a_list loc closed env usage expected_type lid_a_list =
  let ids = List.map (fun (lid, _) -> Longident.last lid.txt) lid_a_list in
  let w_pr = ref false and w_amb = ref []
  and w_scope = ref [] and w_scope_ty = ref "" in
  let warn loc msg =
    let open Warnings in
    match msg with
    | Not_principal _ -> w_pr := true
    | Ambiguous_name([s], l, _, ex) -> w_amb := (s, l, ex) :: !w_amb
    | Name_out_of_scope(ty, [s], _) ->
        w_scope := s :: !w_scope; w_scope_ty := ty
    | _ -> Location.prerr_warning loc msg
  in
  let process_label lid =
    let scope = Env.lookup_all_labels ~loc:lid.loc usage lid.txt env in
    let filter : Label.nonempty_candidate_filter =
      disambiguate_label_by_ids closed ids in
    Label.disambiguate ~warn ~filter usage lid env expected_type scope in
  let lbl_a_list =
    (* If one label is qualified [{ foo = ...; M.bar = ... }],
       we will disambiguate all labels using one of the qualifying modules,
       as if the user had written [{ M.foo = ...; M.bar = ... }].

       #11630: It is important to process first the
       user-qualified labels, instead of processing all labels in
       order, so that error messages coming from the lookup of
       M (maybe no such module/path exists) are shown to the user
       in context of a qualified field [M.bar] they wrote
       themselves, instead of the "ghost" qualification [M.foo]
       that does not come from the source program. *)
    let lbl_list =
      List.map (fun (lid, _) ->
          match lid.txt with
          | Longident.Ldot _ -> Some (process_label lid)
          | _ -> None
        ) lid_a_list
    in
    (* Find a module prefix (if any) to qualify unqualified labels *)
    let qual =
      List.find_map (function
          | {txt = Longident.Ldot (modname, _); _}, _ -> Some modname
          | _ -> None
        ) lid_a_list
    in
    (* Prefix unqualified labels with [qual] and resolve them.

       Prefixing unqualified labels does not change the final
       disambiguation result, it restricts the set of candidates
       without removing any valid choice.
       It matters if users activated warnings for ambiguous or
       out-of-scope resolutions -- they get less warnings by
       qualifying at least one of the fields. *)
    List.map2 (fun lid_a lbl ->
        match lbl, lid_a with
        | Some lbl, (lid, a) -> lid, lbl, a
        | None, (lid, a) ->
            let qual_lid =
              match qual, lid.txt with
              | Some modname, Longident.Lident s ->
                  {lid with txt = Longident.Ldot (modname, s)}
              | _ -> lid
            in
            lid, process_label qual_lid, a
      ) lid_a_list lbl_list
  in
  if !w_pr then
    Location.prerr_warning loc
      (Warnings.Not_principal "this type-based record disambiguation")
  else begin
    match List.rev !w_amb with
      (_,types,ex)::_ as amb ->
        let paths =
          List.map (fun (_,lbl,_) -> Label.get_type_path lbl) lbl_a_list in
        let path = List.hd paths in
        let fst3 (x,_,_) = x in
        if List.for_all (compare_type_path env path) (List.tl paths) then
          Location.prerr_warning loc
            (Warnings.Ambiguous_name (List.map fst3 amb, types, true, ex))
        else
          List.iter
            (fun (s,l,ex) -> Location.prerr_warning loc
                (Warnings.Ambiguous_name ([s],l,false, ex)))
            amb
    | _ -> ()
  end;
  if !w_scope <> [] then
    Location.prerr_warning loc
      (Warnings.Name_out_of_scope (!w_scope_ty, List.rev !w_scope, true));
  lbl_a_list

let map_fold_cont f xs k =
  List.fold_right (fun x k ys -> f x (fun y -> k (y :: ys)))
    xs (fun ys -> k (List.rev ys)) []

let type_label_a_list loc closed env usage type_lbl_a expected_type lid_a_list =
  let lbl_a_list =
    disambiguate_lid_a_list loc closed env usage expected_type lid_a_list
  in
  (* Invariant: records are sorted in the typed tree *)
  let lbl_a_list =
    List.sort
      (fun (_,lbl1,_) (_,lbl2,_) -> compare lbl1.lbl_pos lbl2.lbl_pos)
      lbl_a_list
  in
  List.map type_lbl_a lbl_a_list

(* Checks over the labels mentioned in a record pattern:
   no duplicate definitions (error); properly closed (warning) *)

let check_recordpat_labels loc lbl_pat_list closed =
  match lbl_pat_list with
  | [] -> ()                            (* should not happen *)
  | (_, label1, _) :: _ ->
      let all = label1.lbl_all in
      let defined = Array.make (Array.length all) false in
      let check_defined (_, label, _) =
        if defined.(label.lbl_pos)
        then raise(Error(loc, Env.empty, Label_multiply_defined label.lbl_name))
        else defined.(label.lbl_pos) <- true in
      List.iter check_defined lbl_pat_list;
      if closed = Closed
      && Warnings.is_active (Warnings.Missing_record_field_pattern "")
      then begin
        let undefined = ref [] in
        for i = 0 to Array.length all - 1 do
          if not defined.(i) then undefined := all.(i).lbl_name :: !undefined
        done;
        if !undefined <> [] then begin
          let u = String.concat ", " (List.rev !undefined) in
          Location.prerr_warning loc (Warnings.Missing_record_field_pattern u)
        end
      end

(* Constructors *)

module Constructor = NameChoice (struct
  type t = constructor_description
  type usage = Env.constructor_usage
  let kind = Datatype_kind.Variant
  let get_name cstr = cstr.cstr_name
  let get_type cstr = cstr.cstr_res
  let lookup_all_from_type loc usage path env =
    match Env.lookup_all_constructors_from_type ~loc usage path env with
    | _ :: _ as x -> x
    | [] ->
        match (Env.find_type path env).type_kind with
        | Type_open ->
            (* Extension constructors cannot be found by looking at the type
               declaration.
               We scan the whole environment to get an accurate spellchecking
               hint in the subsequent error message *)
            let filter lbl =
              compare_type_path env
                path (get_constr_type_path @@ get_type lbl) in
            let add_valid x acc = if filter x then (x,ignore)::acc else acc in
            Env.fold_constructors add_valid None env []
        | _ -> []
  let in_env _ = true
end)

(* Typing of patterns *)

(* "half typed" cases are produced in [type_cases] when we've just typechecked
   the pattern but haven't type-checked the body yet.
   At this point we might have added some type equalities to the environment,
   but haven't yet added identifiers bound by the pattern. *)
type 'case_pattern half_typed_case =
  { typed_pat: 'case_pattern;
    pat_type_for_unif: type_expr;
    untyped_case: Parsetree.case;
    branch_env: Env.t;
    pat_vars: pattern_variable list;
    module_vars: module_variables;
    contains_gadt: bool; }

let rec has_literal_pattern p = match p.ppat_desc with
  | Ppat_constant _
  | Ppat_interval _ ->
     true
  | Ppat_any
  | Ppat_variant (_, None)
  | Ppat_construct (_, None)
  | Ppat_type _
  | Ppat_var _
  | Ppat_unpack _
  | Ppat_extension _ ->
     false
  | Ppat_exception p
  | Ppat_variant (_, Some p)
  | Ppat_construct (_, Some (_, p))
  | Ppat_constraint (p, _)
  | Ppat_alias (p, _)
  | Ppat_lazy p
  | Ppat_open (_, p) ->
     has_literal_pattern p
  | Ppat_tuple ps
  | Ppat_array ps ->
     List.exists has_literal_pattern ps
  | Ppat_record (ps, _) ->
     List.exists (fun (_,p) -> has_literal_pattern p) ps
  | Ppat_or (p, q) ->
     has_literal_pattern p || has_literal_pattern q

let check_scope_escape loc env level ty =
  try Ctype.check_scope_escape env level ty
  with Escape esc ->
    (* We don't expand the type here because if we do, we might expand to the
       type that escaped, leading to confusing error messages. *)
    let trace = Errortrace.[Escape (map_escape trivial_expansion esc)] in
    raise (Error(loc,
                 env,
                 Pattern_type_clash(Errortrace.unification_error ~trace, None)))


(** The typedtree has two distinct syntactic categories for patterns,
   "value" patterns, matching on values, and "computation" patterns
   that match on the effect of a computation -- typically, exception
   patterns (exception p).

   On the other hand, the parsetree has an unstructured representation
   where all categories of patterns are mixed together. The
   decomposition according to the value/computation structure has to
   happen during type-checking.

   We don't want to duplicate the type-checking logic in two different
   functions, depending on the kind of pattern to be produced. In
   particular, there are both value and computation or-patterns, and
   the type-checking logic for or-patterns is horribly complex; having
   it in two different places would be twice as horirble.

   The solution is to pass a GADT tag to [type_pat] to indicate whether
   a value or computation pattern is expected. This way, there is a single
   place where [Ppat_or] nodes are type-checked, the checking logic is shared,
   and only at the end do we inspect the tag to decide to produce a value
   or computation pattern.
*)
let pure
  : type k . k pattern_category -> value general_pattern -> k general_pattern
  = fun category pat ->
  match category with
  | Value -> pat
  | Computation -> as_computation_pattern pat

let only_impure
  : type k . k pattern_category ->
             computation general_pattern -> k general_pattern
  = fun category pat ->
  match category with
  | Value ->
     (* LATER: this exception could be renamed/generalized *)
     raise (Error (pat.pat_loc, pat.pat_env,
                   Exception_pattern_disallowed))
  | Computation -> pat

let as_comp_pattern
  : type k . k pattern_category ->
             k general_pattern -> computation general_pattern
  = fun category pat ->
  match category with
  | Value -> as_computation_pattern pat
  | Computation -> pat

(** [type_pat] propagates the expected type, and
    unification may update the typing environment. *)
let rec type_pat
  : type k . type_pat_state -> k pattern_category ->
      no_existentials: existential_restriction option ->
<<<<<<< HEAD
      env: Env.t ref -> Parsetree.pattern -> type_expr -> k general_pattern
  = fun tps category ~no_existentials ~env sp expected_ty ->
  Builtin_attributes.warning_scope sp.ppat_attributes
    (fun () ->
       type_pat_aux tps category ~no_existentials ~env sp expected_ty
=======
      penv: Pattern_env.t -> Parsetree.pattern -> type_expr ->
      k general_pattern
  = fun tps category ~no_existentials ~penv sp expected_ty ->
  Builtin_attributes.warning_scope sp.ppat_attributes
    (fun () ->
       type_pat_aux tps category ~no_existentials ~penv sp expected_ty
>>>>>>> b55ced1d
    )

and type_pat_aux
  : type k . type_pat_state -> k pattern_category -> no_existentials:_ ->
<<<<<<< HEAD
         env:_ -> _ -> _ -> k general_pattern
  = fun tps category ~no_existentials ~env sp expected_ty ->
  let type_pat tps category ?(env=env) =
    type_pat tps category ~no_existentials ~env
=======
         penv:Pattern_env.t -> _ -> _ -> k general_pattern
  = fun tps category ~no_existentials ~penv sp expected_ty ->
  let type_pat tps category ?(penv=penv) =
    type_pat tps category ~no_existentials ~penv
>>>>>>> b55ced1d
  in
  let loc = sp.ppat_loc in
  let solve_expected (x : pattern) : pattern =
    unify_pat ~sdesc_for_hint:sp.ppat_desc !!penv x (instance expected_ty);
    x
  in
  let crp (x : k general_pattern) : k general_pattern =
    match category with
    | Value -> rp x
    | Computation -> rcp x
  in
  (* record {general,value,computation} pattern *)
  let rp = crp
  and rvp x = crp (pure category x)
  and rcp x = crp (only_impure category x) in
  match sp.ppat_desc with
    Ppat_any ->
      rvp {
        pat_desc = Tpat_any;
        pat_loc = loc; pat_extra=[];
        pat_type = instance expected_ty;
        pat_attributes = sp.ppat_attributes;
        pat_env = !!penv }
  | Ppat_var name ->
      let ty = instance expected_ty in
      let id = enter_variable tps loc name ty sp.ppat_attributes in
      rvp {
        pat_desc = Tpat_var (id, name);
        pat_loc = loc; pat_extra=[];
        pat_type = ty;
        pat_attributes = sp.ppat_attributes;
        pat_env = !!penv }
  | Ppat_unpack name ->
      let t = instance expected_ty in
      begin match name.txt with
      | None ->
          rvp {
            pat_desc = Tpat_any;
            pat_loc = sp.ppat_loc;
            pat_extra=[Tpat_unpack, name.loc, sp.ppat_attributes];
            pat_type = t;
            pat_attributes = [];
            pat_env = !!penv }
      | Some s ->
          let v = { name with txt = s } in
          (* We're able to pass ~is_module:true here without an error because
             [Ppat_unpack] is a case identified by [may_contain_modules]. See
             the comment on [may_contain_modules]. *)
          let id =
            enter_variable tps loc v t ~is_module:true sp.ppat_attributes
          in
          rvp {
            pat_desc = Tpat_var (id, v);
            pat_loc = sp.ppat_loc;
            pat_extra=[Tpat_unpack, loc, sp.ppat_attributes];
            pat_type = t;
            pat_attributes = [];
            pat_env = !!penv }
      end
  | Ppat_constraint(
      {ppat_desc=Ppat_var name; ppat_loc=lloc; ppat_attributes = attrs},
      ({ptyp_desc=Ptyp_poly _} as sty)) ->
      (* explicitly polymorphic type *)
      let cty, ty, ty' =
<<<<<<< HEAD
        solve_Ppat_poly_constraint ~refine tps env lloc sty expected_ty in
=======
        solve_Ppat_poly_constraint tps !!penv lloc sty expected_ty in
>>>>>>> b55ced1d
      let id = enter_variable tps lloc name ty' attrs in
      rvp { pat_desc = Tpat_var (id, name);
            pat_loc = lloc;
            pat_extra = [Tpat_constraint cty, loc, sp.ppat_attributes];
            pat_type = ty;
            pat_attributes = [];
            pat_env = !!penv }
  | Ppat_alias(sq, name) ->
      let q = type_pat tps Value sq expected_ty in
<<<<<<< HEAD
      let ty_var = solve_Ppat_alias ~refine env q in
=======
      let ty_var = solve_Ppat_alias !!penv q in
>>>>>>> b55ced1d
      let id =
        enter_variable
          ~is_as_variable:true tps loc name ty_var sp.ppat_attributes
      in
      rvp { pat_desc = Tpat_alias(q, id, name);
            pat_loc = loc; pat_extra=[];
            pat_type = q.pat_type;
            pat_attributes = sp.ppat_attributes;
            pat_env = !!penv }
  | Ppat_constant cst ->
      let cst = constant_or_raise !!penv loc cst in
      rvp @@ solve_expected {
        pat_desc = Tpat_constant cst;
        pat_loc = loc; pat_extra=[];
        pat_type = type_constant cst;
        pat_attributes = sp.ppat_attributes;
        pat_env = !!penv }
  | Ppat_interval (Pconst_char c1, Pconst_char c2) ->
      let open Ast_helper.Pat in
      let gloc = {loc with Location.loc_ghost=true} in
      let rec loop c1 c2 =
        if c1 = c2 then constant ~loc:gloc (Pconst_char c1)
        else
          or_ ~loc:gloc
            (constant ~loc:gloc (Pconst_char c1))
            (loop (Char.chr(Char.code c1 + 1)) c2)
      in
      let p = if c1 <= c2 then loop c1 c2 else loop c2 c1 in
      let p = {p with ppat_loc=loc} in
      type_pat tps category p expected_ty
        (* TODO: record 'extra' to remember about interval *)
  | Ppat_interval _ ->
      raise (Error (loc, !!penv, Invalid_interval))
  | Ppat_tuple spl ->
      assert (List.length spl >= 2);
<<<<<<< HEAD
      let expected_tys = solve_Ppat_tuple ~refine loc env spl expected_ty in
=======
      let expected_tys =
        solve_Ppat_tuple ~refine:false loc penv spl expected_ty in
>>>>>>> b55ced1d
      let pl = List.map2 (type_pat tps Value) spl expected_tys in
      rvp {
        pat_desc = Tpat_tuple pl;
        pat_loc = loc; pat_extra=[];
        pat_type = newty (Ttuple(List.map (fun p -> p.pat_type) pl));
        pat_attributes = sp.ppat_attributes;
        pat_env = !!penv }
  | Ppat_construct(lid, sarg) ->
      let expected_type =
        match extract_concrete_variant !!penv expected_ty with
        | Variant_type(p0, p, _) ->
            Some (p0, p, is_principal expected_ty)
        | Maybe_a_variant_type -> None
        | Not_a_variant_type ->
            let srt = wrong_kind_sort_of_constructor lid.txt in
            let error = Wrong_expected_kind(srt, Pattern, expected_ty) in
            raise (Error (loc, !!penv, error))
      in
      let constr =
        let candidates =
          Env.lookup_all_constructors Env.Pattern ~loc:lid.loc lid.txt !!penv in
        wrap_disambiguate "This variant pattern is expected to have"
          (mk_expected expected_ty)
          (Constructor.disambiguate Env.Pattern lid !!penv expected_type)
          candidates
      in
      begin match no_existentials, constr.cstr_existentials with
      | None, _ | _, [] -> ()
      | Some r, (_ :: _ as exs)  ->
          let exs = List.map (Ctype.existential_name constr) exs in
          let name = constr.cstr_name in
          raise (Error (loc, !!penv, Unexpected_existential (r, name, exs)))
      end;
      let sarg', existential_styp =
        match sarg with
          None -> None, None
        | Some (vl, {ppat_desc = Ppat_constraint (sp, sty)})
          when vl <> [] || constr.cstr_arity > 1 ->
            Some sp, Some (vl, sty)
        | Some ([], sp) ->
            Some sp, None
        | Some (_, sp) ->
            raise (Error (sp.ppat_loc, !!penv, Missing_type_constraint))
      in
      let sargs =
        match sarg' with
          None -> []
        | Some {ppat_desc = Ppat_tuple spl} when
            constr.cstr_arity > 1 ||
            Builtin_attributes.explicit_arity sp.ppat_attributes
          -> spl
        | Some({ppat_desc = Ppat_any} as sp) when
            constr.cstr_arity = 0 && existential_styp = None
          ->
            Location.prerr_warning sp.ppat_loc
              Warnings.Wildcard_arg_to_constant_constr;
            []
        | Some({ppat_desc = Ppat_any} as sp) when constr.cstr_arity > 1 ->
            replicate_list sp constr.cstr_arity
        | Some sp -> [sp] in
      if Builtin_attributes.warn_on_literal_pattern constr.cstr_attributes then
        begin match List.filter has_literal_pattern sargs with
        | sp :: _ ->
           Location.prerr_warning sp.ppat_loc Warnings.Fragile_literal_pattern
        | _ -> ()
        end;
      if List.length sargs <> constr.cstr_arity then
        raise(Error(loc, !!penv, Constructor_arity_mismatch(lid.txt,
                                     constr.cstr_arity, List.length sargs)));

      let (ty_args, existential_ctyp) =
<<<<<<< HEAD
        solve_Ppat_construct ~refine tps env loc constr no_existentials
=======
        solve_Ppat_construct ~refine:false tps penv loc constr no_existentials
>>>>>>> b55ced1d
          existential_styp expected_ty
      in

      let rec check_non_escaping p =
        match p.ppat_desc with
        | Ppat_or (p1, p2) ->
            check_non_escaping p1;
            check_non_escaping p2
        | Ppat_alias (p, _) ->
            check_non_escaping p
        | Ppat_constraint _ ->
            raise (Error (p.ppat_loc, !!penv, Inlined_record_escape))
        | _ ->
            ()
      in
      if constr.cstr_inlined <> None then begin
        List.iter check_non_escaping sargs;
        Option.iter (fun (_, sarg) -> check_non_escaping sarg) sarg
      end;

      let args = List.map2 (type_pat tps Value) sargs ty_args in
      rvp { pat_desc=Tpat_construct(lid, constr, args, existential_ctyp);
            pat_loc = loc; pat_extra=[];
            pat_type = instance expected_ty;
            pat_attributes = sp.ppat_attributes;
            pat_env = !!penv }
  | Ppat_variant(tag, sarg) ->
      assert (tag <> Parmatch.some_private_tag);
      let constant = (sarg = None) in
      let arg_type, row, pat_type =
        solve_Ppat_variant ~refine:false loc penv tag constant expected_ty in
      let arg =
        (* PR#6235: propagate type information *)
        match sarg, arg_type with
          Some sp, [ty] -> Some (type_pat tps Value sp ty)
        | _             -> None
      in
      rvp {
        pat_desc = Tpat_variant(tag, arg, ref row);
        pat_loc = loc; pat_extra = [];
        pat_type = pat_type;
        pat_attributes = sp.ppat_attributes;
        pat_env = !!penv }
  | Ppat_record(lid_sp_list, closed) ->
      assert (lid_sp_list <> []);
      let expected_type, record_ty =
        match extract_concrete_record !!penv expected_ty with
        | Record_type(p0, p, _) ->
            let ty = generic_instance expected_ty in
            Some (p0, p, is_principal expected_ty), ty
        | Maybe_a_record_type -> None, newvar ()
        | Not_a_record_type ->
          let error = Wrong_expected_kind(Record, Pattern, expected_ty) in
          raise (Error (loc, !!penv, error))
      in
      let type_label_pat (label_lid, label, sarg) =
        let ty_arg =
<<<<<<< HEAD
          solve_Ppat_record_field ~refine loc env label label_lid record_ty in
=======
          solve_Ppat_record_field ~refine:false loc penv label label_lid
            record_ty in
>>>>>>> b55ced1d
        (label_lid, label, type_pat tps Value sarg ty_arg)
      in
      let make_record_pat lbl_pat_list =
        check_recordpat_labels loc lbl_pat_list closed;
        {
          pat_desc = Tpat_record (lbl_pat_list, closed);
          pat_loc = loc; pat_extra=[];
          pat_type = instance record_ty;
          pat_attributes = sp.ppat_attributes;
          pat_env = !!penv;
        }
      in
      let lbl_a_list =
        wrap_disambiguate "This record pattern is expected to have"
          (mk_expected expected_ty)
          (type_label_a_list loc false !!penv Env.Projection
             type_label_pat expected_type)
          lid_sp_list
      in
      rvp @@ solve_expected (make_record_pat lbl_a_list)
  | Ppat_array spl ->
<<<<<<< HEAD
      let ty_elt = solve_Ppat_array ~refine loc env expected_ty in
=======
      let ty_elt = solve_Ppat_array ~refine:false loc penv expected_ty in
>>>>>>> b55ced1d
      let pl = List.map (fun p -> type_pat tps Value p ty_elt) spl in
      rvp {
        pat_desc = Tpat_array pl;
        pat_loc = loc; pat_extra=[];
        pat_type = instance expected_ty;
        pat_attributes = sp.ppat_attributes;
        pat_env = !!penv }
  | Ppat_or(sp1, sp2) ->
<<<<<<< HEAD
      let equation_level = !gadt_equations_level in
      let outter_lev = get_current_level () in
=======
>>>>>>> b55ced1d
      (* Reset pattern forces for just [tps2] because later we append [tps1] and
         [tps2]'s pattern forces, and we don't want to duplicate [tps]'s pattern
         forces. *)
      let tps1 = copy_type_pat_state tps in
      let tps2 = {(copy_type_pat_state tps) with tps_pattern_force = []} in
      (* Introduce a new scope using with_local_level without generalizations *)
      let env1, p1, env2, p2 =
        with_local_level begin fun () ->
<<<<<<< HEAD
          let lev = get_current_level () in
          gadt_equations_level := Some lev;
          let type_pat_rec tps env sp =
            type_pat tps category sp expected_ty ~env
          in
          let env1 = ref !env in
          let p1 = type_pat_rec tps1 env1 sp1 in
          let env2 = ref !env in
          let p2 = type_pat_rec tps2 env2 sp2 in
          (env1, p1, env2, p2)
        end
      in
      gadt_equations_level := equation_level;
=======
          let type_pat_rec tps penv sp =
            type_pat tps category sp expected_ty ~penv
          in
          let penv1 =
            Pattern_env.copy ~equations_scope:(get_current_level ()) penv in
          let penv2 = Pattern_env.copy penv1 in
          let p1 = type_pat_rec tps1 penv1 sp1 in
          let p2 = type_pat_rec tps2 penv2 sp2 in
          (penv1.env, p1, penv2.env, p2)
        end
      in
>>>>>>> b55ced1d
      let p1_variables = tps1.tps_pattern_variables in
      let p2_variables = tps2.tps_pattern_variables in
      (* Make sure no variable with an ambiguous type gets added to the
         environment. *)
      let outer_lev = get_current_level () in
      List.iter (fun { pv_type; pv_loc; _ } ->
        check_scope_escape pv_loc env1 outer_lev pv_type
      ) p1_variables;
      List.iter (fun { pv_type; pv_loc; _ } ->
        check_scope_escape pv_loc env2 outer_lev pv_type
      ) p2_variables;
      let alpha_env =
<<<<<<< HEAD
        enter_orpat_variables loc !env p1_variables p2_variables in
=======
        enter_orpat_variables loc !!penv p1_variables p2_variables in
>>>>>>> b55ced1d
      (* Propagate the outcome of checking the or-pattern back to
         the type_pat_state that the caller passed in.
      *)
      blit_type_pat_state
        ~src:
          { tps_pattern_variables = tps1.tps_pattern_variables;
            (* We want to propagate all pattern forces, regardless of
               which branch they were found in.
            *)
            tps_pattern_force =
              tps2.tps_pattern_force @ tps1.tps_pattern_force;
            tps_module_variables = tps1.tps_module_variables;
          }
        ~dst:tps;
      let p2 = alpha_pat alpha_env p2 in
      rp { pat_desc = Tpat_or (p1, p2, None);
           pat_loc = loc; pat_extra = [];
           pat_type = instance expected_ty;
           pat_attributes = sp.ppat_attributes;
           pat_env = !!penv }
  | Ppat_lazy sp1 ->
<<<<<<< HEAD
      let nv = solve_Ppat_lazy ~refine loc env expected_ty in
=======
      let nv = solve_Ppat_lazy ~refine:false loc penv expected_ty in
>>>>>>> b55ced1d
      let p1 = type_pat tps Value sp1 nv in
      rvp {
        pat_desc = Tpat_lazy p1;
        pat_loc = loc; pat_extra=[];
        pat_type = instance expected_ty;
        pat_attributes = sp.ppat_attributes;
        pat_env = !!penv }
  | Ppat_constraint(sp, sty) ->
      (* Pretend separate = true *)
      let cty, ty, expected_ty' =
<<<<<<< HEAD
        solve_Ppat_constraint ~refine tps loc env sty expected_ty in
=======
        solve_Ppat_constraint tps loc !!penv sty expected_ty in
>>>>>>> b55ced1d
      let p = type_pat tps category sp expected_ty' in
      let extra = (Tpat_constraint cty, loc, sp.ppat_attributes) in
      begin match category, (p : k general_pattern) with
      | Value, {pat_desc = Tpat_var (id,s); _} ->
          { p with
            pat_type = ty;
            pat_desc =
            Tpat_alias
              ({p with pat_desc = Tpat_any; pat_attributes = []}, id,s);
            pat_extra = [extra];
          }
      | _, p ->
          { p with pat_type = ty; pat_extra = extra::p.pat_extra }
      end
  | Ppat_type lid ->
      let (path, p) = build_or_pat !!penv loc lid in
      pure category @@ solve_expected
        { p with pat_extra = (Tpat_type (path, lid), loc, sp.ppat_attributes)
        :: p.pat_extra }
  | Ppat_open (lid,p) ->
      let path, new_env =
<<<<<<< HEAD
        !type_open Asttypes.Fresh !env sp.ppat_loc lid in
      env := new_env;
      let p = type_pat tps category ~env p expected_ty in
      let new_env = !env in
=======
        !type_open Asttypes.Fresh !!penv sp.ppat_loc lid in
      penv.env <- new_env;
      let p = type_pat tps category ~penv p expected_ty in
      let new_env = !!penv in
>>>>>>> b55ced1d
      begin match Env.remove_last_open path new_env with
      | None -> assert false
      | Some closed_env -> penv.env <- closed_env
      end;
      { p with pat_extra = (Tpat_open (path,lid,new_env),
                                loc, sp.ppat_attributes) :: p.pat_extra }
  | Ppat_exception p ->
      let p_exn = type_pat tps Value p Predef.type_exn in
      rcp {
        pat_desc = Tpat_exception p_exn;
        pat_loc = sp.ppat_loc;
        pat_extra = [];
        pat_type = expected_ty;
        pat_env = !!penv;
        pat_attributes = sp.ppat_attributes;
      }
  | Ppat_extension ext ->
      raise (Error_forward (Builtin_attributes.error_of_extension ext))

<<<<<<< HEAD
let type_pat tps category ?no_existentials
    ?(lev=get_current_level()) env sp expected_ty =
  Misc.protect_refs [Misc.R (gadt_equations_level, Some lev)]
    (fun () -> type_pat tps category ~no_existentials ~env sp expected_ty)

=======
>>>>>>> b55ced1d
let iter_pattern_variables_type f : pattern_variable list -> unit =
  List.iter (fun {pv_type; _} -> f pv_type)

let add_pattern_variables ?check ?check_as env pv =
  List.fold_right
    (fun {pv_id; pv_type; pv_loc; pv_as_var; pv_attributes} env ->
       let check = if pv_as_var then check_as else check in
       Env.add_value ?check pv_id
         {val_type = pv_type; val_kind = Val_reg; Types.val_loc = pv_loc;
          val_attributes = pv_attributes;
          val_uid = Uid.mk ~current_unit:(Env.get_unit_name ());
         } env
    )
    pv env

let add_module_variables env module_variables =
  let module_variables_as_list =
    match module_variables with
    | Modvars_allowed mvs -> mvs.module_variables
    | Modvars_ignored | Modvars_rejected -> []
  in
  List.fold_left (fun env { mv_id; mv_loc; mv_name; mv_uid } ->
    Typetexp.TyVarEnv.with_local_scope begin fun () ->
      (* This code is parallel to the typing of Pexp_letmodule. However we
         omit the call to [Mtype.lower_nongen] as it's not necessary here.
         For Pexp_letmodule, the call to [type_module] is done in a raised
         level and so needs to be modified to have the correct, outer level.
         Here, on the other hand, we're calling [type_module] outside the
         raised level, so there's no extra step to take.
      *)
      let modl, md_shape =
        !type_module env
          Ast_helper.(
            Mod.unpack ~loc:mv_loc
              (Exp.ident ~loc:mv_name.loc
                  (mkloc (Longident.Lident mv_name.txt)
                    mv_name.loc)))
      in
      let pres =
        match modl.mod_type with
        | Mty_alias _ -> Mp_absent
        | _ -> Mp_present
      in
      let md =
        { md_type = modl.mod_type; md_attributes = [];
          md_loc = mv_name.loc;
          md_uid = mv_uid; }
      in
      Env.add_module_declaration ~shape:md_shape ~check:true mv_id pres md env
    end
  ) env module_variables_as_list
<<<<<<< HEAD

let type_pattern category ~lev env spat expected_ty allow_modules =
  let tps = create_type_pat_state allow_modules in
  let new_env = ref env in
  let pat = type_pat tps category ~lev new_env spat expected_ty in
=======

let type_pat tps category ?no_existentials penv =
  type_pat tps category ~no_existentials ~penv

let type_pattern category ~lev env spat expected_ty allow_modules =
  let tps = create_type_pat_state allow_modules in
  let new_penv = Pattern_env.make env
      ~equations_scope:lev ~allow_recursive_equations:false in
  let pat = type_pat tps category new_penv spat expected_ty in
>>>>>>> b55ced1d
  let { tps_pattern_variables = pvs;
        tps_module_variables = mvs;
        tps_pattern_force = pattern_forces;
      } = tps in
<<<<<<< HEAD
  (pat, !new_env, pattern_forces, pvs, mvs)
=======
  (pat, !!new_penv, pattern_forces, pvs, mvs)
>>>>>>> b55ced1d

let type_pattern_list
    category no_existentials env spatl expected_tys allow_modules
  =
  let tps = create_type_pat_state allow_modules in
<<<<<<< HEAD
  let new_env = ref env in
  let type_pat (attrs, pat) ty =
    Builtin_attributes.warning_scope ~ppwarning:false attrs
      (fun () ->
         type_pat tps category ~no_existentials new_env pat ty
=======
  let equations_scope = get_current_level () in
  let new_penv = Pattern_env.make env
      ~equations_scope ~allow_recursive_equations:false in
  let type_pat (attrs, pat) ty =
    Builtin_attributes.warning_scope ~ppwarning:false attrs
      (fun () ->
         type_pat tps category ~no_existentials new_penv pat ty
>>>>>>> b55ced1d
      )
  in
  let patl = List.map2 type_pat spatl expected_tys in
  let { tps_pattern_variables = pvs;
        tps_module_variables = mvs;
        tps_pattern_force = pattern_forces;
      } = tps in
<<<<<<< HEAD
  (patl, !new_env, pattern_forces, pvs, mvs)
=======
  (patl, !!new_penv, pattern_forces, pvs, mvs)
>>>>>>> b55ced1d

let type_class_arg_pattern cl_num val_env met_env l spat =
  let tps = create_type_pat_state Modules_rejected in
  let nv = newvar () in
  let equations_scope = get_current_level () in
  let new_penv = Pattern_env.make val_env
      ~equations_scope ~allow_recursive_equations:false in
  let pat =
<<<<<<< HEAD
    type_pat tps Value ~no_existentials:In_class_args (ref val_env) spat nv in
=======
    type_pat tps Value ~no_existentials:In_class_args new_penv spat nv in
>>>>>>> b55ced1d
  if has_variants pat then begin
    Parmatch.pressure_variants val_env [pat];
    finalize_variants pat;
  end;
  List.iter (fun f -> f()) tps.tps_pattern_force;
<<<<<<< HEAD
  if is_optional l then unify_pat (ref val_env) pat (type_option (newvar ()));
=======
  if is_optional l then unify_pat val_env pat (type_option (newvar ()));
>>>>>>> b55ced1d
  let (pv, val_env, met_env) =
    List.fold_right
      (fun {pv_id; pv_type; pv_loc; pv_as_var; pv_attributes}
        (pv, val_env, met_env) ->
         let check s =
           if pv_as_var then Warnings.Unused_var s
           else Warnings.Unused_var_strict s in
         let id' = Ident.rename pv_id in
         let val_uid = Uid.mk ~current_unit:(Env.get_unit_name ()) in
         let val_env =
          Env.add_value pv_id
            { val_type = pv_type
            ; val_kind = Val_reg
            ; val_attributes = pv_attributes
            ; val_loc = pv_loc
            ; val_uid
            }
            val_env
         in
         let met_env =
          Env.add_value id' ~check
            { val_type = pv_type
            ; val_kind = Val_ivar (Immutable, cl_num)
            ; val_attributes = pv_attributes
            ; val_loc = pv_loc
            ; val_uid
            }
            met_env
         in
         ((id', pv_id, pv_type)::pv, val_env, met_env))
      tps.tps_pattern_variables ([], val_env, met_env)
  in
  (pat, pv, val_env, met_env)

let type_self_pattern env spat =
  let open Ast_helper in
  let spat = Pat.mk(Ppat_alias (spat, mknoloc "selfpat-*")) in
  let tps = create_type_pat_state Modules_rejected in
  let nv = newvar() in
  let equations_scope = get_current_level () in
  let new_penv = Pattern_env.make env
      ~equations_scope ~allow_recursive_equations:false in
  let pat =
<<<<<<< HEAD
    type_pat tps Value ~no_existentials:In_self_pattern (ref env) spat nv in
=======
    type_pat tps Value ~no_existentials:In_self_pattern new_penv spat nv in
>>>>>>> b55ced1d
  List.iter (fun f -> f()) tps.tps_pattern_force;
  pat, tps.tps_pattern_variables


(** In [check_counter_example_pat], we will check a counter-example candidate
    produced by Parmatch. This is a pattern that represents a set of values by
    using or-patterns (p_1 | ... | p_n) to enumerate all alternatives in the
    counter-example search. These or-patterns occur at every choice point,
    possibly deep inside the pattern.

    Parmatch does not use type information, so this pattern may
    exhibit two issues:
    - some parts of the pattern may be ill-typed due to GADTs, and
    - some wildcard patterns may not match any values: their type is
      empty.

    The aim of [check_counter_example_pat] is to refine this untyped pattern
    into a well-typed pattern, and ensure that it matches at least one
    concrete value.
    - It filters ill-typed branches of or-patterns.
      (see {!splitting_mode} below)
    - It tries to check that wildcard patterns are non-empty.
      (see {!explosion_fuel})
  *)

type counter_example_checking_info = {
    explosion_fuel: int;
    splitting_mode: splitting_mode;
  }
(**
    [explosion_fuel] controls the checking of wildcard patterns.  We
    eliminate potentially-empty wildcard patterns by exploding them
    into concrete sub-patterns, for example (K1 _ | K2 _) or
    { l1: _; l2: _ }. [explosion_fuel] is the depth limit on wildcard
    explosion. Such depth limit is required to avoid non-termination
    and compilation-time blowups.

    [splitting_mode] controls the handling of or-patterns.  In
    [Counter_example] mode, we only need to select one branch that
    leads to a well-typed pattern. Checking all branches is expensive,
    we use different search strategies (see {!splitting_mode}) to
    reduce the number of explored alternatives.
 *)

(** Due to GADT constraints, an or-pattern produced within
    a counter-example may have ill-typed branches. Consider for example

    {[
      type _ tag = Int : int tag | Bool : bool tag
    ]}

    then [Parmatch] will propose the or-pattern [Int | Bool] whenever
    a pattern of type [tag] is required to form a counter-example. For
    example, a function expects a (int tag option) and only [None] is
    handled by the user-written pattern. [Some (Int | Bool)] is not
    well-typed in this context, only the sub-pattern [Some Int] is.
    In this example, the expected type coming from the context
    suffices to know which or-pattern branch must be chosen.

    In the general case, choosing a branch can have non-local effects
    on the typability of the term. For example, consider a tuple type
    ['a tag * ...'a...], where the first component is a GADT.  All
    constructor choices for this GADT lead to a well-typed branch in
    isolation (['a] is unconstrained), but choosing one of them adds
    a constraint on ['a] that may make the other tuple elements
    ill-typed.

    In general, after choosing each possible branch of the or-pattern,
    [check_counter_example_pat] has to check the rest of the pattern to
    tell if this choice leads to a well-typed term. This may lead to an
    explosion of typing/search work -- the rest of the term may in turn
    contain alternatives.

    We use careful strategies to try to limit counterexample-checking
    time; [splitting_mode] represents those strategies.
*)
and splitting_mode =
  | Backtrack_or
  (** Always backtrack in or-patterns.

      [Backtrack_or] selects a single alternative from an or-pattern
      by using backtracking, trying to choose each branch in turn, and
      to complete it into a valid sub-pattern. We call this
      "splitting" the or-pattern.

      We use this mode when looking for unused patterns or sub-patterns,
      in particular to check a refutation clause (p -> .).
    *)
  | Refine_or of { inside_nonsplit_or: bool; }
  (** Only backtrack when needed.

      [Refine_or] tries another approach for refining or-pattern.

      Instead of always splitting each or-pattern, It first attempts to
      find branches that do not introduce new constraints (because they
      do not contain GADT constructors). Those branches are such that,
      if they fail, all other branches will fail.

      If we find one such branch, we attempt to complete the subpattern
      (checking what's outside the or-pattern), ignoring other
      branches -- we never consider another branch choice again. If all
      branches are constrained, it falls back to splitting the
      or-pattern.

      We use this mode when checking exhaustivity of pattern matching.
  *)

(** This exception is only used internally within [check_counter_example_pat],
    to jump back to the parent or-pattern in the [Refine_or] strategy.

    Such a parent exists precisely when [inside_nonsplit_or = true];
    it's an invariant that we always setup an exception handler for
    [Need_backtrack] when we set this flag. *)
exception Need_backtrack

(** This exception is only used internally within [check_counter_example_pat].
    We use it to discard counter-example candidates that do not match any
    value. *)
exception Empty_branch

type abort_reason = Adds_constraints | Empty

(** Remember current typing state for backtracking.
    No variable information, as we only backtrack on
    patterns without variables (cf. assert statements).
    In the GADT mode, [env] may be extended by unification,
    and therefore it needs to be saved along with a [snapshot]. *)
type unification_state =
 { snapshot: snapshot;
   env: Env.t; }
let save_state penv =
  { snapshot = Btype.snapshot ();
    env = !!penv; }
let set_state s penv =
  Btype.backtrack s.snapshot;
  penv.Pattern_env.env <- s.env

(** Find the first alternative in the tree of or-patterns for which
    [f] does not raise an error. If all fail, the last error is
    propagated *)
let rec find_valid_alternative f pat =
  match pat.pat_desc with
  | Tpat_or(p1,p2,_) ->
      (try find_valid_alternative f p1 with
       | Empty_branch | Error _ -> find_valid_alternative f p2
      )
  | _ -> f pat

let no_explosion info = { info with explosion_fuel = 0 }

let enter_nonsplit_or info =
  let splitting_mode = match info.splitting_mode with
  | Backtrack_or ->
      (* in Backtrack_or mode, or-patterns are always split *)
      assert false
  | Refine_or _ ->
      Refine_or {inside_nonsplit_or = true}
  in { info with splitting_mode }

<<<<<<< HEAD
let rec check_counter_example_pat ~info ~env type_pat_state tp expected_ty k =
  let check_rec ?(info=info) ?(env=env) =
    check_counter_example_pat ~info ~env type_pat_state in
=======
let rec check_counter_example_pat
    ~info ~(penv : Pattern_env.t) type_pat_state tp expected_ty k =
  let check_rec ?(info=info) ?(penv=penv) =
    check_counter_example_pat ~info ~penv type_pat_state in
>>>>>>> b55ced1d
  let loc = tp.pat_loc in
  let refine = true in
  let solve_expected (x : pattern) : pattern =
    unify_pat_types_refine ~refine x.pat_loc penv x.pat_type
      (instance expected_ty);
    x
  in
  (* "make pattern" and "make pattern then continue" *)
  let mp ?(pat_type = expected_ty) desc =
    { pat_desc = desc; pat_loc = loc; pat_extra=[];
      pat_type = instance pat_type; pat_attributes = []; pat_env = !!penv } in
  let mkp k ?pat_type desc = k (mp ?pat_type desc) in
  let must_backtrack_on_gadt =
    match info.splitting_mode with
    | Backtrack_or -> false
    | Refine_or {inside_nonsplit_or} -> inside_nonsplit_or
  in
  match tp.pat_desc with
    Tpat_any | Tpat_var _ ->
      let k' () = mkp k tp.pat_desc in
      if info.explosion_fuel <= 0 then k' () else
      let decrease n = {info with explosion_fuel = info.explosion_fuel - n} in
      begin match Parmatch.pats_of_type !!penv expected_ty with
      | [] -> raise Empty_branch
      | [{pat_desc = Tpat_any}] -> k' ()
      | [tp] -> check_rec ~info:(decrease 1) tp expected_ty k
      | tp :: tpl ->
          if must_backtrack_on_gadt then raise Need_backtrack;
          let tp =
            List.fold_left
              (fun tp tp' -> {tp with pat_desc = Tpat_or (tp, tp', None)})
              tp tpl
          in
          check_rec ~info:(decrease 5) tp expected_ty k
      end
  | Tpat_alias (p, _, _) -> check_rec ~info p expected_ty k
  | Tpat_constant cst ->
      let cst = constant_or_raise !!penv loc (Untypeast.constant cst) in
      k @@ solve_expected (mp (Tpat_constant cst) ~pat_type:(type_constant cst))
  | Tpat_tuple tpl ->
      assert (List.length tpl >= 2);
      let expected_tys = solve_Ppat_tuple ~refine loc penv tpl expected_ty in
      let tpl_ann = List.combine tpl expected_tys in
      map_fold_cont (fun (p,t) -> check_rec p t) tpl_ann (fun pl ->
        mkp k (Tpat_tuple pl)
          ~pat_type:(newty (Ttuple(List.map (fun p -> p.pat_type) pl))))
  | Tpat_construct(cstr_lid, constr, targs, _) ->
      if constr.cstr_generalized && must_backtrack_on_gadt then
        raise Need_backtrack;
      let (ty_args, existential_ctyp) =
        solve_Ppat_construct
<<<<<<< HEAD
          ~refine type_pat_state env loc constr None None expected_ty
=======
          ~refine type_pat_state penv loc constr None None expected_ty
>>>>>>> b55ced1d
      in
      map_fold_cont
        (fun (p,t) -> check_rec p t)
        (List.combine targs ty_args)
        (fun args ->
          mkp k (Tpat_construct(cstr_lid, constr, args, existential_ctyp)))
  | Tpat_variant(tag, targ, _) ->
      let constant = (targ = None) in
      let arg_type, row, pat_type =
        solve_Ppat_variant ~refine loc penv tag constant expected_ty in
      let k arg =
        mkp k ~pat_type (Tpat_variant(tag, arg, ref row))
      in begin
        (* PR#6235: propagate type information *)
        match targ, arg_type with
          Some p, [ty] -> check_rec p ty (fun p -> k (Some p))
        | _            -> k None
      end
  | Tpat_record(fields, closed) ->
      let record_ty = generic_instance expected_ty in
      let type_label_pat (label_lid, label, targ) k =
        let ty_arg =
          solve_Ppat_record_field ~refine loc penv label label_lid record_ty in
        check_rec targ ty_arg (fun arg -> k (label_lid, label, arg))
      in
      map_fold_cont type_label_pat fields
        (fun fields -> mkp k (Tpat_record (fields, closed)))
  | Tpat_array tpl ->
      let ty_elt = solve_Ppat_array ~refine loc penv expected_ty in
      map_fold_cont (fun p -> check_rec p ty_elt) tpl
        (fun pl -> mkp k (Tpat_array pl))
  | Tpat_or(tp1, tp2, _) ->
      (* We are in counter-example mode, but try to avoid backtracking *)
      let must_split =
        match info.splitting_mode with
        | Backtrack_or -> true
        | Refine_or _ -> false in
      let state = save_state penv in
      let split_or tp =
        let type_alternative pat =
          set_state state penv; check_rec pat expected_ty k in
        find_valid_alternative type_alternative tp
      in
      if must_split then split_or tp else
      let check_rec_result penv tp : (_, abort_reason) result =
        let info = enter_nonsplit_or info in
        match check_rec ~info tp expected_ty ~penv (fun x -> x) with
        | res -> Ok res
        | exception Need_backtrack -> Error Adds_constraints
        | exception Empty_branch -> Error Empty
      in
      let p1 = check_rec_result (Pattern_env.copy penv) tp1 in
      let p2 = check_rec_result (Pattern_env.copy penv) tp2 in
      begin match p1, p2 with
      | Error Empty, Error Empty ->
          raise Empty_branch
      | Error Adds_constraints, Error _
      | Error _, Error Adds_constraints ->
          let inside_nonsplit_or =
            match info.splitting_mode with
            | Backtrack_or -> false
            | Refine_or {inside_nonsplit_or} -> inside_nonsplit_or in
          if inside_nonsplit_or
          then raise Need_backtrack
          else split_or tp
      | Ok p, Error _
      | Error _, Ok p ->
          k p
      | Ok p1, Ok p2 ->
          mkp k (Tpat_or (p1, p2, None))
      end
  | Tpat_lazy tp1 ->
      let nv = solve_Ppat_lazy ~refine loc penv expected_ty in
      (* do not explode under lazy: PR#7421 *)
      check_rec ~info:(no_explosion info) tp1 nv
        (fun p1 -> mkp k (Tpat_lazy p1))

<<<<<<< HEAD
let check_counter_example_pat ~counter_example_args
    ?(lev=get_current_level()) env tp expected_ty =
=======
let check_counter_example_pat ~counter_example_args penv tp expected_ty =
>>>>>>> b55ced1d
  (* [check_counter_example_pat] doesn't use [type_pat_state] in an interesting
     way -- one of the functions it calls writes an entry into
     [tps_pattern_forces] -- so we can just ignore module patterns. *)
  let type_pat_state = create_type_pat_state Modules_ignored in
<<<<<<< HEAD
  Misc.protect_refs [Misc.R (gadt_equations_level, Some lev)] (fun () ->
    check_counter_example_pat
      ~info:counter_example_args ~env type_pat_state tp expected_ty (fun x -> x)
    )
=======
  check_counter_example_pat
    ~info:counter_example_args ~penv type_pat_state tp expected_ty (fun x -> x)
>>>>>>> b55ced1d

(* this function is passed to Partial.parmatch
   to type check gadt nonexhaustiveness *)
let partial_pred ~lev ~splitting_mode ?(explode=0) env expected_ty p =
<<<<<<< HEAD
  let env = ref env in
  let state = save_state env in
=======
  let penv = Pattern_env.make env
      ~equations_scope:lev ~allow_recursive_equations:true in
  let state = save_state penv in
>>>>>>> b55ced1d
  let counter_example_args =
      {
        splitting_mode;
        explosion_fuel = explode;
      } in
  try
    let typed_p =
<<<<<<< HEAD
      check_counter_example_pat ~lev ~counter_example_args env p expected_ty
    in
    set_state state env;
=======
      check_counter_example_pat ~counter_example_args penv p expected_ty
    in
    set_state state penv;
>>>>>>> b55ced1d
    (* types are invalidated but we don't need them here *)
    Some typed_p
  with Error _ | Empty_branch ->
    set_state state penv;
    None

let check_partial
      ?(lev=get_current_level ()) env expected_ty loc cases
  =
  let explode = match cases with [_] -> 5 | _ -> 0 in
  let splitting_mode = Refine_or {inside_nonsplit_or = false} in
  Parmatch.check_partial
    (partial_pred ~lev ~splitting_mode ~explode env expected_ty)
    loc cases

let check_unused
      ?(lev=get_current_level ()) env expected_ty cases
  =
  Parmatch.check_unused
    (fun refute pat ->
      match
        partial_pred ~lev ~splitting_mode:Backtrack_or ~explode:5
          env expected_ty pat
      with
        Some pat' when refute ->
          raise (Error (pat.pat_loc, env, Unrefuted_pattern pat'))
      | r -> r)
    cases

(** Some delayed checks, to be executed after typing the whole
    compilation unit or toplevel phrase *)
let delayed_checks = ref []
let reset_delayed_checks () = delayed_checks := []
let add_delayed_check f =
  delayed_checks := (f, Warnings.backup ()) :: !delayed_checks

let force_delayed_checks () =
  (* checks may change type levels *)
  let snap = Btype.snapshot () in
  let w_old = Warnings.backup () in
  List.iter
    (fun (f, w) -> Warnings.restore w; f ())
    (List.rev !delayed_checks);
  Warnings.restore w_old;
  reset_delayed_checks ();
  Btype.backtrack snap

let rec final_subexpression exp =
  match exp.exp_desc with
    Texp_let (_, _, e)
  | Texp_sequence (_, e)
  | Texp_try (e, _)
  | Texp_ifthenelse (_, e, _)
  | Texp_match (_, {c_rhs=e} :: _, _)
  | Texp_letmodule (_, _, _, _, e)
  | Texp_letexception (_, e)
  | Texp_open (_, e)
    -> final_subexpression e
  | _ -> exp

(* Generalization criterion for expressions *)

let rec is_nonexpansive exp =
  match exp.exp_desc with
  | Texp_ident _
  | Texp_constant _
  | Texp_unreachable
  | Texp_function _
  | Texp_array [] -> true
  | Texp_let(_rec_flag, pat_exp_list, body) ->
      List.for_all (fun vb -> is_nonexpansive vb.vb_expr) pat_exp_list &&
      is_nonexpansive body
  | Texp_apply(e, (_,None)::el) ->
      is_nonexpansive e && List.for_all is_nonexpansive_opt (List.map snd el)
  | Texp_match(e, cases, _) ->
     (* Not sure this is necessary, if [e] is nonexpansive then we shouldn't
         care if there are exception patterns. But the previous version enforced
         that there be none, so... *)
      let contains_exception_pat pat =
        exists_general_pattern { f = fun (type k) (p : k general_pattern) ->
          match p.pat_desc with
          | Tpat_exception _ -> true
          | _ -> false } pat
      in
      is_nonexpansive e &&
      List.for_all
        (fun {c_lhs; c_guard; c_rhs} ->
           is_nonexpansive_opt c_guard && is_nonexpansive c_rhs
           && not (contains_exception_pat c_lhs)
        ) cases
  | Texp_tuple el ->
      List.for_all is_nonexpansive el
  | Texp_construct( _, _, el) ->
      List.for_all is_nonexpansive el
  | Texp_variant(_, arg) -> is_nonexpansive_opt arg
  | Texp_record { fields; extended_expression } ->
      Array.for_all
        (fun (lbl, definition) ->
           match definition with
           | Overridden (_, exp) ->
               lbl.lbl_mut = Immutable && is_nonexpansive exp
           | Kept _ -> true)
        fields
      && is_nonexpansive_opt extended_expression
  | Texp_field(exp, _, _) -> is_nonexpansive exp
  | Texp_ifthenelse(_cond, ifso, ifnot) ->
      is_nonexpansive ifso && is_nonexpansive_opt ifnot
  | Texp_sequence (_e1, e2) -> is_nonexpansive e2  (* PR#4354 *)
  | Texp_new (_, _, cl_decl) -> Btype.class_type_arity cl_decl.cty_type > 0
  (* Note: nonexpansive only means no _observable_ side effects *)
  | Texp_lazy e -> is_nonexpansive e
  | Texp_object ({cstr_fields=fields; cstr_type = { csig_vars=vars}}, _) ->
      let count = ref 0 in
      List.for_all
        (fun field -> match field.cf_desc with
            Tcf_method _ -> true
          | Tcf_val (_, _, _, Tcfk_concrete (_, e), _) ->
              incr count; is_nonexpansive e
          | Tcf_val (_, _, _, Tcfk_virtual _, _) ->
              incr count; true
          | Tcf_initializer e -> is_nonexpansive e
          | Tcf_constraint _ -> true
          | Tcf_inherit _ -> false
          | Tcf_attribute _ -> true)
        fields &&
      Vars.fold (fun _ (mut,_,_) b -> decr count; b && mut = Immutable)
        vars true &&
      !count = 0
  | Texp_letmodule (_, _, _, mexp, e)
  | Texp_open ({ open_expr = mexp; _}, e) ->
      is_nonexpansive_mod mexp && is_nonexpansive e
  | Texp_pack mexp ->
      is_nonexpansive_mod mexp
  (* Computations which raise exceptions are nonexpansive, since (raise e) is
     equivalent to (raise e; diverge), and a nonexpansive "diverge" can be
     produced using lazy values or the relaxed value restriction.
     See GPR#1142 *)
  | Texp_assert (exp, _) ->
      is_nonexpansive exp
  | Texp_apply (
      { exp_desc = Texp_ident (_, _, {val_kind =
             Val_prim {Primitive.prim_name =
                         ("%raise" | "%reraise" | "%raise_notrace")}}) },
      [Nolabel, Some e]) ->
     is_nonexpansive e
  | Texp_array (_ :: _)
  | Texp_apply _
  | Texp_try _
  | Texp_setfield _
  | Texp_while _
  | Texp_for _
  | Texp_send _
  | Texp_instvar _
  | Texp_setinstvar _
  | Texp_override _
  | Texp_letexception _
  | Texp_letop _
  | Texp_extension_constructor _ ->
    false

and is_nonexpansive_mod mexp =
  match mexp.mod_desc with
  | Tmod_ident _
  | Tmod_functor _ -> true
  | Tmod_unpack (e, _) -> is_nonexpansive e
  | Tmod_constraint (m, _, _, _) -> is_nonexpansive_mod m
  | Tmod_structure str ->
      List.for_all
        (fun item -> match item.str_desc with
          | Tstr_eval _ | Tstr_primitive _ | Tstr_type _
          | Tstr_modtype _ | Tstr_class_type _  -> true
          | Tstr_value (_, pat_exp_list) ->
              List.for_all (fun vb -> is_nonexpansive vb.vb_expr) pat_exp_list
          | Tstr_module {mb_expr=m;_}
          | Tstr_open {open_expr=m;_}
          | Tstr_include {incl_mod=m;_} -> is_nonexpansive_mod m
          | Tstr_recmodule id_mod_list ->
              List.for_all (fun {mb_expr=m;_} -> is_nonexpansive_mod m)
                id_mod_list
          | Tstr_exception {tyexn_constructor = {ext_kind = Text_decl _}} ->
              false (* true would be unsound *)
          | Tstr_exception {tyexn_constructor = {ext_kind = Text_rebind _}} ->
              true
          | Tstr_typext te ->
              List.for_all
                (function {ext_kind = Text_decl _} -> false
                        | {ext_kind = Text_rebind _} -> true)
                te.tyext_constructors
          | Tstr_class _ -> false (* could be more precise *)
          | Tstr_attribute _ -> true
        )
        str.str_items
  | Tmod_apply _ | Tmod_apply_unit _ -> false

and is_nonexpansive_opt = function
  | None -> true
  | Some e -> is_nonexpansive e

let maybe_expansive e = not (is_nonexpansive e)

let check_recursive_bindings env valbinds =
  let ids = let_bound_idents valbinds in
  List.iter
    (fun {vb_expr} ->
       if not (Rec_check.is_valid_recursive_expression ids vb_expr) then
         raise(Error(vb_expr.exp_loc, env, Illegal_letrec_expr))
    )
    valbinds

let check_recursive_class_bindings env ids exprs =
  List.iter
    (fun expr ->
       if not (Rec_check.is_valid_class_expr ids expr) then
         raise(Error(expr.cl_loc, env, Illegal_class_expr)))
    exprs

let is_prim ~name funct =
  match funct.exp_desc with
  | Texp_ident (_, _, {val_kind=Val_prim{Primitive.prim_name; _}}) ->
      prim_name = name
  | _ -> false
(* Approximate the type of an expression, for better recursion *)

let rec approx_type env sty =
  match sty.ptyp_desc with
    Ptyp_arrow (p, _, sty) ->
      let ty1 = if is_optional p then type_option (newvar ()) else newvar () in
      newty (Tarrow (p, ty1, approx_type env sty, commu_ok))
  | Ptyp_tuple args ->
      newty (Ttuple (List.map (approx_type env) args))
  | Ptyp_constr (lid, ctl) ->
      let path, decl = Env.lookup_type ~use:false ~loc:lid.loc lid.txt env in
      if List.length ctl <> decl.type_arity then newvar ()
      else begin
        let tyl = List.map (approx_type env) ctl in
        newconstr path tyl
      end
  | Ptyp_poly (_, sty) ->
      approx_type env sty
  | _ -> newvar ()

let type_pattern_approx env spat =
  match spat.ppat_desc with
  | Ppat_constraint (_, sty) -> approx_type env sty
  | _ -> newvar ()

let rec type_approx env sexp =
  match sexp.pexp_desc with
    Pexp_let (_, _, e) -> type_approx env e
  | Pexp_fun (p, _, spat, e) ->
      let ty = type_pattern_approx env spat in
      if is_optional p then
        unify_pat_types spat.ppat_loc env ty (type_option (newvar ()));
      newty (Tarrow(p, ty, type_approx env e, commu_ok))
  | Pexp_function ({pc_rhs=e}::_) ->
      newty (Tarrow(Nolabel, newvar (), type_approx env e, commu_ok))
  | Pexp_match (_, {pc_rhs=e}::_) -> type_approx env e
  | Pexp_try (e, _) -> type_approx env e
  | Pexp_tuple l -> newty (Ttuple(List.map (type_approx env) l))
  | Pexp_ifthenelse (_,e,_) -> type_approx env e
  | Pexp_sequence (_,e) -> type_approx env e
  | Pexp_constraint (e, sty) ->
      let ty = type_approx env e in
      let ty1 = approx_type env sty in
      begin try unify env ty ty1 with Unify err ->
        raise(Error(sexp.pexp_loc, env, Expr_type_clash (err, None, None)))
      end;
      ty1
  | Pexp_coerce (e, sty1, sty2) ->
      let approx_ty_opt = function
        | None -> newvar ()
        | Some sty -> approx_type env sty
      in
      let ty = type_approx env e
      and ty1 = approx_ty_opt sty1
      and ty2 = approx_type env sty2 in
      begin try unify env ty ty1 with Unify err ->
        raise(Error(sexp.pexp_loc, env, Expr_type_clash (err, None, None)))
      end;
      ty2
  | _ -> newvar ()

(* List labels in a function type, and whether return type is a variable *)
let rec list_labels_aux env visited ls ty_fun =
  let ty = expand_head env ty_fun in
  if TypeSet.mem ty visited then
    List.rev ls, false
  else match get_desc ty with
    Tarrow (l, _, ty_res, _) ->
      list_labels_aux env (TypeSet.add ty visited) (l::ls) ty_res
  | _ ->
      List.rev ls, is_Tvar ty

let list_labels env ty =
  wrap_trace_gadt_instances env (list_labels_aux env TypeSet.empty []) ty

(* Check that all univars are safe in a type. Both exp.exp_type and
   ty_expected should already be generalized. *)
let check_univars env kind exp ty_expected vars =
  let pty = instance ty_expected in
  let exp_ty, vars =
    with_local_level_iter ~post:generalize begin fun () ->
      match get_desc pty with
        Tpoly (body, tl) ->
          (* Enforce scoping for type_let:
             since body is not generic,  instance_poly only makes
             copies of nodes that have a Tunivar as descendant *)
          let _, ty' = instance_poly true tl body in
          let vars, exp_ty = instance_parameterized_type vars exp.exp_type in
          unify_exp_types exp.exp_loc env exp_ty ty';
          ((exp_ty, vars), exp_ty::vars)
      | _ -> assert false
    end
  in
  let ty, complete = polyfy env exp_ty vars in
  if not complete then
    let ty_expected = instance ty_expected in
    raise (Error(exp.exp_loc,
                 env,
                 Less_general(kind,
                              Errortrace.unification_error
                                ~trace:[Ctype.expanded_diff env
                                          ~got:ty ~expected:ty_expected])))

let generalize_and_check_univars env kind exp ty_expected vars =
  generalize exp.exp_type;
  generalize ty_expected;
  List.iter generalize vars;
  check_univars env kind exp ty_expected vars

(* [check_statement] implements the [non-unit-statement] check.

   This check is called in contexts where the value of the expression is known
   to be discarded (eg. the lhs of a sequence). We check that [exp] has type
   unit, or has an explicit type annotation; otherwise we raise the
   [non-unit-statement] warning. *)

let check_statement exp =
  let ty = get_desc (expand_head exp.exp_env exp.exp_type) in
  match ty with
  | Tconstr (p, _, _)  when Path.same p Predef.path_unit -> ()
  | Tvar _ -> ()
  | _ ->
      let rec loop {exp_loc; exp_desc; exp_extra; _} =
        match exp_desc with
        | Texp_let (_, _, e)
        | Texp_sequence (_, e)
        | Texp_letexception (_, e)
        | Texp_letmodule (_, _, _, _, e) ->
            loop e
        | _ ->
            let loc =
              match List.find_opt (function
                  | (Texp_constraint _, _, _) -> true
                  | _ -> false) exp_extra
              with
              | Some (_, loc, _) -> loc
              | None -> exp_loc
            in
            Location.prerr_warning loc Warnings.Non_unit_statement
      in
      loop exp


(* [check_partial_application] implements the [ignored-partial-application]
   warning (and if [statement] is [true], also [non-unit-statement]).

   If [exp] has a function type, we check that it is not syntactically the
   result of a function application, as this is often a bug in certain contexts
   (eg the rhs of a let-binding or in the argument of [ignore]). For example,
   [ignore (List.map print_int)] written by mistake instead of [ignore (List.map
   print_int li)].

   The check can be disabled by explicitly annotating the expression with a type
   constraint, eg [(e : _ -> _)].

   If [statement] is [true] and the [ignored-partial-application] is {em not}
   triggered, then the [non-unit-statement] check is performed (see
   [check_statement]).

   If the type of [exp] is not known at the time this function is called, the
   check is retried again after typechecking. *)

let check_partial_application ~statement exp =
  let check_statement () = if statement then check_statement exp in
  let doit () =
    let ty = get_desc (expand_head exp.exp_env exp.exp_type) in
    match ty with
    | Tarrow _ ->
        let rec check {exp_desc; exp_loc; exp_extra; _} =
          if List.exists (function
              | (Texp_constraint _, _, _) -> true
              | _ -> false) exp_extra then check_statement ()
          else begin
            match exp_desc with
            | Texp_ident _ | Texp_constant _ | Texp_tuple _
            | Texp_construct _ | Texp_variant _ | Texp_record _
            | Texp_field _ | Texp_setfield _ | Texp_array _
            | Texp_while _ | Texp_for _ | Texp_instvar _
            | Texp_setinstvar _ | Texp_override _ | Texp_assert _
            | Texp_lazy _ | Texp_object _ | Texp_pack _ | Texp_unreachable
            | Texp_extension_constructor _ | Texp_ifthenelse (_, _, None)
            | Texp_function _ ->
                check_statement ()
            | Texp_match (_, cases, _) ->
                List.iter (fun {c_rhs; _} -> check c_rhs) cases
            | Texp_try (e, cases) ->
                check e; List.iter (fun {c_rhs; _} -> check c_rhs) cases
            | Texp_ifthenelse (_, e1, Some e2) ->
                check e1; check e2
            | Texp_let (_, _, e) | Texp_sequence (_, e) | Texp_open (_, e)
            | Texp_letexception (_, e) | Texp_letmodule (_, _, _, _, e) ->
                check e
            | Texp_apply _ | Texp_send _ | Texp_new _ | Texp_letop _ ->
                Location.prerr_warning exp_loc
                  Warnings.Ignored_partial_application
          end
        in
        check exp
    | _ ->
        check_statement ()
  in
  let ty = get_desc (expand_head exp.exp_env exp.exp_type) in
  match ty with
  | Tvar _ ->
      (* The type of [exp] is not known. Delay the check until after
         typechecking in order to give a chance for the type to become known
         through unification. *)
      add_delayed_check doit
  | _ ->
      doit ()

let pattern_needs_partial_application_check p =
  let rec check : type a. a general_pattern -> bool = fun p ->
    not (List.exists (function (Tpat_constraint _, _, _) -> true | _ -> false)
          p.pat_extra) &&
    match p.pat_desc with
    | Tpat_any -> true
    | Tpat_exception _ -> true
    | Tpat_or (p1, p2, _) -> check p1 && check p2
    | Tpat_value p -> check (p :> value general_pattern)
    | _ -> false
  in
  check p

(* Check that a type is generalizable at some level *)
let generalizable level ty =
  let rec check ty =
    if not_marked_node ty then
      if get_level ty <= level then raise Exit else
      (flip_mark_node ty; iter_type_expr check ty)
  in
  try check ty; unmark_type ty; true
  with Exit -> unmark_type ty; false

(* Hack to allow coercion of self. Will clean-up later. *)
let self_coercion = ref ([] : (Path.t * Location.t list ref) list)

(* Helpers for type_cases *)

let contains_variant_either ty =
  let rec loop ty =
    if try_mark_node ty then
      begin match get_desc ty with
        Tvariant row ->
          if not (is_fixed row) then
            List.iter
              (fun (_,f) ->
                match row_field_repr f with Reither _ -> raise Exit | _ -> ())
              (row_fields row);
          iter_row loop row
      | _ ->
          iter_type_expr loop ty
      end
  in
  try loop ty; unmark_type ty; false
  with Exit -> unmark_type ty; true

let shallow_iter_ppat f p =
  match p.ppat_desc with
  | Ppat_any | Ppat_var _ | Ppat_constant _ | Ppat_interval _
  | Ppat_construct (_, None)
  | Ppat_extension _
  | Ppat_type _ | Ppat_unpack _ -> ()
  | Ppat_array pats -> List.iter f pats
  | Ppat_or (p1,p2) -> f p1; f p2
  | Ppat_variant (_, arg) -> Option.iter f arg
  | Ppat_tuple lst ->  List.iter f lst
  | Ppat_construct (_, Some (_, p))
  | Ppat_exception p | Ppat_alias (p,_)
  | Ppat_open (_,p)
  | Ppat_constraint (p,_) | Ppat_lazy p -> f p
  | Ppat_record (args, _flag) -> List.iter (fun (_,p) -> f p) args

let exists_ppat f p =
  let exception Found in
  let rec loop p =
    if f p then raise Found else ();
    shallow_iter_ppat loop p in
  match loop p with
  | exception Found -> true
  | () -> false

let contains_polymorphic_variant p =
  exists_ppat
    (function
     | {ppat_desc = (Ppat_variant _ | Ppat_type _)} -> true
     | _ -> false)
    p

let contains_gadt p =
  exists_general_pattern { f = fun (type k) (p : k general_pattern) ->
     match p.pat_desc with
     | Tpat_construct (_, cd, _, _) when cd.cstr_generalized -> true
     | _ -> false } p

(* There are various things that we need to do in presence of GADT constructors
   that aren't required if there are none.
   However, because of disambiguation, we can't know for sure whether the
   patterns contain some GADT constructors. So we conservatively assume that
   any constructor might be a GADT constructor. *)
let may_contain_gadts p =
  exists_ppat
  (function
   | {ppat_desc = Ppat_construct _} -> true
   | _ -> false)
  p

(* There are various things that we need to do in presence of module patterns
   that aren't required if there are none. Most notably, we need to ensure the
   modules are entered at the appropriate scope. The caller should use
   [may_contain_modules] as an indication to set up the proper scope handling
   code (via [allow_modules]) to permit module patterns.
   The class of patterns identified here should stay in sync with the patterns
   whose typing involves [enter_variable ~is_module:true], as these calls
   will error if the scope handling isn't set up.
*)
let may_contain_modules p =
  exists_ppat
  (function
   | {ppat_desc = Ppat_unpack _} -> true
   | _ -> false)
  p

let check_absent_variant env =
  iter_general_pattern { f = fun (type k) (pat : k general_pattern) ->
    match pat.pat_desc with
    | Tpat_variant (s, arg, row) ->
      let row = !row in
      if List.exists (fun (s',fi) -> s = s' && row_field_repr fi <> Rabsent)
          (row_fields row)
      || not (is_fixed row) && not (static_row row)  (* same as Ctype.poly *)
      then () else
      let ty_arg =
        match arg with None -> [] | Some p -> [correct_levels p.pat_type] in
      let fields = [s, rf_either ty_arg ~no_arg:(arg=None) ~matched:true] in
      let row' =
        create_row ~fields
          ~more:(newvar ()) ~closed:false ~fixed:None ~name:None in
      (* Should fail *)
      unify_pat env {pat with pat_type = newty (Tvariant row')}
                     (correct_levels pat.pat_type)
    | _ -> () }

(* Getting proper location of already typed expressions.

   Used to avoid confusing locations on type error messages in presence of
   type constraints.
   For example:

       (* Before patch *)
       # let x : string = (5 : int);;
                           ^
       (* After patch *)
       # let x : string = (5 : int);;
                          ^^^^^^^^^
*)
let proper_exp_loc exp =
  let rec aux = function
    | [] -> exp.exp_loc
    | ((Texp_constraint _ | Texp_coerce _), loc, _) :: _ -> loc
    | _ :: rest -> aux rest
  in
  aux exp.exp_extra

(* To find reasonable names for let-bound and lambda-bound idents *)

let rec name_pattern default = function
    [] -> Ident.create_local default
  | p :: rem ->
    match p.pat_desc with
      Tpat_var (id, _) -> id
    | Tpat_alias(_, id, _) -> id
    | _ -> name_pattern default rem

let name_cases default lst =
  name_pattern default (List.map (fun c -> c.c_lhs) lst)

(* Typing of expressions *)

(** [sdesc_for_hint] is used by error messages to report literals in their
    original formatting *)
let unify_exp ?sdesc_for_hint env exp expected_ty =
  let loc = proper_exp_loc exp in
  try
    unify_exp_types loc env exp.exp_type expected_ty
  with Error(loc, env, Expr_type_clash(err, tfc, None)) ->
    raise (Error(loc, env, Expr_type_clash(err, tfc, sdesc_for_hint)))

(* If [is_inferred e] is true, [e] will be typechecked without using
   the "expected type" provided by the context. *)

let rec is_inferred sexp =
  match sexp.pexp_desc with
  | Pexp_ident _ | Pexp_apply _ | Pexp_field _ | Pexp_constraint _
  | Pexp_coerce _ | Pexp_send _ | Pexp_new _ -> true
  | Pexp_sequence (_, e) | Pexp_open (_, e) -> is_inferred e
  | Pexp_ifthenelse (_, e1, Some e2) -> is_inferred e1 && is_inferred e2
  | _ -> false

(* check if the type of %apply or %revapply matches the type expected by
   the specialized typing rule for those primitives.
*)
type apply_prim =
  | Apply
  | Revapply
let check_apply_prim_type prim typ =
  match get_desc typ with
  | Tarrow (Nolabel,a,b,_) ->
      begin match get_desc b with
      | Tarrow(Nolabel,c,d,_) ->
          let f, x, res =
            match prim with
            | Apply -> a, c, d
            | Revapply -> c, a, d
          in
          begin match get_desc f with
          | Tarrow(Nolabel,fl,fr,_) ->
              is_Tvar fl && is_Tvar fr && is_Tvar x && is_Tvar res
              && Types.eq_type fl x && Types.eq_type fr res
          | _ -> false
          end
      | _ -> false
      end
  | _ -> false

(* Merge explanation to type clash error *)

let with_explanation explanation f =
  match explanation with
  | None -> f ()
  | Some explanation ->
      try f ()
      with Error (loc', env', Expr_type_clash(err', None, exp'))
        when not loc'.Location.loc_ghost ->
        let err = Expr_type_clash(err', Some explanation, exp') in
        raise (Error (loc', env', err))

(* Generalize expressions *)
let generalize_structure_exp exp = generalize_structure exp.exp_type
let may_lower_contravariant_then_generalize env exp =
  if maybe_expansive exp then lower_contravariant env exp.exp_type;
  generalize exp.exp_type

(* value binding elaboration *)

let vb_exp_constraint {pvb_expr=expr; pvb_pat=pat; pvb_constraint=ct; _ } =
  let open Ast_helper in
  match ct with
  | None -> expr
  | Some (Pvc_constraint { locally_abstract_univars=[]; typ }) ->
      begin match typ.ptyp_desc with
      | Ptyp_poly _ -> expr
      | _ ->
          let loc = { expr.pexp_loc with Location.loc_ghost = true } in
          Exp.constraint_ ~loc expr typ
      end
  | Some (Pvc_coercion { ground; coercion}) ->
      let loc = { expr.pexp_loc with Location.loc_ghost = true } in
      Exp.coerce ~loc expr ground coercion
  | Some (Pvc_constraint { locally_abstract_univars=vars;typ}) ->
      let loc_start = pat.ppat_loc.Location.loc_start in
      let loc = { expr.pexp_loc with loc_start; loc_ghost=true } in
      let expr = Exp.constraint_ ~loc expr typ in
      List.fold_right (Exp.newtype ~loc) vars expr

let vb_pat_constraint ({pvb_pat=pat; pvb_expr = exp; _ } as vb) =
  vb.pvb_attributes,
  let open Ast_helper in
  match vb.pvb_constraint, pat.ppat_desc, exp.pexp_desc with
  | Some (Pvc_constraint {locally_abstract_univars=[]; typ}
         | Pvc_coercion { coercion=typ; _ }),
    _, _ ->
      Pat.constraint_ ~loc:{pat.ppat_loc with Location.loc_ghost=true} pat typ
  | Some (Pvc_constraint {locally_abstract_univars=vars; typ }), _, _ ->
      let varified = Typ.varify_constructors vars typ in
      let t = Typ.poly ~loc:typ.ptyp_loc vars varified in
      let loc_end = typ.ptyp_loc.Location.loc_end in
      let loc =  { pat.ppat_loc with loc_end; loc_ghost=true } in
      Pat.constraint_ ~loc pat t
  | None, (Ppat_any | Ppat_constraint _), _ -> pat
  | None, _, Pexp_coerce (_, _, sty)
  | None, _, Pexp_constraint (_, sty) when !Clflags.principal ->
      (* propagate type annotation to pattern,
         to allow it to be generalized in -principal mode *)
      Pat.constraint_ ~loc:{pat.ppat_loc with Location.loc_ghost=true} pat sty
  | _ -> pat

let rec type_exp ?recarg env sexp =
  (* We now delegate everything to type_expect *)
  type_expect ?recarg env sexp (mk_expected (newvar ()))

(* Typing of an expression with an expected type.
   This provide better error messages, and allows controlled
   propagation of return type information.
   In the principal case, structural nodes of [type_expected_explained] may be
   at [generic_level] (but its variables no higher than [!current_level]).
 *)

and type_expect ?in_function ?recarg env sexp ty_expected_explained =
  let previous_saved_types = Cmt_format.get_saved_types () in
  let exp =
    Builtin_attributes.warning_scope sexp.pexp_attributes
      (fun () ->
         type_expect_ ?in_function ?recarg env sexp ty_expected_explained
      )
  in
  Cmt_format.set_saved_types
    (Cmt_format.Partial_expression exp :: previous_saved_types);
  exp

and type_expect_
    ?in_function ?(recarg=Rejected)
    env sexp ty_expected_explained =
  let { ty = ty_expected; explanation } = ty_expected_explained in
  let loc = sexp.pexp_loc in
  let desc = sexp.pexp_desc in
  (* Record the expression type before unifying it with the expected type *)
  let with_explanation = with_explanation explanation in
  (* Unify the result with [ty_expected], enforcing the current level *)
  let rue exp =
    with_explanation (fun () ->
      unify_exp ~sdesc_for_hint:desc env (re exp) (instance ty_expected));
    exp
  in
  match desc with
  | Pexp_ident lid ->
      let path, desc = type_ident env ~recarg lid in
      let exp_desc =
        match desc.val_kind with
        | Val_ivar (_, cl_num) ->
            let (self_path, _) =
              Env.find_value_by_name
                (Longident.Lident ("self-" ^ cl_num)) env
            in
            Texp_instvar(self_path, path,
                         match lid.txt with
                             Longident.Lident txt -> { txt; loc = lid.loc }
                           | _ -> assert false)
        | Val_self (_, _, _, cl_num) ->
            let (path, _) =
              Env.find_value_by_name (Longident.Lident ("self-" ^ cl_num)) env
            in
            Texp_ident(path, lid, desc)
        | _ ->
            Texp_ident(path, lid, desc)
      in
      rue {
        exp_desc; exp_loc = loc; exp_extra = [];
        exp_type = instance desc.val_type;
        exp_attributes = sexp.pexp_attributes;
        exp_env = env }
  | Pexp_constant(Pconst_string (str, _, _) as cst) -> (
    let cst = constant_or_raise env loc cst in
    (* Terrible hack for format strings *)
    let ty_exp = expand_head env (protect_expansion env ty_expected) in
    let fmt6_path =
      Path.(Pdot (Pident (Ident.create_persistent "CamlinternalFormatBasics"),
                  "format6"))
    in
    let is_format = match get_desc ty_exp with
      | Tconstr(path, _, _) when Path.same path fmt6_path ->
        if !Clflags.principal && get_level ty_exp <> generic_level then
          Location.prerr_warning loc
            (Warnings.Not_principal "this coercion to format6");
        true
      | _ -> false
    in
    if is_format then
      let format_parsetree =
        { (type_format loc str env) with pexp_loc = sexp.pexp_loc }  in
      type_expect ?in_function env format_parsetree ty_expected_explained
    else
      rue {
        exp_desc = Texp_constant cst;
        exp_loc = loc; exp_extra = [];
        exp_type = instance Predef.type_string;
        exp_attributes = sexp.pexp_attributes;
        exp_env = env }
  )
  | Pexp_constant cst ->
      let cst = constant_or_raise env loc cst in
      rue {
        exp_desc = Texp_constant cst;
        exp_loc = loc; exp_extra = [];
        exp_type = type_constant cst;
        exp_attributes = sexp.pexp_attributes;
        exp_env = env }
  | Pexp_let(Nonrecursive,
             [{pvb_pat=spat; pvb_attributes=[]; _ } as vb], sbody)
    when may_contain_gadts spat ->
      (* TODO: allow non-empty attributes? *)
      let sval = vb_exp_constraint vb in
      type_expect ?in_function env
        {sexp with
         pexp_desc = Pexp_match (sval, [Ast_helper.Exp.case spat sbody])}
        ty_expected_explained
  | Pexp_let(rec_flag, spat_sexp_list, sbody) ->
      let existential_context =
        if rec_flag = Recursive then In_rec
        else if List.compare_length_with spat_sexp_list 1 > 0 then In_group
        else With_attributes in
      let may_contain_modules =
        List.exists (fun pvb -> may_contain_modules pvb.pvb_pat) spat_sexp_list
      in
      let outer_level = get_current_level () in
      let (pat_exp_list, body, _new_env) =
        (* If the patterns contain module unpacks, there is a possibility that
           the types of the let body or bound expressions mention types
           introduced by those unpacks. The below code checks for scope escape
           via both of these pathways (body, bound expressions).
        *)
        with_local_level_if may_contain_modules begin fun () ->
          let allow_modules =
            if may_contain_modules
            then
              let scope = create_scope () in
              Modules_allowed { scope }
            else Modules_rejected
          in
          let (pat_exp_list, new_env) =
            type_let existential_context env rec_flag spat_sexp_list
              allow_modules
          in
          let body = type_expect new_env sbody ty_expected_explained in
          let () =
            if rec_flag = Recursive then
              check_recursive_bindings env pat_exp_list
          in
          (* The "bound expressions" component of the scope escape check.

             This kind of scope escape is relevant only for recursive
             module definitions.
          *)
          if rec_flag = Recursive && may_contain_modules then begin
            List.iter
              (fun vb ->
                 (* [type_let] already generalized bound expressions' types
                    in-place. We first take an instance before checking scope
                    escape at the outer level to avoid losing generality of
                    types added to [new_env].
                 *)
                let bound_exp = vb.vb_expr in
                generalize_structure_exp bound_exp;
                let bound_exp_type = Ctype.instance bound_exp.exp_type in
                let loc = proper_exp_loc bound_exp in
                let outer_var = newvar2 outer_level in
                (* Checking unification within an environment extended with the
                   module bindings allows us to correctly accept more programs.
                   This environment allows unification to identify more cases
                   where a type introduced by the module is equal to a type
                   introduced at an outer scope. *)
                unify_exp_types loc new_env bound_exp_type outer_var)
              pat_exp_list
          end;
          (pat_exp_list, body, new_env)
        end
        ~post:(fun (_pat_exp_list, body, new_env) ->
          (* The "body" component of the scope escape check. *)
          unify_exp new_env body (newvar ()))
      in
      re {
        exp_desc = Texp_let(rec_flag, pat_exp_list, body);
        exp_loc = loc; exp_extra = [];
        exp_type = body.exp_type;
        exp_attributes = sexp.pexp_attributes;
        exp_env = env }
  | Pexp_fun (l, Some default, spat, sbody) ->
      assert(is_optional l); (* default allowed only with optional argument *)
      let open Ast_helper in
      let default_loc = default.pexp_loc in
      let default_ghost = {default.pexp_loc with loc_ghost = true} in
      let scases = [
        Exp.case
          (Pat.construct ~loc:default_ghost
             (mknoloc (Longident.(Ldot (Lident "*predef*", "Some"))))
             (Some ([], Pat.var ~loc:default_ghost (mknoloc "*sth*"))))
          (Exp.ident ~loc:default_ghost (mknoloc (Longident.Lident "*sth*")));

        Exp.case
          (Pat.construct ~loc:default_loc
             (mknoloc (Longident.(Ldot (Lident "*predef*", "None"))))
             None)
          default;
       ]
      in
      let sloc =
        { Location.loc_start = spat.ppat_loc.Location.loc_start;
          loc_end = default_loc.Location.loc_end;
          loc_ghost = true }
      in
      let smatch =
        Exp.match_ ~loc:sloc
          (Exp.ident ~loc (mknoloc (Longident.Lident "*opt*")))
          scases
      in
      let pat = Pat.var ~loc:sloc (mknoloc "*opt*") in
      let body =
        Exp.let_ ~loc Nonrecursive
          ~attrs:[Attr.mk (mknoloc "#default") (PStr [])]
          [Vb.mk spat smatch] sbody
      in
      type_function ?in_function loc sexp.pexp_attributes env
                    ty_expected_explained l [Exp.case pat body]
  | Pexp_fun (l, None, spat, sbody) ->
      type_function ?in_function loc sexp.pexp_attributes env
                    ty_expected_explained l [Ast_helper.Exp.case spat sbody]
  | Pexp_function caselist ->
      type_function ?in_function
        loc sexp.pexp_attributes env ty_expected_explained Nolabel caselist
  | Pexp_apply(sfunct, sargs) ->
      assert (sargs <> []);
      let rec lower_args seen ty_fun =
        let ty = expand_head env ty_fun in
        if TypeSet.mem ty seen then () else
          match get_desc ty with
            Tarrow (_l, ty_arg, ty_fun, _com) ->
              (try enforce_current_level env ty_arg
               with Unify _ -> assert false);
              lower_args (TypeSet.add ty seen) ty_fun
          | _ -> ()
      in
      let type_sfunct sfunct =
        (* one more level for warning on non-returning functions *)
        with_local_level_iter
          begin fun () ->
            let funct =
              with_local_level_if_principal (fun () -> type_exp env sfunct)
                ~post: generalize_structure_exp
            in
            let ty = instance funct.exp_type in
            (funct, [ty])
          end
          ~post:(wrap_trace_gadt_instances env (lower_args TypeSet.empty))
      in
      let funct, sargs =
        let funct = type_sfunct sfunct in
        match funct.exp_desc, sargs with
        | Texp_ident (_, _,
                      {val_kind = Val_prim {prim_name="%revapply"}; val_type}),
          [Nolabel, sarg; Nolabel, actual_sfunct]
          when is_inferred actual_sfunct
            && check_apply_prim_type Revapply val_type ->
            type_sfunct actual_sfunct, [Nolabel, sarg]
        | Texp_ident (_, _,
                      {val_kind = Val_prim {prim_name="%apply"}; val_type}),
          [Nolabel, actual_sfunct; Nolabel, sarg]
          when check_apply_prim_type Apply val_type ->
            type_sfunct actual_sfunct, [Nolabel, sarg]
        | _ ->
            funct, sargs
      in
      let (args, ty_res) = type_application env funct sargs in
      rue {
        exp_desc = Texp_apply(funct, args);
        exp_loc = loc; exp_extra = [];
        exp_type = ty_res;
        exp_attributes = sexp.pexp_attributes;
        exp_env = env }
  | Pexp_match(sarg, caselist) ->
      let arg =
        with_local_level (fun () -> type_exp env sarg)
          ~post:(may_lower_contravariant_then_generalize env)
      in
      let cases, partial =
        type_cases Computation env
          arg.exp_type ty_expected_explained true loc caselist in
      if
        List.for_all (fun c -> pattern_needs_partial_application_check c.c_lhs)
          cases
      then check_partial_application ~statement:false arg;
      re {
        exp_desc = Texp_match(arg, cases, partial);
        exp_loc = loc; exp_extra = [];
        exp_type = instance ty_expected;
        exp_attributes = sexp.pexp_attributes;
        exp_env = env }
  | Pexp_try(sbody, caselist) ->
      let body = type_expect env sbody ty_expected_explained in
      let cases, _ =
        type_cases Value env
          Predef.type_exn ty_expected_explained false loc caselist in
      re {
        exp_desc = Texp_try(body, cases);
        exp_loc = loc; exp_extra = [];
        exp_type = body.exp_type;
        exp_attributes = sexp.pexp_attributes;
        exp_env = env }
  | Pexp_tuple sexpl ->
      assert (List.length sexpl >= 2);
      let subtypes = List.map (fun _ -> newgenvar ()) sexpl in
      let to_unify = newgenty (Ttuple subtypes) in
      with_explanation (fun () ->
        unify_exp_types loc env to_unify (generic_instance ty_expected));
      let expl =
        List.map2 (fun body ty -> type_expect env body (mk_expected ty))
          sexpl subtypes
      in
      re {
        exp_desc = Texp_tuple expl;
        exp_loc = loc; exp_extra = [];
        (* Keep sharing *)
        exp_type = newty (Ttuple (List.map (fun e -> e.exp_type) expl));
        exp_attributes = sexp.pexp_attributes;
        exp_env = env }
  | Pexp_construct(lid, sarg) ->
      type_construct env loc lid sarg ty_expected_explained sexp.pexp_attributes
  | Pexp_variant(l, sarg) ->
      (* Keep sharing *)
      let ty_expected1 = protect_expansion env ty_expected in
      let ty_expected0 = instance ty_expected in
      begin try match
        sarg, get_desc (expand_head env ty_expected1),
        get_desc (expand_head env ty_expected0)
      with
      | Some sarg, Tvariant row, Tvariant row0 ->
          begin match
            row_field_repr (get_row_field l row),
            row_field_repr (get_row_field l row0)
          with
            Rpresent (Some ty), Rpresent (Some ty0) ->
              let arg = type_argument env sarg ty ty0 in
              re { exp_desc = Texp_variant(l, Some arg);
                   exp_loc = loc; exp_extra = [];
                   exp_type = ty_expected0;
                   exp_attributes = sexp.pexp_attributes;
                   exp_env = env }
          | _ -> raise Exit
          end
      | _ -> raise Exit
      with Exit ->
        let arg = Option.map (type_exp env) sarg in
        let arg_type = Option.map (fun arg -> arg.exp_type) arg in
        let row =
          create_row
            ~fields: [l, rf_present arg_type]
            ~more:   (newvar ())
            ~closed: false
            ~fixed:  None
            ~name:   None
        in
        rue {
          exp_desc = Texp_variant(l, arg);
          exp_loc = loc; exp_extra = [];
          exp_type = newty (Tvariant row);
          exp_attributes = sexp.pexp_attributes;
          exp_env = env }
      end
  | Pexp_record(lid_sexp_list, opt_sexp) ->
      assert (lid_sexp_list <> []);
      let opt_exp =
        match opt_sexp with
          None -> None
        | Some sexp ->
            let exp =
              with_local_level_if_principal
                (fun () -> type_exp ~recarg env sexp)
                ~post: generalize_structure_exp
            in
            Some exp
      in
      let ty_record, expected_type =
        let expected_opath =
          match extract_concrete_record env ty_expected with
          | Record_type (p0, p, _) -> Some (p0, p, is_principal ty_expected)
          | Maybe_a_record_type -> None
          | Not_a_record_type ->
            let error =
              Wrong_expected_kind(Record, Expression explanation, ty_expected)
            in
            raise (Error (loc, env, error))
        in
        let opt_exp_opath =
          match opt_exp with
          | None -> None
          | Some exp ->
            match extract_concrete_record env exp.exp_type with
            | Record_type (p0, p, _) -> Some (p0, p, is_principal exp.exp_type)
            | Maybe_a_record_type -> None
            | Not_a_record_type ->
              let error = Expr_not_a_record_type exp.exp_type in
              raise (Error (exp.exp_loc, env, error))
        in
        match expected_opath, opt_exp_opath with
        | None, None -> newvar (), None
        | Some _, None -> ty_expected, expected_opath
        | Some(_, _, true), Some _ -> ty_expected, expected_opath
        | (None | Some (_, _, false)), Some (_, p', _) ->
            let decl = Env.find_type p' env in
            let ty =
              with_local_level ~post:generalize_structure
                (fun () -> newconstr p' (instance_list decl.type_params))
            in
            ty, opt_exp_opath
      in
      let closed = (opt_sexp = None) in
      let lbl_exp_list =
        wrap_disambiguate "This record expression is expected to have"
          (mk_expected ty_record)
          (type_label_a_list loc closed env Env.Construct
             (type_label_exp true env loc ty_record)
             expected_type)
          lid_sexp_list
      in
      with_explanation (fun () ->
        unify_exp_types loc env (instance ty_record) (instance ty_expected));

      (* type_label_a_list returns a list of labels sorted by lbl_pos *)
      (* note: check_duplicates would better be implemented in
         type_label_a_list directly *)
      let rec check_duplicates = function
        | (_, lbl1, _) :: (_, lbl2, _) :: _ when lbl1.lbl_pos = lbl2.lbl_pos ->
          raise(Error(loc, env, Label_multiply_defined lbl1.lbl_name))
        | _ :: rem ->
            check_duplicates rem
        | [] -> ()
      in
      check_duplicates lbl_exp_list;
      let opt_exp, label_definitions =
        let (_lid, lbl, _lbl_exp) = List.hd lbl_exp_list in
        let matching_label lbl =
          List.find
            (fun (_, lbl',_) -> lbl'.lbl_pos = lbl.lbl_pos)
            lbl_exp_list
        in
        match opt_exp with
          None ->
            let label_definitions =
              Array.map (fun lbl ->
                  match matching_label lbl with
                  | (lid, _lbl, lbl_exp) ->
                      Overridden (lid, lbl_exp)
                  | exception Not_found ->
                      let present_indices =
                        List.map (fun (_, lbl, _) -> lbl.lbl_pos) lbl_exp_list
                      in
                      let label_names = extract_label_names env ty_expected in
                      let rec missing_labels n = function
                          [] -> []
                        | lbl :: rem ->
                            if List.mem n present_indices
                            then missing_labels (n + 1) rem
                            else lbl :: missing_labels (n + 1) rem
                      in
                      let missing = missing_labels 0 label_names in
                      raise(Error(loc, env, Label_missing missing)))
                lbl.lbl_all
            in
            None, label_definitions
        | Some exp ->
            let ty_exp = instance exp.exp_type in
            let unify_kept lbl =
              let _, ty_arg1, ty_res1 = instance_label false lbl in
              unify_exp_types exp.exp_loc env ty_exp ty_res1;
              match matching_label lbl with
              | lid, _lbl, lbl_exp ->
                  (* do not connect result types for overridden labels *)
                  Overridden (lid, lbl_exp)
              | exception Not_found -> begin
                  let _, ty_arg2, ty_res2 = instance_label false lbl in
                  unify_exp_types loc env ty_arg1 ty_arg2;
                  with_explanation (fun () ->
                    unify_exp_types loc env (instance ty_expected) ty_res2);
                  Kept (ty_arg1, lbl.lbl_mut)
                end
            in
            let label_definitions = Array.map unify_kept lbl.lbl_all in
            Some {exp with exp_type = ty_exp}, label_definitions
      in
      let num_fields =
        match lbl_exp_list with [] -> assert false
        | (_, lbl,_)::_ -> Array.length lbl.lbl_all in
      if opt_sexp <> None && List.length lid_sexp_list = num_fields then
        Location.prerr_warning loc Warnings.Useless_record_with;
      let label_descriptions, representation =
        let (_, { lbl_all; lbl_repres }, _) = List.hd lbl_exp_list in
        lbl_all, lbl_repres
      in
      let fields =
        Array.map2 (fun descr def -> descr, def)
          label_descriptions label_definitions
      in
      re {
        exp_desc = Texp_record {
            fields; representation;
            extended_expression = opt_exp
          };
        exp_loc = loc; exp_extra = [];
        exp_type = instance ty_expected;
        exp_attributes = sexp.pexp_attributes;
        exp_env = env }
  | Pexp_field(srecord, lid) ->
      let (record, label, _) =
        type_label_access env srecord Env.Projection lid
      in
      let (_, ty_arg, ty_res) = instance_label false label in
      unify_exp env record ty_res;
      rue {
        exp_desc = Texp_field(record, lid, label);
        exp_loc = loc; exp_extra = [];
        exp_type = ty_arg;
        exp_attributes = sexp.pexp_attributes;
        exp_env = env }
  | Pexp_setfield(srecord, lid, snewval) ->
      let (record, label, expected_type) =
        type_label_access env srecord Env.Mutation lid in
      let ty_record =
        if expected_type = None then newvar () else record.exp_type in
      let (label_loc, label, newval) =
        type_label_exp false env loc ty_record (lid, label, snewval) in
      unify_exp env record ty_record;
      if label.lbl_mut = Immutable then
        raise(Error(loc, env, Label_not_mutable lid.txt));
      rue {
        exp_desc = Texp_setfield(record, label_loc, label, newval);
        exp_loc = loc; exp_extra = [];
        exp_type = instance Predef.type_unit;
        exp_attributes = sexp.pexp_attributes;
        exp_env = env }
  | Pexp_array(sargl) ->
      let ty = newgenvar() in
      let to_unify = Predef.type_array ty in
      with_explanation (fun () ->
        unify_exp_types loc env to_unify (generic_instance ty_expected));
      let argl =
        List.map (fun sarg -> type_expect env sarg (mk_expected ty)) sargl in
      re {
        exp_desc = Texp_array argl;
        exp_loc = loc; exp_extra = [];
        exp_type = instance ty_expected;
        exp_attributes = sexp.pexp_attributes;
        exp_env = env }
  | Pexp_ifthenelse(scond, sifso, sifnot) ->
      let cond = type_expect env scond
          (mk_expected ~explanation:If_conditional Predef.type_bool) in
      begin match sifnot with
        None ->
          let ifso = type_expect env sifso
              (mk_expected ~explanation:If_no_else_branch Predef.type_unit) in
          rue {
            exp_desc = Texp_ifthenelse(cond, ifso, None);
            exp_loc = loc; exp_extra = [];
            exp_type = ifso.exp_type;
            exp_attributes = sexp.pexp_attributes;
            exp_env = env }
      | Some sifnot ->
          let ifso = type_expect env sifso ty_expected_explained in
          let ifnot = type_expect env sifnot ty_expected_explained in
          (* Keep sharing *)
          unify_exp env ifnot ifso.exp_type;
          re {
            exp_desc = Texp_ifthenelse(cond, ifso, Some ifnot);
            exp_loc = loc; exp_extra = [];
            exp_type = ifso.exp_type;
            exp_attributes = sexp.pexp_attributes;
            exp_env = env }
      end
  | Pexp_sequence(sexp1, sexp2) ->
      let exp1 = type_statement ~explanation:Sequence_left_hand_side
          env sexp1 in
      let exp2 = type_expect env sexp2 ty_expected_explained in
      re {
        exp_desc = Texp_sequence(exp1, exp2);
        exp_loc = loc; exp_extra = [];
        exp_type = exp2.exp_type;
        exp_attributes = sexp.pexp_attributes;
        exp_env = env }
  | Pexp_while(scond, sbody) ->
      let cond = type_expect env scond
          (mk_expected ~explanation:While_loop_conditional Predef.type_bool) in
      let exp_type =
        match cond.exp_desc with
        | Texp_construct(_, {cstr_name="true"}, _) -> instance ty_expected
        | _ -> instance Predef.type_unit
      in
      let body = type_statement ~explanation:While_loop_body env sbody in
      rue {
        exp_desc = Texp_while(cond, body);
        exp_loc = loc; exp_extra = [];
        exp_type;
        exp_attributes = sexp.pexp_attributes;
        exp_env = env }
  | Pexp_for(param, slow, shigh, dir, sbody) ->
      let low = type_expect env slow
          (mk_expected ~explanation:For_loop_start_index Predef.type_int) in
      let high = type_expect env shigh
          (mk_expected ~explanation:For_loop_stop_index Predef.type_int) in
      let id, new_env =
        match param.ppat_desc with
        | Ppat_any -> Ident.create_local "_for", env
        | Ppat_var {txt} ->
            Env.enter_value txt
              {val_type = instance Predef.type_int;
               val_attributes = [];
               val_kind = Val_reg;
               val_loc = loc;
               val_uid = Uid.mk ~current_unit:(Env.get_unit_name ());
              } env
              ~check:(fun s -> Warnings.Unused_for_index s)
        | _ ->
            raise (Error (param.ppat_loc, env, Invalid_for_loop_index))
      in
      let body = type_statement ~explanation:For_loop_body new_env sbody in
      rue {
        exp_desc = Texp_for(id, param, low, high, dir, body);
        exp_loc = loc; exp_extra = [];
        exp_type = instance Predef.type_unit;
        exp_attributes = sexp.pexp_attributes;
        exp_env = env }
  | Pexp_constraint (sarg, sty) ->
      (* Pretend separate = true, 1% slowdown for lablgtk *)
      let cty =
        with_local_level begin fun () ->
          Typetexp.transl_simple_type env ~closed:false sty
        end
        ~post:(fun cty -> generalize_structure cty.ctyp_type)
      in
      let ty = cty.ctyp_type in
      let (arg, ty') = (type_argument env sarg ty (instance ty), instance ty) in
      rue {
        exp_desc = arg.exp_desc;
        exp_loc = arg.exp_loc;
        exp_type = ty';
        exp_attributes = arg.exp_attributes;
        exp_env = env;
        exp_extra =
          (Texp_constraint cty, loc, sexp.pexp_attributes) :: arg.exp_extra;
      }
  | Pexp_coerce(sarg, sty, sty') ->
      (* Pretend separate = true, 1% slowdown for lablgtk *)
      (* Also see PR#7199 for a problem with the following:
         let separate = !Clflags.principal || Env.has_local_constraints env in*)
      let (arg, ty',cty,cty') =
        match sty with
        | None ->
            let (cty', ty', force) =
              Typetexp.transl_simple_type_delayed env sty'
            in
            let arg, gen =
              let lv = get_current_level () in
              with_local_level begin fun () ->
                let arg = type_exp env sarg in
                (arg, generalizable lv arg.exp_type)
              end
              ~post:(fun (arg,_) -> enforce_current_level env arg.exp_type)
            in
            begin match arg.exp_desc, !self_coercion, get_desc ty' with
              Texp_ident(_, _, {val_kind=Val_self _}), (path,r) :: _,
              Tconstr(path',_,_) when Path.same path path' ->
                (* prerr_endline "self coercion"; *)
                r := loc :: !r;
                force ()
            | _ when free_variables ~env arg.exp_type = []
                  && free_variables ~env ty' = [] ->
                if not gen && (* first try a single coercion *)
                  let snap = snapshot () in
                  let ty, _b = enlarge_type env ty' in
                  try
                    force (); Ctype.unify env arg.exp_type ty; true
                  with Unify _ ->
                    backtrack snap; false
                then ()
                else begin try
                  let force' = subtype env arg.exp_type ty' in
                  force (); force' ();
                  if not gen && !Clflags.principal then
                    Location.prerr_warning loc
                      (Warnings.Not_principal "this ground coercion");
                with Subtype err ->
                  (* prerr_endline "coercion failed"; *)
                  raise (Error(loc, env, Not_subtype err))
                end;
            | _ ->
                let ty, b = enlarge_type env ty' in
                force ();
                begin try Ctype.unify env arg.exp_type ty with Unify err ->
                  let expanded = full_expand ~may_forget_scope:true env ty' in
                  raise(Error(sarg.pexp_loc, env,
                              Coercion_failure({ty = ty'; expanded}, err, b)))
                end
            end;
            (arg, ty', None, cty')
        | Some sty ->
            let cty, ty, force, cty', ty', force' =
              with_local_level_iter ~post:generalize_structure begin fun () ->
                let (cty, ty, force) =
                  Typetexp.transl_simple_type_delayed env sty
                and (cty', ty', force') =
                  Typetexp.transl_simple_type_delayed env sty'
                in
                ((cty, ty, force, cty', ty', force'),
                 [ty; ty'])
              end
            in
            begin try
              let force'' = subtype env (instance ty) (instance ty') in
              force (); force' (); force'' ()
            with Subtype err ->
              raise (Error(loc, env, Not_subtype err))
            end;
            (type_argument env sarg ty (instance ty),
             instance ty', Some cty, cty')
      in
      rue {
        exp_desc = arg.exp_desc;
        exp_loc = arg.exp_loc;
        exp_type = ty';
        exp_attributes = arg.exp_attributes;
        exp_env = env;
        exp_extra = (Texp_coerce (cty, cty'), loc, sexp.pexp_attributes) ::
                       arg.exp_extra;
      }
  | Pexp_send (e, {txt=met}) ->
      let (obj,meth,typ) =
        with_local_level_if_principal
          (fun () -> type_send env loc explanation e met)
          ~post:(fun (_,_,typ) -> generalize_structure typ)
      in
      let typ =
        match get_desc typ with
        | Tpoly (ty, []) ->
            instance ty
        | Tpoly (ty, tl) ->
            if !Clflags.principal && get_level typ <> generic_level then
              Location.prerr_warning loc
                (Warnings.Not_principal "this use of a polymorphic method");
            snd (instance_poly false tl ty)
        | Tvar _ ->
            let ty' = newvar () in
            unify env (instance typ) (newty(Tpoly(ty',[])));
            (* if not !Clflags.nolabels then
               Location.prerr_warning loc (Warnings.Unknown_method met); *)
            ty'
        | _ ->
            assert false
      in
      rue {
        exp_desc = Texp_send(obj, meth);
        exp_loc = loc; exp_extra = [];
        exp_type = typ;
        exp_attributes = sexp.pexp_attributes;
        exp_env = env }
  | Pexp_new cl ->
      let (cl_path, cl_decl) = Env.lookup_class ~loc:cl.loc cl.txt env in
      begin match cl_decl.cty_new with
          None ->
            raise(Error(loc, env, Virtual_class cl.txt))
        | Some ty ->
            rue {
              exp_desc = Texp_new (cl_path, cl, cl_decl);
              exp_loc = loc; exp_extra = [];
              exp_type = instance ty;
              exp_attributes = sexp.pexp_attributes;
              exp_env = env }
        end
  | Pexp_setinstvar (lab, snewval) -> begin
      let (path, mut, cl_num, ty) =
        Env.lookup_instance_variable ~loc lab.txt env
      in
      match mut with
      | Mutable ->
          let newval =
            type_expect env snewval (mk_expected (instance ty))
          in
          let (path_self, _) =
            Env.find_value_by_name (Longident.Lident ("self-" ^ cl_num)) env
          in
          rue {
            exp_desc = Texp_setinstvar(path_self, path, lab, newval);
            exp_loc = loc; exp_extra = [];
            exp_type = instance Predef.type_unit;
            exp_attributes = sexp.pexp_attributes;
            exp_env = env }
      | _ ->
          raise(Error(loc, env, Instance_variable_not_mutable lab.txt))
    end
  | Pexp_override lst ->
      let _ =
       List.fold_right
        (fun (lab, _) l ->
           if List.exists (fun l -> l.txt = lab.txt) l then
             raise(Error(loc, env,
                         Value_multiply_overridden lab.txt));
           lab::l)
        lst
        [] in
      begin match
        try
          Env.find_value_by_name (Longident.Lident "selfpat-*") env,
          Env.find_value_by_name (Longident.Lident "self-*") env
        with Not_found ->
          raise(Error(loc, env, Outside_class))
      with
        (_, {val_type = self_ty; val_kind = Val_self (sign, _, vars, _)}),
        (path_self, _) ->
          let type_override (lab, snewval) =
            begin try
              let id = Vars.find lab.txt vars in
              let ty = Btype.instance_variable_type lab.txt sign in
              (id, lab, type_expect env snewval (mk_expected (instance ty)))
            with
              Not_found ->
                let vars = Vars.fold (fun var _ li -> var::li) vars [] in
                raise(Error(loc, env,
                            Unbound_instance_variable (lab.txt, vars)))
            end
          in
          let modifs = List.map type_override lst in
          rue {
            exp_desc = Texp_override(path_self, modifs);
            exp_loc = loc; exp_extra = [];
            exp_type = self_ty;
            exp_attributes = sexp.pexp_attributes;
            exp_env = env }
      | _ ->
          assert false
      end
  | Pexp_letmodule(name, smodl, sbody) ->
      let lv = get_current_level () in
      let (id, pres, modl, _, body) =
        with_local_level begin fun () ->
          let modl, pres, id, new_env =
            Typetexp.TyVarEnv.with_local_scope begin fun () ->
              let modl, md_shape = !type_module env smodl in
              Mtype.lower_nongen lv modl.mod_type;
              let pres =
                match modl.mod_type with
                | Mty_alias _ -> Mp_absent
                | _ -> Mp_present
              in
              let scope = create_scope () in
              let md =
                { md_type = modl.mod_type; md_attributes = [];
                  md_loc = name.loc;
                  md_uid = Uid.mk ~current_unit:(Env.get_unit_name ()); }
              in
              let (id, new_env) =
                match name.txt with
                | None -> None, env
                | Some name ->
                    let id, env =
                      Env.enter_module_declaration
                        ~scope ~shape:md_shape name pres md env
                    in
                    Some id, env
              in
              modl, pres, id, new_env
            end
          in
          (* Ideally, we should catch Expr_type_clash errors
             in type_expect triggered by escaping identifiers
             from the local module and refine them into
             Scoping_let_module errors
           *)
          let body = type_expect new_env sbody ty_expected_explained in
          (id, pres, modl, new_env, body)
        end
        ~post: begin fun (_id, _pres, _modl, new_env, body) ->
          (* Ensure that local definitions do not leak. *)
          (* required for implicit unpack *)
          enforce_current_level new_env body.exp_type
        end
      in
      re {
        exp_desc = Texp_letmodule(id, name, pres, modl, body);
        exp_loc = loc; exp_extra = [];
        exp_type = body.exp_type;
        exp_attributes = sexp.pexp_attributes;
        exp_env = env }
  | Pexp_letexception(cd, sbody) ->
      let (cd, newenv) = Typedecl.transl_exception env cd in
      let body = type_expect newenv sbody ty_expected_explained in
      re {
        exp_desc = Texp_letexception(cd, body);
        exp_loc = loc; exp_extra = [];
        exp_type = body.exp_type;
        exp_attributes = sexp.pexp_attributes;
        exp_env = env }

  | Pexp_assert (e) ->
      let cond = type_expect env e
          (mk_expected ~explanation:Assert_condition Predef.type_bool) in
      let exp_type =
        match cond.exp_desc with
        | Texp_construct(_, {cstr_name="false"}, _) ->
            instance ty_expected
        | _ ->
            instance Predef.type_unit
      in
      let rec innermost_location loc_stack =
        match loc_stack with
        | [] -> loc
        | [l] -> l
        | _ :: s -> innermost_location s
      in
      rue {
        exp_desc = Texp_assert (cond, innermost_location sexp.pexp_loc_stack);
        exp_loc = loc; exp_extra = [];
        exp_type;
        exp_attributes = sexp.pexp_attributes;
        exp_env = env;
      }
  | Pexp_lazy e ->
      let ty = newgenvar () in
      let to_unify = Predef.type_lazy_t ty in
      with_explanation (fun () ->
        unify_exp_types loc env to_unify (generic_instance ty_expected));
      let arg = type_expect env e (mk_expected ty) in
      re {
        exp_desc = Texp_lazy arg;
        exp_loc = loc; exp_extra = [];
        exp_type = instance ty_expected;
        exp_attributes = sexp.pexp_attributes;
        exp_env = env;
      }
  | Pexp_object s ->
      let desc, meths = !type_object env loc s in
      rue {
        exp_desc = Texp_object (desc, meths);
        exp_loc = loc; exp_extra = [];
        exp_type = desc.cstr_type.csig_self;
        exp_attributes = sexp.pexp_attributes;
        exp_env = env;
      }
  | Pexp_poly(sbody, sty) ->
      let ty, cty =
        with_local_level_if_principal
          ~post:(fun (ty,_) -> generalize_structure ty)
          begin fun () ->
            match sty with None -> protect_expansion env ty_expected, None
            | Some sty ->
                let sty = Ast_helper.Typ.force_poly sty in
                let cty = Typetexp.transl_simple_type env ~closed:false sty in
                cty.ctyp_type, Some cty
          end
      in
      if sty <> None then
        with_explanation (fun () ->
          unify_exp_types loc env (instance ty) (instance ty_expected));
      let exp =
        match get_desc (expand_head env ty) with
          Tpoly (ty', []) ->
            let exp = type_expect env sbody (mk_expected ty') in
            { exp with exp_type = instance ty }
        | Tpoly (ty', tl) ->
            (* One more level to generalize locally *)
            let (exp,_) =
              with_local_level begin fun () ->
                let vars, ty'' =
                  with_local_level_if_principal
                    (fun () -> instance_poly true tl ty')
                    ~post:(fun (_,ty'') -> generalize_structure ty'')
                in
                let exp = type_expect env sbody (mk_expected ty'') in
                (exp, vars)
              end
              ~post: begin fun (exp,vars) ->
                generalize_and_check_univars env "method" exp ty_expected vars
              end
            in
            { exp with exp_type = instance ty }
        | Tvar _ ->
            let exp = type_exp env sbody in
            let exp = {exp with exp_type = newty (Tpoly (exp.exp_type, []))} in
            unify_exp env exp ty;
            exp
        | _ -> assert false
      in
      re { exp with exp_extra =
             (Texp_poly cty, loc, sexp.pexp_attributes) :: exp.exp_extra }
  | Pexp_newtype({txt=name}, sbody) ->
      let ty =
        if Typetexp.valid_tyvar_name name then
          newvar ~name ()
        else
          newvar ()
      in
      (* Use [with_local_level] just for scoping *)
      let body, ety = with_local_level begin fun () ->
        (* Create a fake abstract type declaration for [name]. *)
        let decl = new_local_type ~loc () in
        let scope = create_scope () in
        let (id, new_env) = Env.enter_type ~scope name decl env in

        let body = type_exp new_env sbody in
        (* Replace every instance of this type constructor in the resulting
           type. *)
        let seen = Hashtbl.create 8 in
        let rec replace t =
          if Hashtbl.mem seen (get_id t) then ()
          else begin
            Hashtbl.add seen (get_id t) ();
            match get_desc t with
            | Tconstr (Path.Pident id', _, _) when id == id' -> link_type t ty
            | _ -> Btype.iter_type_expr replace t
          end
        in
        let ety = Subst.type_expr Subst.identity body.exp_type in
        replace ety;
        (body, ety)
      end
      in
      (* non-expansive if the body is non-expansive, so we don't introduce
         any new extra node in the typed AST. *)
      rue { body with exp_loc = loc; exp_type = ety;
            exp_extra =
            (Texp_newtype name, loc, sexp.pexp_attributes) :: body.exp_extra }
  | Pexp_pack m ->
      let (p, fl) =
        match get_desc (Ctype.expand_head env (instance ty_expected)) with
          Tpackage (p, fl) ->
            if !Clflags.principal &&
              get_level (Ctype.expand_head env
                           (protect_expansion env ty_expected))
                < Btype.generic_level
            then
              Location.prerr_warning loc
                (Warnings.Not_principal "this module packing");
            (p, fl)
        | Tvar _ ->
            raise (Error (loc, env, Cannot_infer_signature))
        | _ ->
            raise (Error (loc, env, Not_a_packed_module ty_expected))
      in
      let (modl, fl') = !type_package env m p fl in
      rue {
        exp_desc = Texp_pack modl;
        exp_loc = loc; exp_extra = [];
        exp_type = newty (Tpackage (p, fl'));
        exp_attributes = sexp.pexp_attributes;
        exp_env = env }
  | Pexp_open (od, e) ->
      let tv = newvar () in
      let (od, _, newenv) = !type_open_decl env od in
      let exp = type_expect newenv e ty_expected_explained in
      (* Force the return type to be well-formed in the original
         environment. *)
      unify_var newenv tv exp.exp_type;
      re {
        exp_desc = Texp_open (od, exp);
        exp_type = exp.exp_type;
        exp_loc = loc;
        exp_extra = [];
        exp_attributes = sexp.pexp_attributes;
        exp_env = env;
      }
  | Pexp_letop{ let_ = slet; ands = sands; body = sbody } ->
      let rec loop spat_acc ty_acc sands =
        match sands with
        | [] -> spat_acc, ty_acc
        | { pbop_pat = spat; _} :: rest ->
            let ty = newvar () in
            let loc = { slet.pbop_op.loc with Location.loc_ghost = true } in
            let spat_acc = Ast_helper.Pat.tuple ~loc [spat_acc; spat] in
            let ty_acc = newty (Ttuple [ty_acc; ty]) in
            loop spat_acc ty_acc rest
      in
      let op_path, op_desc, op_type, spat_params, ty_params,
          ty_func_result, ty_result, ty_andops =
        with_local_level_iter_if_principal
          ~post:generalize_structure begin fun () ->
          let let_loc = slet.pbop_op.loc in
          let op_path, op_desc = type_binding_op_ident env slet.pbop_op in
          let op_type = instance op_desc.val_type in
          let spat_params, ty_params = loop slet.pbop_pat (newvar ()) sands in
          let ty_func_result = newvar () in
          let ty_func =
            newty (Tarrow(Nolabel, ty_params, ty_func_result, commu_ok)) in
          let ty_result = newvar () in
          let ty_andops = newvar () in
          let ty_op =
            newty (Tarrow(Nolabel, ty_andops,
              newty (Tarrow(Nolabel, ty_func, ty_result, commu_ok)), commu_ok))
          in
          begin try
            unify env op_type ty_op
          with Unify err ->
            raise(Error(let_loc, env, Letop_type_clash(slet.pbop_op.txt, err)))
          end;
          ((op_path, op_desc, op_type, spat_params, ty_params,
            ty_func_result, ty_result, ty_andops),
           [ty_andops; ty_params; ty_func_result; ty_result])
        end
      in
      let exp, ands = type_andops env slet.pbop_exp sands ty_andops in
      let scase = Ast_helper.Exp.case spat_params sbody in
      let cases, partial =
        type_cases Value env
          ty_params (mk_expected ty_func_result) true loc [scase]
      in
      let body =
        match cases with
        | [case] -> case
        | _ -> assert false
      in
      let param = name_cases "param" cases in
      let let_ =
        { bop_op_name = slet.pbop_op;
          bop_op_path = op_path;
          bop_op_val = op_desc;
          bop_op_type = op_type;
          bop_exp = exp;
          bop_loc = slet.pbop_loc; }
      in
      let desc =
        Texp_letop{let_; ands; param; body; partial}
      in
      rue { exp_desc = desc;
            exp_loc = sexp.pexp_loc;
            exp_extra = [];
            exp_type = instance ty_result;
            exp_env = env;
            exp_attributes = sexp.pexp_attributes; }

  | Pexp_extension ({ txt = ("ocaml.extension_constructor"
                             |"extension_constructor"); _ },
                    payload) ->
      begin match payload with
      | PStr [ { pstr_desc =
                   Pstr_eval ({ pexp_desc = Pexp_construct (lid, None); _ }, _)
               } ] ->
          let path =
            let cd =
              Env.lookup_constructor Env.Positive ~loc:lid.loc lid.txt env
            in
            match cd.cstr_tag with
            | Cstr_extension (path, _) -> path
            | _ -> raise (Error (lid.loc, env, Not_an_extension_constructor))
          in
          rue {
            exp_desc = Texp_extension_constructor (lid, path);
            exp_loc = loc; exp_extra = [];
            exp_type = instance Predef.type_extension_constructor;
            exp_attributes = sexp.pexp_attributes;
            exp_env = env }
      | _ ->
          raise (Error (loc, env, Invalid_extension_constructor_payload))
      end
  | Pexp_extension ext ->
      raise (Error_forward (Builtin_attributes.error_of_extension ext))

  | Pexp_unreachable ->
      re { exp_desc = Texp_unreachable;
           exp_loc = loc; exp_extra = [];
           exp_type = instance ty_expected;
           exp_attributes = sexp.pexp_attributes;
           exp_env = env }

and type_ident env ?(recarg=Rejected) lid =
  let (path, desc) = Env.lookup_value ~loc:lid.loc lid.txt env in
  let is_recarg =
    match get_desc desc.val_type with
    | Tconstr(p, _, _) -> Path.is_constructor_typath p
    | _ -> false
  in
  begin match is_recarg, recarg, get_desc desc.val_type with
  | _, Allowed, _
  | true, Required, _
  | false, Rejected, _ -> ()
  | true, Rejected, _
  | false, Required, (Tvar _ | Tconstr _) ->
      raise (Error (lid.loc, env, Inlined_record_escape))
  | false, Required, _  -> () (* will fail later *)
  end;
  path, desc

and type_binding_op_ident env s =
  let loc = s.loc in
  let lid = Location.mkloc (Longident.Lident s.txt) loc in
  let path, desc = type_ident env lid in
  let path =
    match desc.val_kind with
    | Val_ivar _ ->
        fatal_error "Illegal name for instance variable"
    | Val_self (_, _, _, cl_num) ->
        let path, _ =
          Env.find_value_by_name (Longident.Lident ("self-" ^ cl_num)) env
        in
        path
    | _ -> path
  in
  path, desc

and type_function ?(in_function : (Location.t * type_expr) option)
    loc attrs env ty_expected_explained arg_label caselist =
  let { ty = ty_expected; explanation } = ty_expected_explained in
  let (loc_fun, ty_fun) =
    match in_function with Some p -> p
    | None -> (loc, instance ty_expected)
  in
  let separate = !Clflags.principal || Env.has_local_constraints env in
  let ty_arg, ty_res =
    with_local_level_iter_if separate ~post:generalize_structure begin fun () ->
      let (ty_arg, ty_res) =
        try filter_arrow env (instance ty_expected) arg_label
        with Filter_arrow_failed err ->
          let err = match err with
          | Unification_error unif_err ->
              Expr_type_clash(unif_err, explanation, None)
          | Label_mismatch { got; expected; expected_type} ->
              Abstract_wrong_label { got; expected; expected_type; explanation }
          | Not_a_function -> begin
              match in_function with
              | Some _ -> Too_many_arguments(ty_fun, explanation)
              | None   -> Not_a_function(ty_fun, explanation)
          end
          in
          raise (Error(loc_fun, env, err))
      in
      let ty_arg =
        if is_optional arg_label then
          let tv = newvar() in
          begin
            try unify env ty_arg (type_option tv)
            with Unify _ -> assert false
          end;
          type_option tv
        else ty_arg
      in
      ((ty_arg, ty_res), [ty_arg; ty_res])
    end
  in
  let cases, partial =
    type_cases Value ~in_function:(loc_fun,ty_fun) env
      ty_arg (mk_expected ty_res) true loc caselist in
  let not_nolabel_function ty =
    let ls, tvar = list_labels env ty in
    List.for_all ((<>) Nolabel) ls && not tvar
  in
  if is_optional arg_label && not_nolabel_function ty_res then
    Location.prerr_warning (List.hd cases).c_lhs.pat_loc
      Warnings.Unerasable_optional_argument;
  let param = name_cases "param" cases in
  re {
    exp_desc = Texp_function { arg_label; param; cases; partial; };
    exp_loc = loc; exp_extra = [];
    exp_type =
      instance (newgenty (Tarrow(arg_label, ty_arg, ty_res, commu_ok)));
    exp_attributes = attrs;
    exp_env = env }


and type_label_access env srecord usage lid =
  let record =
    with_local_level_if_principal ~post:generalize_structure_exp
      (fun () -> type_exp ~recarg:Allowed env srecord)
  in
  let ty_exp = record.exp_type in
  let expected_type =
    match extract_concrete_record env ty_exp with
    | Record_type(p0, p, _) ->
        Some(p0, p, is_principal ty_exp)
    | Maybe_a_record_type -> None
    | Not_a_record_type ->
        let error = Expr_not_a_record_type ty_exp in
        raise (Error (record.exp_loc, env, error))
  in
  let labels = Env.lookup_all_labels ~loc:lid.loc usage lid.txt env in
  let label =
    wrap_disambiguate "This expression has" (mk_expected ty_exp)
      (Label.disambiguate usage lid env expected_type) labels in
  (record, label, expected_type)

(* Typing format strings for printing or reading.
   These formats are used by functions in modules Printf, Format, and Scanf.
   (Handling of * modifiers contributed by Thorsten Ohl.) *)

and type_format loc str env =
  let loc = {loc with Location.loc_ghost = true} in
  try
    CamlinternalFormatBasics.(CamlinternalFormat.(
      let mk_exp_loc pexp_desc = {
        pexp_desc = pexp_desc;
        pexp_loc = loc;
        pexp_loc_stack = [];
        pexp_attributes = [];
      } and mk_lid_loc lid = {
        txt = lid;
        loc = loc;
      } in
      let mk_constr name args =
        let lid = Longident.(Ldot(Lident "CamlinternalFormatBasics", name)) in
        let arg = match args with
          | []          -> None
          | [ e ]       -> Some e
          | _ :: _ :: _ -> Some (mk_exp_loc (Pexp_tuple args)) in
        mk_exp_loc (Pexp_construct (mk_lid_loc lid, arg)) in
      let mk_cst cst = mk_exp_loc (Pexp_constant cst) in
      let mk_int n = mk_cst (Pconst_integer (Int.to_string n, None))
      and mk_string str = mk_cst (Pconst_string (str, loc, None))
      and mk_char chr = mk_cst (Pconst_char chr) in
      let rec mk_formatting_lit fmting = match fmting with
        | Close_box ->
          mk_constr "Close_box" []
        | Close_tag ->
          mk_constr "Close_tag" []
        | Break (org, ns, ni) ->
          mk_constr "Break" [ mk_string org; mk_int ns; mk_int ni ]
        | FFlush ->
          mk_constr "FFlush" []
        | Force_newline ->
          mk_constr "Force_newline" []
        | Flush_newline ->
          mk_constr "Flush_newline" []
        | Magic_size (org, sz) ->
          mk_constr "Magic_size" [ mk_string org; mk_int sz ]
        | Escaped_at ->
          mk_constr "Escaped_at" []
        | Escaped_percent ->
          mk_constr "Escaped_percent" []
        | Scan_indic c ->
          mk_constr "Scan_indic" [ mk_char c ]
      and mk_formatting_gen : type a b c d e f .
          (a, b, c, d, e, f) formatting_gen -> Parsetree.expression =
        fun fmting -> match fmting with
        | Open_tag (Format (fmt', str')) ->
          mk_constr "Open_tag" [ mk_format fmt' str' ]
        | Open_box (Format (fmt', str')) ->
          mk_constr "Open_box" [ mk_format fmt' str' ]
      and mk_format : type a b c d e f .
          (a, b, c, d, e, f) CamlinternalFormatBasics.fmt -> string ->
          Parsetree.expression = fun fmt str ->
        mk_constr "Format" [ mk_fmt fmt; mk_string str ]
      and mk_side side = match side with
        | Left  -> mk_constr "Left"  []
        | Right -> mk_constr "Right" []
        | Zeros -> mk_constr "Zeros" []
      and mk_iconv iconv = match iconv with
        | Int_d  -> mk_constr "Int_d"  [] | Int_pd -> mk_constr "Int_pd" []
        | Int_sd -> mk_constr "Int_sd" [] | Int_i  -> mk_constr "Int_i"  []
        | Int_pi -> mk_constr "Int_pi" [] | Int_si -> mk_constr "Int_si" []
        | Int_x  -> mk_constr "Int_x"  [] | Int_Cx -> mk_constr "Int_Cx" []
        | Int_X  -> mk_constr "Int_X"  [] | Int_CX -> mk_constr "Int_CX" []
        | Int_o  -> mk_constr "Int_o"  [] | Int_Co -> mk_constr "Int_Co" []
        | Int_u  -> mk_constr "Int_u"  [] | Int_Cd -> mk_constr "Int_Cd" []
        | Int_Ci -> mk_constr "Int_Ci" [] | Int_Cu -> mk_constr "Int_Cu" []
      and mk_fconv fconv =
        let flag = match fst fconv with
        | Float_flag_ -> mk_constr "Float_flag_" []
        | Float_flag_p -> mk_constr "Float_flag_p" []
        | Float_flag_s -> mk_constr "Float_flag_s" [] in
        let kind = match snd fconv with
        | Float_f  -> mk_constr "Float_f"  []
        | Float_e  -> mk_constr "Float_e"  []
        | Float_E  -> mk_constr "Float_E"  []
        | Float_g  -> mk_constr "Float_g"  []
        | Float_G  -> mk_constr "Float_G"  []
        | Float_h  -> mk_constr "Float_h"  []
        | Float_H  -> mk_constr "Float_H"  []
        | Float_F  -> mk_constr "Float_F"  []
        | Float_CF -> mk_constr "Float_CF" [] in
        mk_exp_loc (Pexp_tuple [flag; kind])
      and mk_counter cnt = match cnt with
        | Line_counter  -> mk_constr "Line_counter"  []
        | Char_counter  -> mk_constr "Char_counter"  []
        | Token_counter -> mk_constr "Token_counter" []
      and mk_int_opt n_opt = match n_opt with
        | None ->
          let lid_loc = mk_lid_loc (Longident.Lident "None") in
          mk_exp_loc (Pexp_construct (lid_loc, None))
        | Some n ->
          let lid_loc = mk_lid_loc (Longident.Lident "Some") in
          mk_exp_loc (Pexp_construct (lid_loc, Some (mk_int n)))
      and mk_fmtty : type a b c d e f g h i j k l .
          (a, b, c, d, e, f, g, h, i, j, k, l) fmtty_rel -> Parsetree.expression
          =
      fun fmtty -> match fmtty with
        | Char_ty rest      -> mk_constr "Char_ty"      [ mk_fmtty rest ]
        | String_ty rest    -> mk_constr "String_ty"    [ mk_fmtty rest ]
        | Int_ty rest       -> mk_constr "Int_ty"       [ mk_fmtty rest ]
        | Int32_ty rest     -> mk_constr "Int32_ty"     [ mk_fmtty rest ]
        | Nativeint_ty rest -> mk_constr "Nativeint_ty" [ mk_fmtty rest ]
        | Int64_ty rest     -> mk_constr "Int64_ty"     [ mk_fmtty rest ]
        | Float_ty rest     -> mk_constr "Float_ty"     [ mk_fmtty rest ]
        | Bool_ty rest      -> mk_constr "Bool_ty"      [ mk_fmtty rest ]
        | Alpha_ty rest     -> mk_constr "Alpha_ty"     [ mk_fmtty rest ]
        | Theta_ty rest     -> mk_constr "Theta_ty"     [ mk_fmtty rest ]
        | Any_ty rest       -> mk_constr "Any_ty"       [ mk_fmtty rest ]
        | Reader_ty rest    -> mk_constr "Reader_ty"    [ mk_fmtty rest ]
        | Ignored_reader_ty rest ->
          mk_constr "Ignored_reader_ty" [ mk_fmtty rest ]
        | Format_arg_ty (sub_fmtty, rest) ->
          mk_constr "Format_arg_ty" [ mk_fmtty sub_fmtty; mk_fmtty rest ]
        | Format_subst_ty (sub_fmtty1, sub_fmtty2, rest) ->
          mk_constr "Format_subst_ty"
            [ mk_fmtty sub_fmtty1; mk_fmtty sub_fmtty2; mk_fmtty rest ]
        | End_of_fmtty -> mk_constr "End_of_fmtty" []
      and mk_ignored : type a b c d e f .
          (a, b, c, d, e, f) ignored -> Parsetree.expression =
      fun ign -> match ign with
        | Ignored_char ->
          mk_constr "Ignored_char" []
        | Ignored_caml_char ->
          mk_constr "Ignored_caml_char" []
        | Ignored_string pad_opt ->
          mk_constr "Ignored_string" [ mk_int_opt pad_opt ]
        | Ignored_caml_string pad_opt ->
          mk_constr "Ignored_caml_string" [ mk_int_opt pad_opt ]
        | Ignored_int (iconv, pad_opt) ->
          mk_constr "Ignored_int" [ mk_iconv iconv; mk_int_opt pad_opt ]
        | Ignored_int32 (iconv, pad_opt) ->
          mk_constr "Ignored_int32" [ mk_iconv iconv; mk_int_opt pad_opt ]
        | Ignored_nativeint (iconv, pad_opt) ->
          mk_constr "Ignored_nativeint" [ mk_iconv iconv; mk_int_opt pad_opt ]
        | Ignored_int64 (iconv, pad_opt) ->
          mk_constr "Ignored_int64" [ mk_iconv iconv; mk_int_opt pad_opt ]
        | Ignored_float (pad_opt, prec_opt) ->
          mk_constr "Ignored_float" [ mk_int_opt pad_opt; mk_int_opt prec_opt ]
        | Ignored_bool pad_opt ->
          mk_constr "Ignored_bool" [ mk_int_opt pad_opt ]
        | Ignored_format_arg (pad_opt, fmtty) ->
          mk_constr "Ignored_format_arg" [ mk_int_opt pad_opt; mk_fmtty fmtty ]
        | Ignored_format_subst (pad_opt, fmtty) ->
          mk_constr "Ignored_format_subst" [
            mk_int_opt pad_opt; mk_fmtty fmtty ]
        | Ignored_reader ->
          mk_constr "Ignored_reader" []
        | Ignored_scan_char_set (width_opt, char_set) ->
          mk_constr "Ignored_scan_char_set" [
            mk_int_opt width_opt; mk_string char_set ]
        | Ignored_scan_get_counter counter ->
          mk_constr "Ignored_scan_get_counter" [
            mk_counter counter
          ]
        | Ignored_scan_next_char ->
          mk_constr "Ignored_scan_next_char" []
      and mk_padding : type x y . (x, y) padding -> Parsetree.expression =
      fun pad -> match pad with
        | No_padding         -> mk_constr "No_padding" []
        | Lit_padding (s, w) -> mk_constr "Lit_padding" [ mk_side s; mk_int w ]
        | Arg_padding s      -> mk_constr "Arg_padding" [ mk_side s ]
      and mk_precision : type x y . (x, y) precision -> Parsetree.expression =
      fun prec -> match prec with
        | No_precision    -> mk_constr "No_precision" []
        | Lit_precision w -> mk_constr "Lit_precision" [ mk_int w ]
        | Arg_precision   -> mk_constr "Arg_precision" []
      and mk_fmt : type a b c d e f .
          (a, b, c, d, e, f) fmt -> Parsetree.expression =
      fun fmt -> match fmt with
        | Char rest ->
          mk_constr "Char" [ mk_fmt rest ]
        | Caml_char rest ->
          mk_constr "Caml_char" [ mk_fmt rest ]
        | String (pad, rest) ->
          mk_constr "String" [ mk_padding pad; mk_fmt rest ]
        | Caml_string (pad, rest) ->
          mk_constr "Caml_string" [ mk_padding pad; mk_fmt rest ]
        | Int (iconv, pad, prec, rest) ->
          mk_constr "Int" [
            mk_iconv iconv; mk_padding pad; mk_precision prec; mk_fmt rest ]
        | Int32 (iconv, pad, prec, rest) ->
          mk_constr "Int32" [
            mk_iconv iconv; mk_padding pad; mk_precision prec; mk_fmt rest ]
        | Nativeint (iconv, pad, prec, rest) ->
          mk_constr "Nativeint" [
            mk_iconv iconv; mk_padding pad; mk_precision prec; mk_fmt rest ]
        | Int64 (iconv, pad, prec, rest) ->
          mk_constr "Int64" [
            mk_iconv iconv; mk_padding pad; mk_precision prec; mk_fmt rest ]
        | Float (fconv, pad, prec, rest) ->
          mk_constr "Float" [
            mk_fconv fconv; mk_padding pad; mk_precision prec; mk_fmt rest ]
        | Bool (pad, rest) ->
          mk_constr "Bool" [ mk_padding pad; mk_fmt rest ]
        | Flush rest ->
          mk_constr "Flush" [ mk_fmt rest ]
        | String_literal (s, rest) ->
          mk_constr "String_literal" [ mk_string s; mk_fmt rest ]
        | Char_literal (c, rest) ->
          mk_constr "Char_literal" [ mk_char c; mk_fmt rest ]
        | Format_arg (pad_opt, fmtty, rest) ->
          mk_constr "Format_arg" [
            mk_int_opt pad_opt; mk_fmtty fmtty; mk_fmt rest ]
        | Format_subst (pad_opt, fmtty, rest) ->
          mk_constr "Format_subst" [
            mk_int_opt pad_opt; mk_fmtty fmtty; mk_fmt rest ]
        | Alpha rest ->
          mk_constr "Alpha" [ mk_fmt rest ]
        | Theta rest ->
          mk_constr "Theta" [ mk_fmt rest ]
        | Formatting_lit (fmting, rest) ->
          mk_constr "Formatting_lit" [ mk_formatting_lit fmting; mk_fmt rest ]
        | Formatting_gen (fmting, rest) ->
          mk_constr "Formatting_gen" [ mk_formatting_gen fmting; mk_fmt rest ]
        | Reader rest ->
          mk_constr "Reader" [ mk_fmt rest ]
        | Scan_char_set (width_opt, char_set, rest) ->
          mk_constr "Scan_char_set" [
            mk_int_opt width_opt; mk_string char_set; mk_fmt rest ]
        | Scan_get_counter (cnt, rest) ->
          mk_constr "Scan_get_counter" [ mk_counter cnt; mk_fmt rest ]
        | Scan_next_char rest ->
          mk_constr "Scan_next_char" [ mk_fmt rest ]
        | Ignored_param (ign, rest) ->
          mk_constr "Ignored_param" [ mk_ignored ign; mk_fmt rest ]
        | End_of_format ->
          mk_constr "End_of_format" []
        | Custom _ ->
          (* Custom formatters have no syntax so they will never appear
             in formats parsed from strings. *)
          assert false
      in
      let legacy_behavior = not !Clflags.strict_formats in
      let Fmt_EBB fmt = fmt_ebb_of_string ~legacy_behavior str in
      mk_constr "Format" [ mk_fmt fmt; mk_string str ]
    ))
  with Failure msg ->
    raise (Error (loc, env, Invalid_format msg))

and type_label_exp create env loc ty_expected
          (lid, label, sarg) =
  (* Here also ty_expected may be at generic_level *)
  let separate = !Clflags.principal || Env.has_local_constraints env in
  (* #4682: we try two type-checking approaches for [arg] using backtracking:
     - first try: we try with [ty_arg] as expected type;
     - second try; if that fails, we backtrack and try without
  *)
  let (vars, ty_arg, snap, arg) =
    (* try the first approach *)
    with_local_level begin fun () ->
      let (vars, ty_arg) =
        with_local_level_iter_if separate begin fun () ->
          let (vars, ty_arg, ty_res) =
            with_local_level_iter_if separate ~post:generalize_structure
              begin fun () ->
                let ((_, ty_arg, ty_res) as r) = instance_label true label in
                (r, [ty_arg; ty_res])
              end
          in
          begin try
            unify env (instance ty_res) (instance ty_expected)
          with Unify err ->
            raise (Error(lid.loc, env, Label_mismatch(lid.txt, err)))
          end;
          (* Instantiate so that we can generalize internal nodes *)
          let ty_arg = instance ty_arg in
          ((vars, ty_arg), [ty_arg])
        end
        ~post:generalize_structure
      in

      if label.lbl_private = Private then
        if create then
          raise (Error(loc, env, Private_type ty_expected))
        else
          raise (Error(lid.loc, env, Private_label(lid.txt, ty_expected)));
      let snap = if vars = [] then None else Some (Btype.snapshot ()) in
      let arg = type_argument env sarg ty_arg (instance ty_arg) in
      (vars, ty_arg, snap, arg)
    end
    (* Note: there is no generalization logic here as could be expected,
       because it is part of the backtracking logic below. *)
  in
  let arg =
    try
      if (vars = []) then arg
      else begin
        (* We detect if the first try failed here,
           during generalization. *)
        if maybe_expansive arg then
          lower_contravariant env arg.exp_type;
        generalize_and_check_univars env "field value" arg label.lbl_arg vars;
        {arg with exp_type = instance arg.exp_type}
      end
    with first_try_exn when maybe_expansive arg -> try
      (* backtrack and try the second approach *)
      Option.iter Btype.backtrack snap;
      let arg = with_local_level (fun () -> type_exp env sarg)
          ~post:(fun arg -> lower_contravariant env arg.exp_type)
      in
      let arg =
        with_local_level begin fun () ->
          let arg = {arg with exp_type = instance arg.exp_type} in
          unify_exp env arg (instance ty_arg);
          arg
        end
        ~post: begin fun arg ->
          generalize_and_check_univars env "field value" arg label.lbl_arg vars
        end
      in
      {arg with exp_type = instance arg.exp_type}
    with Error (_, _, Less_general _) as e -> raise e
    | _ -> raise first_try_exn
  in
  (lid, label, arg)

and type_argument ?explanation ?recarg env sarg ty_expected' ty_expected =
  (* ty_expected' may be generic *)
  let no_labels ty =
    let ls, tvar = list_labels env ty in
    not tvar && List.for_all ((=) Nolabel) ls
  in
  let may_coerce =
    if not (is_inferred sarg) then None else
    let work () =
      let te = expand_head env ty_expected' in
      match get_desc te with
        Tarrow(Nolabel,_,ty_res0,_) ->
          Some (no_labels ty_res0, get_level te)
      | _ -> None
    in
    (* Need to be careful not to expand local constraints here *)
    if Env.has_local_constraints env then
      let snap = Btype.snapshot () in
      try_finally ~always:(fun () -> Btype.backtrack snap) work
    else work ()
  in
  match may_coerce with
    Some (safe_expect, lv) ->
      (* apply optional arguments when expected type is "" *)
      (* we must be very careful about not breaking the semantics *)
      let texp =
        with_local_level_if_principal ~post:generalize_structure_exp
          (fun () -> type_exp env sarg)
      in
      let rec make_args args ty_fun =
        match get_desc (expand_head env ty_fun) with
        | Tarrow (l,ty_arg,ty_fun,_) when is_optional l ->
            let ty = option_none env (instance ty_arg) sarg.pexp_loc in
            make_args ((l, Some ty) :: args) ty_fun
        | Tarrow (l,_,ty_res',_) when l = Nolabel || !Clflags.classic ->
            List.rev args, ty_fun, no_labels ty_res'
        | Tvar _ ->  List.rev args, ty_fun, false
        |  _ -> [], texp.exp_type, false
      in
      let args, ty_fun', simple_res = make_args [] texp.exp_type
      and texp = {texp with exp_type = instance texp.exp_type} in
      if not (simple_res || safe_expect) then begin
        unify_exp env texp ty_expected;
        texp
      end else begin
      let warn = !Clflags.principal &&
        (lv <> generic_level || get_level ty_fun' <> generic_level)
      and ty_fun = instance ty_fun' in
      let ty_arg, ty_res =
        match get_desc (expand_head env ty_expected) with
          Tarrow(Nolabel,ty_arg,ty_res,_) -> ty_arg, ty_res
        | _ -> assert false
      in
      unify_exp env {texp with exp_type = ty_fun} ty_expected;
      if args = [] then texp else
      (* eta-expand to avoid side effects *)
      let var_pair name ty =
        let id = Ident.create_local name in
        let desc =
          { val_type = ty; val_kind = Val_reg;
            val_attributes = [];
            val_loc = Location.none;
            val_uid = Uid.mk ~current_unit:(Env.get_unit_name ());
          }
        in
        let exp_env = Env.add_value id desc env in
        {pat_desc = Tpat_var (id, mknoloc name); pat_type = ty;pat_extra=[];
         pat_attributes = [];
         pat_loc = Location.none; pat_env = env},
        {exp_type = ty; exp_loc = Location.none; exp_env = exp_env;
         exp_extra = []; exp_attributes = [];
         exp_desc =
         Texp_ident(Path.Pident id, mknoloc (Longident.Lident name), desc)}
      in
      let eta_pat, eta_var = var_pair "eta" ty_arg in
      let func texp =
        let e =
          {texp with exp_type = ty_res; exp_desc =
           Texp_apply
             (texp,
              args @ [Nolabel, Some eta_var])}
        in
        let cases = [case eta_pat e] in
        let param = name_cases "param" cases in
        { texp with exp_type = ty_fun; exp_desc =
          Texp_function { arg_label = Nolabel; param; cases;
            partial = Total; } }
      in
      Location.prerr_warning texp.exp_loc
        (Warnings.Eliminated_optional_arguments
           (List.map (fun (l, _) -> Printtyp.string_of_label l) args));
      if warn then Location.prerr_warning texp.exp_loc
          (Warnings.Non_principal_labels "eliminated optional argument");
      (* let-expand to have side effects *)
      let let_pat, let_var = var_pair "arg" texp.exp_type in
      re { texp with exp_type = ty_fun; exp_desc =
           Texp_let (Nonrecursive,
                     [{vb_pat=let_pat; vb_expr=texp; vb_attributes=[];
                       vb_loc=Location.none;
                      }],
                     func let_var) }
      end
  | None ->
      let texp = type_expect ?recarg env sarg
        (mk_expected ?explanation ty_expected') in
      unify_exp env texp ty_expected;
      texp

and type_application env funct sargs =
  (* funct.exp_type may be generic *)
  let result_type omitted ty_fun =
    List.fold_left
      (fun ty_fun (l,ty,lv) -> newty2 ~level:lv (Tarrow(l,ty,ty_fun,commu_ok)))
      ty_fun omitted
  in
  let has_label l ty_fun =
    let ls, tvar = list_labels env ty_fun in
    tvar || List.mem l ls
  in
  let eliminated_optional_arguments = ref [] in
  let omitted_parameters = ref [] in
  let type_unknown_arg (ty_fun, typed_args) (lbl, sarg) =
    let (ty_arg, ty_res) =
      let ty_fun = expand_head env ty_fun in
      match get_desc ty_fun with
      | Tvar _ ->
          let t1 = newvar () and t2 = newvar () in
          if get_level ty_fun >= get_level t1 &&
             not (is_prim ~name:"%identity" funct)
          then
            Location.prerr_warning sarg.pexp_loc
              Warnings.Ignored_extra_argument;
          unify env ty_fun (newty (Tarrow(lbl,t1,t2,commu_var ())));
          (t1, t2)
      | Tarrow (l,t1,t2,_) when l = lbl
        || !Clflags.classic && lbl = Nolabel && not (is_optional l) ->
          (t1, t2)
      | td ->
          let ty_fun = match td with Tarrow _ -> newty td | _ -> ty_fun in
          let ty_res =
            result_type (!omitted_parameters @ !eliminated_optional_arguments)
              ty_fun
          in
          match get_desc ty_res with
          | Tarrow _ ->
              if !Clflags.classic || not (has_label lbl ty_fun) then
                raise (Error(sarg.pexp_loc, env,
                             Apply_wrong_label(lbl, ty_res, false)))
              else
                raise (Error(funct.exp_loc, env, Incoherent_label_order))
          | _ ->
              let previous_arg_loc =
                (* [typed_args] is the arguments typed until now, in reverse
                   order of appearance. Not all arguments have a location
                   attached (eg. an optional argument that is not passed). *)
                typed_args
                |> List.find_map
                    (function (_, Some (_, loc)) -> loc | _ -> None)
                |> Option.value ~default:funct.exp_loc
              in
              raise(Error(funct.exp_loc, env, Apply_non_function {
                  funct;
                  func_ty = expand_head env funct.exp_type;
                  res_ty = expand_head env ty_res;
                  previous_arg_loc;
                  extra_arg_loc = sarg.pexp_loc; }))
    in
    let arg () =
      let arg = type_expect env sarg (mk_expected ty_arg) in
      if is_optional lbl then
        unify_exp env arg (type_option(newvar()));
      arg
    in
    (ty_res, (lbl, Some (arg, Some sarg.pexp_loc)) :: typed_args)
  in
  let ignore_labels =
    !Clflags.classic ||
    begin
      let ls, tvar = list_labels env funct.exp_type in
      not tvar &&
      let labels = List.filter (fun l -> not (is_optional l)) ls in
      List.length labels = List.length sargs &&
      List.for_all (fun (l,_) -> l = Nolabel) sargs &&
      List.exists (fun l -> l <> Nolabel) labels &&
      (Location.prerr_warning
         funct.exp_loc
         (Warnings.Labels_omitted
            (List.map Printtyp.string_of_label
                      (List.filter ((<>) Nolabel) labels)));
       true)
    end
  in
  let warned = ref false in
  (* [args] remember the location of each argument in sources. *)
  let rec type_args args ty_fun ty_fun0 sargs =
    let type_unknown_args () =
      (* We're not looking at a *known* function type anymore, or there are no
         arguments left. *)
      let ty_fun, typed_args =
        List.fold_left type_unknown_arg (ty_fun0, args) sargs
      in
      let args =
        (* Force typing of arguments.
           Careful: the order matters here. Using [List.rev_map] would be
           incorrect. *)
        List.map
          (function
            | l, None -> l, None
            | l, Some (f, _loc) -> l, Some (f ()))
          (List.rev typed_args)
      in
      let result_ty = instance (result_type !omitted_parameters ty_fun) in
      args, result_ty
    in
    if sargs = [] then type_unknown_args () else
    let ty_fun' = expand_head env ty_fun in
    match get_desc ty_fun', get_desc (expand_head env ty_fun0) with
    | Tarrow (l, ty, ty_fun, com), Tarrow (_, ty0, ty_fun0, _)
      when is_commu_ok com ->
        let lv = get_level ty_fun' in
        let may_warn loc w =
          if not !warned && !Clflags.principal && lv <> generic_level
          then begin
            warned := true;
            Location.prerr_warning loc w
          end
        in
        let name = label_name l
        and optional = is_optional l in
        let use_arg sarg l' =
          if not optional || is_optional l' then
            (fun () -> type_argument env sarg ty ty0)
          else begin
            may_warn sarg.pexp_loc
              (Warnings.Not_principal "using an optional argument here");
            (fun () -> option_some env (type_argument env sarg
                                          (extract_option_type env ty)
                                          (extract_option_type env ty0)))
          end
        in
        let eliminate_optional_arg () =
          may_warn funct.exp_loc
            (Warnings.Non_principal_labels "eliminated optional argument");
          eliminated_optional_arguments :=
            (l,ty,lv) :: !eliminated_optional_arguments;
          (fun () -> option_none env (instance ty) Location.none)
        in
        let remaining_sargs, arg =
          if ignore_labels then begin
            (* No reordering is allowed, process arguments in order *)
            match sargs with
            | [] -> assert false
            | (l', sarg) :: remaining_sargs ->
                if name = label_name l' || (not optional && l' = Nolabel) then
                  (remaining_sargs, Some (use_arg sarg l', Some sarg.pexp_loc))
                else if
                  optional &&
                  not (List.exists (fun (l, _) -> name = label_name l)
                         remaining_sargs) &&
                  List.exists (function (Nolabel, _) -> true | _ -> false)
                    sargs
                then
                  (sargs, Some (eliminate_optional_arg (), Some sarg.pexp_loc))
                else
                  raise(Error(sarg.pexp_loc, env,
                              Apply_wrong_label(l', ty_fun', optional)))
          end else
            (* Arguments can be commuted, try to fetch the argument
               corresponding to the first parameter. *)
            match extract_label name sargs with
            | Some (l', sarg, commuted, remaining_sargs) ->
                if commuted then begin
                  may_warn sarg.pexp_loc
                    (Warnings.Not_principal "commuting this argument")
                end;
                if not optional && is_optional l' then
                  Location.prerr_warning sarg.pexp_loc
                    (Warnings.Nonoptional_label (Printtyp.string_of_label l));
                remaining_sargs, Some (use_arg sarg l', Some sarg.pexp_loc)
            | None ->
                sargs,
                if optional && List.mem_assoc Nolabel sargs then
                  Some (eliminate_optional_arg (), None)
                else begin
                  (* No argument was given for this parameter, we abstract over
                     it. *)
                  may_warn funct.exp_loc
                    (Warnings.Non_principal_labels "commuted an argument");
                  omitted_parameters := (l,ty,lv) :: !omitted_parameters;
                  None
                end
        in
        type_args ((l,arg)::args) ty_fun ty_fun0 remaining_sargs
    | _ ->
        type_unknown_args ()
  in
  let is_ignore funct =
    is_prim ~name:"%ignore" funct &&
    (try ignore (filter_arrow env (instance funct.exp_type) Nolabel); true
     with Filter_arrow_failed _ -> false)
  in
  (* Extra scope to check for non-returning functions *)
  with_local_level begin fun () ->
    match sargs with
    | (* Special case for ignore: avoid discarding warning *)
      [Nolabel, sarg] when is_ignore funct ->
        let ty_arg, ty_res =
          filter_arrow env (instance funct.exp_type) Nolabel in
        let exp = type_expect env sarg (mk_expected ty_arg) in
        check_partial_application ~statement:false exp;
        ([Nolabel, Some exp], ty_res)
    | _ ->
        let ty = funct.exp_type in
        type_args [] ty (instance ty) sargs
  end

and type_construct env loc lid sarg ty_expected_explained attrs =
  let { ty = ty_expected; explanation } = ty_expected_explained in
  let expected_type =
    match extract_concrete_variant env ty_expected with
    | Variant_type(p0, p,_) ->
        Some(p0, p, is_principal ty_expected)
    | Maybe_a_variant_type -> None
    | Not_a_variant_type ->
        let srt = wrong_kind_sort_of_constructor lid.txt in
        let ctx = Expression explanation in
        let error = Wrong_expected_kind(srt, ctx, ty_expected) in
        raise (Error (loc, env, error))
  in
  let constrs =
    Env.lookup_all_constructors ~loc:lid.loc Env.Positive lid.txt env
  in
  let constr =
    wrap_disambiguate "This variant expression is expected to have"
      ty_expected_explained
      (Constructor.disambiguate Env.Positive lid env expected_type) constrs
  in
  let sargs =
    match sarg with
      None -> []
    | Some {pexp_desc = Pexp_tuple sel} when
        constr.cstr_arity > 1 || Builtin_attributes.explicit_arity attrs
      -> sel
    | Some se -> [se] in
  if List.length sargs <> constr.cstr_arity then
    raise(Error(loc, env, Constructor_arity_mismatch
                            (lid.txt, constr.cstr_arity, List.length sargs)));
  let separate = !Clflags.principal || Env.has_local_constraints env in
  let ty_args, ty_res, texp =
    with_local_level_iter_if separate ~post:generalize_structure begin fun () ->
      let ty_args, ty_res, texp =
        with_local_level_if separate begin fun () ->
          let (ty_args, ty_res, _) =
            instance_constructor Keep_existentials_flexible constr
          in
          let texp =
            re {
            exp_desc = Texp_construct(lid, constr, []);
            exp_loc = loc; exp_extra = [];
            exp_type = ty_res;
            exp_attributes = attrs;
            exp_env = env } in
          (ty_args, ty_res, texp)
        end
        ~post: begin fun (_, ty_res, texp) ->
          generalize_structure ty_res;
          with_explanation explanation (fun () ->
            unify_exp env {texp with exp_type = instance ty_res}
              (instance ty_expected));
        end
      in
      ((ty_args, ty_res, texp), ty_res::ty_args)
    end
  in
  let ty_args0, ty_res =
    match instance_list (ty_res :: ty_args) with
      t :: tl -> tl, t
    | _ -> assert false
  in
  let texp = {texp with exp_type = ty_res} in
  if not separate then unify_exp env texp (instance ty_expected);
  let recarg =
    match constr.cstr_inlined with
    | None -> Rejected
    | Some _ ->
      begin match sargs with
      | [{pexp_desc =
            Pexp_ident _ |
            Pexp_record (_, (Some {pexp_desc = Pexp_ident _}| None))}] ->
        Required
      | _ ->
        raise (Error(loc, env, Inlined_record_expected))
      end
  in
  let args =
    List.map2 (fun e (t,t0) -> type_argument ~recarg env e t t0) sargs
      (List.combine ty_args ty_args0) in
  if constr.cstr_private = Private then
    begin match constr.cstr_tag with
    | Cstr_extension _ ->
        raise(Error(loc, env, Private_constructor (constr, ty_res)))
    | Cstr_constant _ | Cstr_block _ | Cstr_unboxed ->
        raise (Error(loc, env, Private_type ty_res));
    end;
  (* NOTE: shouldn't we call "re" on this final expression? -- AF *)
  { texp with
    exp_desc = Texp_construct(lid, constr, args) }

(* Typing of statements (expressions whose values are discarded) *)

and type_statement ?explanation env sexp =
  (* OCaml 5.2.0 changed the type of 'while' to give 'while true do e done'
     a polymorphic type.  The change has the potential to trigger a
     nonreturning-statement warning in existing code that follows
     'while true' with some other statement, e.g.

         while true do e done; assert false

    To avoid this issue, we disable the warning in this particular case.
    We might consider re-enabling it at a point when most users have
    migrated to OCaml 5.2.0 or later. *)
  let allow_polymorphic e = match e.pexp_desc with
    | Pexp_while _ -> true
    | _ -> false
  in
  (* Raise the current level to detect non-returning functions *)
  let exp = with_local_level (fun () -> type_exp env sexp) in
  let ty = expand_head env exp.exp_type in
  if is_Tvar ty
     && get_level ty > get_current_level ()
     && not (allow_polymorphic sexp) then
    Location.prerr_warning
      (final_subexpression exp).exp_loc
      Warnings.Nonreturning_statement;
  if !Clflags.strict_sequence then
    let expected_ty = instance Predef.type_unit in
    with_explanation explanation (fun () ->
      unify_exp env exp expected_ty);
    exp
  else begin
    check_partial_application ~statement:true exp;
    enforce_current_level env ty;
    exp
  end

(* Typing of match cases *)
and type_cases
    : type k . k pattern_category ->
           ?in_function:_ -> _ -> _ -> _ -> _ -> _ -> Parsetree.case list ->
           k case list * partial
  = fun category ?in_function env
        ty_arg ty_res_explained partial_flag loc caselist ->
  (* ty_arg is _fully_ generalized *)
  let { ty = ty_res; explanation } = ty_res_explained in
  let patterns = List.map (fun {pc_lhs=p} -> p) caselist in
  let contains_polyvars = List.exists contains_polymorphic_variant patterns in
  let erase_either = contains_polyvars && contains_variant_either ty_arg in
  let may_contain_gadts = List.exists may_contain_gadts patterns in
  let may_contain_modules = List.exists may_contain_modules patterns in
  let create_inner_level = may_contain_gadts || may_contain_modules in
  let ty_arg =
    if (may_contain_gadts || erase_either) && not !Clflags.principal
    then correct_levels ty_arg else ty_arg
  in
  let rec is_var spat =
    match spat.ppat_desc with
      Ppat_any | Ppat_var _ -> true
    | Ppat_alias (spat, _) -> is_var spat
    | _ -> false in
  let needs_exhaust_check =
    match caselist with
      [{pc_rhs = {pexp_desc = Pexp_unreachable}}] -> true
    | [{pc_lhs}] when is_var pc_lhs -> false
    | _ -> true
  in
  let outer_level = get_current_level () in
  with_local_level_iter_if create_inner_level begin fun () ->
  let lev = get_current_level () in
  let allow_modules =
    if may_contain_modules
    then
      (* The corresponding check for scope escape is done together with
         the check for GADT-induced existentials by
         [with_local_level_iter_if create_inner_level].
      *)
      Modules_allowed { scope = lev }
    else Modules_rejected
  in
  let take_partial_instance =
    if erase_either
    then Some false else None
  in
  let half_typed_cases, ty_res, do_copy_types, ty_arg' =
   (* propagation of the argument *)
    with_local_level begin fun () ->
      let pattern_force = ref [] in
      (*  Format.printf "@[%i %i@ %a@]@." lev (get_current_level())
          Printtyp.raw_type_expr ty_arg; *)
      let half_typed_cases =
        List.map
        (fun ({pc_lhs; pc_guard = _; pc_rhs = _} as case) ->
          let htc =
            with_local_level_if_principal begin fun () ->
              let ty_arg =
                (* propagation of pattern *)
                with_local_level ~post:generalize_structure
                  (fun () -> instance ?partial:take_partial_instance ty_arg)
              in
              let (pat, ext_env, force, pvs, mvs) =
                type_pattern category ~lev env pc_lhs ty_arg allow_modules
              in
              pattern_force := force @ !pattern_force;
              { typed_pat = pat;
                pat_type_for_unif = ty_arg;
                untyped_case = case;
                branch_env = ext_env;
                pat_vars = pvs;
                module_vars = mvs;
                contains_gadt = contains_gadt (as_comp_pattern category pat); }
            end
            ~post: begin fun htc ->
              iter_pattern_variables_type generalize_structure htc.pat_vars;
            end
          in
          (* Ensure that no ambivalent pattern type escapes its branch *)
          check_scope_escape htc.typed_pat.pat_loc env outer_level
            htc.pat_type_for_unif;
          let pat = htc.typed_pat in
          {htc with typed_pat = { pat with pat_type = instance pat.pat_type }}
        )
        caselist in
      let patl =
        List.map (fun { typed_pat; _ } -> typed_pat) half_typed_cases in
      let does_contain_gadt =
        List.exists (fun { contains_gadt; _ } -> contains_gadt) half_typed_cases
      in
      let ty_res, do_copy_types =
        if does_contain_gadt && not !Clflags.principal then
          correct_levels ty_res, Env.make_copy_of_types env
        else ty_res, (fun env -> env)
      in
      (* Unify all cases (delayed to keep it order-free) *)
      let ty_arg' = newvar () in
      let unify_pats ty =
        List.iter (fun { typed_pat = pat; pat_type_for_unif = pat_ty; _ } ->
          unify_pat_types pat.pat_loc env pat_ty ty
        ) half_typed_cases
      in
      unify_pats ty_arg';
      (* Check for polymorphic variants to close *)
      if List.exists has_variants patl then begin
        Parmatch.pressure_variants_in_computation_pattern env
          (List.map (as_comp_pattern category) patl);
        List.iter finalize_variants patl
      end;
      (* `Contaminating' unifications start here *)
      List.iter (fun f -> f()) !pattern_force;
      (* Post-processing and generalization *)
      if take_partial_instance <> None then unify_pats (instance ty_arg);
      List.iter (fun { pat_vars; _ } ->
        iter_pattern_variables_type (enforce_current_level env) pat_vars
      ) half_typed_cases;
      (half_typed_cases, ty_res, do_copy_types, ty_arg')
    end
    ~post: begin fun (half_typed_cases, _, _, ty_arg') ->
      generalize ty_arg';
      List.iter (fun { pat_vars; _ } ->
        iter_pattern_variables_type generalize pat_vars
      ) half_typed_cases
    end
  in
  (* type bodies *)
  let in_function = if List.length caselist = 1 then in_function else None in
  let ty_res' = instance ty_res in
  let cases = with_local_level_if_principal ~post:ignore begin fun () ->
    List.map
      (fun { typed_pat = pat; branch_env = ext_env;
             pat_vars = pvs; module_vars = mvs;
             untyped_case = {pc_lhs = _; pc_guard; pc_rhs};
             contains_gadt; _ }  ->
        let ext_env =
          if contains_gadt then
            do_copy_types ext_env
          else
            ext_env
        in
        let ext_env =
          add_pattern_variables ext_env pvs
            ~check:(fun s -> Warnings.Unused_var_strict s)
            ~check_as:(fun s -> Warnings.Unused_var s)
        in
        let ext_env = add_module_variables ext_env mvs in
        let ty_expected =
          if contains_gadt && not !Clflags.principal then
            (* Take a generic copy of [ty_res] again to allow propagation of
               type information from preceding branches *)
            correct_levels ty_res
          else ty_res in
        let guard =
          match pc_guard with
          | None -> None
          | Some scond ->
              Some
                (type_expect ext_env scond
                   (mk_expected ~explanation:When_guard Predef.type_bool))
        in
        let exp =
          type_expect ?in_function ext_env
            pc_rhs (mk_expected ?explanation ty_expected)
        in
        {
         c_lhs = pat;
         c_guard = guard;
         c_rhs = {exp with exp_type = ty_res'}
        }
      )
      half_typed_cases
  end in
  let do_init = may_contain_gadts || needs_exhaust_check in
  let ty_arg_check =
    if do_init then
      (* Hack: use for_saving to copy variables too *)
      Subst.type_expr (Subst.for_saving Subst.identity) ty_arg'
    else ty_arg'
  in
  let val_cases, exn_cases =
    match category with
      | Value -> (cases : value case list), []
      | Computation -> split_cases env cases in
  if val_cases = [] && exn_cases <> [] then
    raise (Error (loc, env, No_value_clauses));
  let partial =
    if partial_flag then
      check_partial ~lev env ty_arg_check loc val_cases
    else
      Partial
  in
  let unused_check delayed =
    List.iter (fun { typed_pat; branch_env; _ } ->
      check_absent_variant branch_env (as_comp_pattern category typed_pat)
    ) half_typed_cases;
    with_level_if delayed ~level:lev begin fun () ->
      check_unused ~lev env ty_arg_check val_cases ;
      check_unused ~lev env Predef.type_exn exn_cases ;
    end;
    Parmatch.check_ambiguous_bindings val_cases ;
    Parmatch.check_ambiguous_bindings exn_cases
  in
  if contains_polyvars then
    add_delayed_check (fun () -> unused_check true)
  else
    (* Check for unused cases, do not delay because of gadts *)
    unused_check false;
  ((cases, partial), [ty_res'])
  end
  (* Ensure that existential types do not escape *)
  ~post:(fun ty_res' -> unify_exp_types loc env ty_res' (newvar ()))

(* Typing of let bindings *)

and type_let ?check ?check_strict
    existential_context env rec_flag spat_sexp_list allow_modules =
  let spatl =  List.map vb_pat_constraint spat_sexp_list in
  let attrs_list = List.map fst spatl in
  let is_recursive = (rec_flag = Recursive) in

  let (pat_list, exp_list, new_env, mvs, _pvs) =
    with_local_level begin fun () ->
      if existential_context = At_toplevel then Typetexp.TyVarEnv.reset ();
      let (pat_list, new_env, force, pvs, mvs) =
        with_local_level_if_principal begin fun () ->
          let nvs = List.map (fun _ -> newvar ()) spatl in
          let (pat_list, _new_env, _force, _pvs, _mvs as res) =
            type_pattern_list
              Value existential_context env spatl nvs allow_modules in
          (* If recursive, first unify with an approximation of the
             expression *)
          if is_recursive then
            List.iter2
              (fun pat binding ->
                let pat =
                  match get_desc pat.pat_type with
                  | Tpoly (ty, tl) ->
                      {pat with pat_type =
                       snd (instance_poly ~keep_names:true false tl ty)}
                  | _ -> pat
                in
                let bound_expr = vb_exp_constraint binding in
                unify_pat env pat (type_approx env bound_expr))
              pat_list spat_sexp_list;
          (* Polymorphic variant processing *)
          List.iter
            (fun pat ->
              if has_variants pat then begin
                Parmatch.pressure_variants env [pat];
                finalize_variants pat
              end)
            pat_list;
          res
        end
        ~post: begin fun (pat_list, _, _, pvs, _) ->
          (* Generalize the structure *)
          iter_pattern_variables_type generalize_structure pvs;
          List.iter (fun pat -> generalize_structure pat.pat_type) pat_list
        end
      in
      (* Note [add_module_variables after checking expressions]
         ~~~~~~~~~~~~~~~~~~~~~~~~~~~~~~~~~~~~~~~~~~~~~~~~~~~~~~
         Don't call [add_module_variables] here, because its use of
         [type_module] will fail until after we have type-checked the expression
         of the let. Example: [let m : (module S) = ... in let (module M) = m in
         ...] We learn the signature [S] from the type of [m] in the RHS of the
         second let, and we need that knowledge for [type_module] to succeed. If
         we type-checked expressions before patterns, then we could call
         [add_module_variables] here.
      *)
      let new_env = add_pattern_variables new_env pvs in
      let pat_list =
        List.map
          (fun pat -> {pat with pat_type = instance pat.pat_type})
          pat_list
      in
      (* Only bind pattern variables after generalizing *)
      List.iter (fun f -> f()) force;

      let exp_list =
        (* See Note [add_module_variables after checking expressions]
           We can't defer type-checking module variables with recursive
           definitions, so things like [let rec (module M) = m in ...] always
           fail, even if the type of [m] is known.
        *)
        let exp_env =
          if is_recursive then add_module_variables new_env mvs else env
        in
        type_let_def_wrap_warnings ?check ?check_strict ~is_recursive
          ~exp_env ~new_env ~spat_sexp_list ~attrs_list ~pat_list ~pvs
          (fun exp_env ({pvb_attributes; _} as vb) pat ->
            let sexp = vb_exp_constraint vb in
            match get_desc pat.pat_type with
            | Tpoly (ty, tl) ->
                let vars, ty' =
                  with_local_level_if_principal
                    ~post:(fun (_,ty') -> generalize_structure ty')
                    (fun () -> instance_poly ~keep_names:true true tl ty)
                in
                let exp =
                  Builtin_attributes.warning_scope pvb_attributes (fun () ->
                    type_expect exp_env sexp (mk_expected ty'))
                in
                exp, Some vars
            | _ ->
                let exp =
                  Builtin_attributes.warning_scope pvb_attributes (fun () ->
                    type_expect exp_env sexp (mk_expected pat.pat_type))
                in
                exp, None)
      in
      List.iter2
        (fun pat (attrs, exp) ->
          Builtin_attributes.warning_scope ~ppwarning:false attrs
            (fun () ->
              ignore(check_partial env pat.pat_type pat.pat_loc
                       [case pat exp] : Typedtree.partial)
            )
        )
        pat_list
        (List.map2 (fun (attrs, _) (e, _) -> attrs, e) spatl exp_list);
      (pat_list, exp_list, new_env, mvs,
       List.map (fun pv -> { pv with pv_type = instance pv.pv_type}) pvs)
    end
    ~post: begin fun (pat_list, exp_list, _, _, pvs) ->
      List.iter2
        (fun pat (exp, _) ->
          if maybe_expansive exp then lower_contravariant env pat.pat_type)
        pat_list exp_list;
      iter_pattern_variables_type generalize pvs;
      List.iter2
        (fun pat (exp, vars) ->
          match vars with
          | None ->
          (* We generalize expressions even if they are not bound to a variable
             and do not have an expliclit polymorphic type annotation.  This is
             not needed in general, however those types may be shown by the
             interactive toplevel, for example:
             {[
               let _ = Array.get;;
               - : 'a array -> int -> 'a = <fun>
             ]}
             so we do it anyway. *)
              generalize exp.exp_type
          | Some vars ->
              if maybe_expansive exp then
                lower_contravariant env exp.exp_type;
              generalize_and_check_univars env "definition"
                exp pat.pat_type vars)
        pat_list exp_list
    end
  in
  let l = List.combine pat_list exp_list in
  let l =
    List.map2
      (fun (p, (e, _)) pvb ->
        {vb_pat=p; vb_expr=e; vb_attributes=pvb.pvb_attributes;
         vb_loc=pvb.pvb_loc;
        })
      l spat_sexp_list
  in
  if is_recursive then
    List.iter
      (fun {vb_pat=pat} -> match pat.pat_desc with
           Tpat_var _ -> ()
         | Tpat_alias ({pat_desc=Tpat_any}, _, _) -> ()
         | _ -> raise(Error(pat.pat_loc, env, Illegal_letrec_pat)))
      l;
  List.iter (fun vb ->
      if pattern_needs_partial_application_check vb.vb_pat then
        check_partial_application ~statement:false vb.vb_expr
    ) l;
  (* See Note [add_module_variables after checking expressions] *)
  let new_env = add_module_variables new_env mvs in
  (l, new_env)

and type_let_def_wrap_warnings
    ?(check = fun s -> Warnings.Unused_var s)
    ?(check_strict = fun s -> Warnings.Unused_var_strict s)
    ~is_recursive ~exp_env ~new_env ~spat_sexp_list ~attrs_list ~pat_list ~pvs
    type_def =
  let is_fake_let =
    match spat_sexp_list with
    | [{pvb_expr={pexp_desc=Pexp_match(
           {pexp_desc=Pexp_ident({ txt = Longident.Lident "*opt*"})},_)}}] ->
        true (* the fake let-declaration introduced by fun ?(x = e) -> ... *)
    | _ ->
        false
  in
  let check = if is_fake_let then check_strict else check in
  let warn_about_unused_bindings =
    List.exists
      (fun attrs ->
         Builtin_attributes.warning_scope ~ppwarning:false attrs (fun () ->
           Warnings.is_active (check "") || Warnings.is_active (check_strict "")
           || (is_recursive && (Warnings.is_active Warnings.Unused_rec_flag))))
      attrs_list
  in
  let sexp_is_fun { pvb_expr = sexp; _ } =
    match sexp.pexp_desc with
    | Pexp_fun _ | Pexp_function _ -> true
    | _ -> false
  in
  let exp_env =
    if not is_recursive && List.for_all sexp_is_fun spat_sexp_list then begin
      (* Add ghost bindings to help detecting missing "rec" keywords.

         We only add those if the body of the definition is obviously a
         function. The rationale is that, in other cases, the hint is probably
         wrong (and the user is using "advanced features" anyway (lazy,
         recursive values...)).

         [pvb_loc] (below) is the location of the first let-binding (in case of
         a let .. and ..), and is where the missing "rec" hint suggests to add a
         "rec" keyword. *)
      match spat_sexp_list with
      | {pvb_loc; _} :: _ ->
          maybe_add_pattern_variables_ghost pvb_loc exp_env pvs
      | _ -> assert false
    end
    else exp_env
  in
  (* Algorithm to detect unused declarations in recursive bindings:
     - During type checking of the definitions, we capture the 'value_used'
       events on the bound identifiers and record them in a slot corresponding
       to the current definition (!current_slot).
       In effect, this creates a dependency graph between definitions.

     - After type checking the definition (!current_slot = None),
       when one of the bound identifier is effectively used, we trigger
       again all the events recorded in the corresponding slot.
       The effect is to traverse the transitive closure of the graph created
       in the first step.

     We also keep track of whether *all* variables in a given pattern
     are unused. If this is the case, for local declarations, the issued
     warning is 26, not 27.
   *)
  let current_slot = ref None in
  let rec_needed = ref false in
  let pat_slot_list =
    List.map2
      (fun attrs pat ->
        Builtin_attributes.warning_scope ~ppwarning:false attrs (fun () ->
          if not warn_about_unused_bindings then pat, None
          else
            let some_used = ref false in
            (* has one of the identifier of this pattern been used? *)
            let slot = ref [] in
            List.iter
              (fun id ->
                let vd = Env.find_value (Path.Pident id) new_env in
                (* note: Env.find_value does not trigger the value_used
                   event *)
                let name = Ident.name id in
                let used = ref false in
                if not (name = "" || name.[0] = '_' || name.[0] = '#') then
                  add_delayed_check
                    (fun () ->
                      if not !used then
                        Location.prerr_warning vd.Types.val_loc
                          ((if !some_used then check_strict else check) name)
                    );
                Env.set_value_used_callback
                  vd
                  (fun () ->
                    match !current_slot with
                    | Some slot ->
                        slot := vd.val_uid :: !slot; rec_needed := true
                    | None ->
                        List.iter Env.mark_value_used (get_ref slot);
                        used := true;
                        some_used := true
                  )
              )
              (Typedtree.pat_bound_idents pat);
            pat, Some slot
           ))
      attrs_list
      pat_list
  in
  let exp_list =
    List.map2
      (fun case (pat, slot) ->
        if is_recursive then current_slot := slot;
        type_def exp_env case pat)
      spat_sexp_list pat_slot_list
  in
  current_slot := None;
  if is_recursive && not !rec_needed then begin
    let {pvb_pat; pvb_attributes} = List.hd spat_sexp_list in
    (* See PR#6677 *)
    Builtin_attributes.warning_scope ~ppwarning:false pvb_attributes
      (fun () ->
         Location.prerr_warning pvb_pat.ppat_loc Warnings.Unused_rec_flag
      )
  end;
  exp_list

and type_andops env sarg sands expected_ty =
  let rec loop env let_sarg rev_sands expected_ty =
    match rev_sands with
    | [] -> type_expect env let_sarg (mk_expected expected_ty), []
    | { pbop_op = sop; pbop_exp = sexp; pbop_loc = loc; _ } :: rest ->
        let op_path, op_desc, op_type, ty_arg, ty_rest, ty_result =
          with_local_level_iter_if_principal begin fun () ->
            let op_path, op_desc = type_binding_op_ident env sop in
            let op_type = instance op_desc.val_type in
            let ty_arg = newvar () in
            let ty_rest = newvar () in
            let ty_result = newvar() in
            let ty_rest_fun =
              newty (Tarrow(Nolabel, ty_arg, ty_result, commu_ok)) in
            let ty_op =
              newty (Tarrow(Nolabel, ty_rest, ty_rest_fun, commu_ok)) in
            begin try
              unify env op_type ty_op
            with Unify err ->
              raise(Error(sop.loc, env, Andop_type_clash(sop.txt, err)))
            end;
            ((op_path, op_desc, op_type, ty_arg, ty_rest, ty_result),
             [ty_rest; ty_arg; ty_result])
          end
          ~post:generalize_structure
        in
        let let_arg, rest = loop env let_sarg rest ty_rest in
        let exp = type_expect env sexp (mk_expected ty_arg) in
        begin try
          unify env (instance ty_result) (instance expected_ty)
        with Unify err ->
          raise(Error(loc, env, Bindings_type_clash(err)))
        end;
        let andop =
          { bop_op_name = sop;
            bop_op_path = op_path;
            bop_op_val = op_desc;
            bop_op_type = op_type;
            bop_exp = exp;
            bop_loc = loc }
        in
        let_arg, andop :: rest
  in
  let let_arg, rev_ands = loop env sarg (List.rev sands) expected_ty in
  let_arg, List.rev rev_ands

(* Typing of method call *)
and type_send env loc explanation e met =
  let obj = type_exp env e in
  let (meth, typ) =
    match obj.exp_desc with
    | Texp_ident(_, _, {val_kind = Val_self(sign, meths, _, _)}) ->
        let id, typ =
          match meths with
          | Self_concrete meths ->
              let id =
                match Meths.find met meths with
                | id -> id
                | exception Not_found ->
                    let valid_methods =
                      Meths.fold (fun lab _ acc -> lab :: acc) meths []
                    in
                    raise (Error(e.pexp_loc, env,
                                 Undefined_self_method (met, valid_methods)))
              in
              let typ = Btype.method_type met sign in
              id, typ
          | Self_virtual meths_ref -> begin
              match Meths.find met !meths_ref with
              | id -> id, Btype.method_type met sign
              | exception Not_found ->
                  let id = Ident.create_local met in
                  let ty = newvar () in
                  meths_ref := Meths.add met id !meths_ref;
                  add_method env met Private Virtual ty sign;
                  Location.prerr_warning loc
                    (Warnings.Undeclared_virtual_method met);
                  id, ty
          end
        in
        Tmeth_val id, typ
    | Texp_ident(_, _, {val_kind = Val_anc (sign, meths, cl_num)}) ->
        let id =
          match Meths.find met meths with
          | id -> id
          | exception Not_found ->
              let valid_methods =
                Meths.fold (fun lab _ acc -> lab :: acc) meths []
              in
              raise (Error(e.pexp_loc, env,
                           Undefined_self_method (met, valid_methods)))
        in
        let typ = Btype.method_type met sign in
        let (self_path, _) =
          Env.find_value_by_name
            (Longident.Lident ("self-" ^ cl_num)) env
        in
        Tmeth_ancestor(id, self_path), typ
    | _ ->
        let ty =
          match filter_method env met obj.exp_type with
          | ty -> ty
          | exception Filter_method_failed err ->
              let error =
                match err with
                | Unification_error err ->
                    Expr_type_clash(err, explanation, None)
                | Not_an_object ty ->
                    Not_an_object(ty, explanation)
                | Not_a_method ->
                    let valid_methods =
                      match get_desc (expand_head env obj.exp_type) with
                      | Tobject (fields, _) ->
                          let (fields, _) = Ctype.flatten_fields fields in
                          let collect_fields li (meth, meth_kind, _meth_ty) =
                            if field_kind_repr meth_kind = Fpublic
                            then meth::li else li
                          in
                          Some (List.fold_left collect_fields [] fields)
                      | _ -> None
                    in
                    Undefined_method(obj.exp_type, met, valid_methods)
              in
              raise (Error(e.pexp_loc, env, error))
        in
        Tmeth_name met, ty
  in
  (obj,meth,typ)

(* Typing of toplevel bindings *)

let type_binding env rec_flag spat_sexp_list =
  let (pat_exp_list, new_env) =
    type_let
      ~check:(fun s -> Warnings.Unused_value_declaration s)
      ~check_strict:(fun s -> Warnings.Unused_value_declaration s)
      At_toplevel
      env rec_flag spat_sexp_list Modules_rejected
  in
  (pat_exp_list, new_env)

let type_let existential_ctx env rec_flag spat_sexp_list =
  let (pat_exp_list, new_env) =
    type_let existential_ctx env rec_flag spat_sexp_list Modules_rejected in
  (pat_exp_list, new_env)

(* Typing of toplevel expressions *)

let type_expression env sexp =
  let exp =
    with_local_level begin fun () ->
      Typetexp.TyVarEnv.reset();
      type_exp env sexp
    end
    ~post:(may_lower_contravariant_then_generalize env)
  in
  match sexp.pexp_desc with
    Pexp_ident lid ->
      let loc = sexp.pexp_loc in
      (* Special case for keeping type variables when looking-up a variable *)
      let (_path, desc) = Env.lookup_value ~use:false ~loc lid.txt env in
      {exp with exp_type = desc.val_type}
  | _ -> exp

(* Error report *)

let spellcheck ppf unbound_name valid_names =
  Misc.did_you_mean ppf (fun () ->
    Misc.spellcheck valid_names unbound_name
  )

let spellcheck_idents ppf unbound valid_idents =
  spellcheck ppf (Ident.name unbound) (List.map Ident.name valid_idents)

open Format

let longident = Printtyp.longident

(* Returns the first diff of the trace *)
let type_clash_of_trace trace =
  Errortrace.(explain trace (fun ~prev:_ -> function
    | Diff diff -> Some diff
    | _ -> None
  ))

(* Hint on type error on integer literals
   To avoid confusion, it is disabled on float literals
   and when the expected type is `int` *)
let report_literal_type_constraint expected_type const =
  let const_str = match const with
    | Pconst_integer (s, _) -> Some s
    | _ -> None
  in
  let suffix =
    if Path.same expected_type Predef.path_int32 then
      Some 'l'
    else if Path.same expected_type Predef.path_int64 then
      Some 'L'
    else if Path.same expected_type Predef.path_nativeint then
      Some 'n'
    else if Path.same expected_type Predef.path_float then
      Some '.'
    else None
  in
  let pp_const ppf (c,s) = Format.fprintf ppf "%s%c" c s in
  match const_str, suffix with
  | Some c, Some s -> [
      Location.msg
        "@[@{<hint>Hint@}: Did you mean %a?@]"
        (Style.as_inline_code pp_const) (c,s)
    ]
  | _, _ -> []

let report_literal_type_constraint const = function
  | Some tr ->
      begin match get_desc Errortrace.(tr.expected.ty) with
        Tconstr (typ, [], _) ->
          report_literal_type_constraint typ const
      | _ -> []
      end
  | None -> []

let report_partial_application = function
  | Some tr -> begin
      match get_desc tr.Errortrace.got.Errortrace.expanded with
      | Tarrow _ ->
          [ Location.msg
              "@[@{<hint>Hint@}: This function application is partial,@ \
               maybe some arguments are missing.@]" ]
      | _ -> []
    end
  | None -> []

let report_expr_type_clash_hints exp diff =
  match exp with
  | Some (Pexp_constant const) -> report_literal_type_constraint const diff
  | Some (Pexp_apply _) -> report_partial_application diff
  | _ -> []

let report_pattern_type_clash_hints pat diff =
  match pat with
  | Some (Ppat_constant const) -> report_literal_type_constraint const diff
  | _ -> []

let report_type_expected_explanation expl ppf =
  let because expl_str = fprintf ppf "@ because it is in %s" expl_str in
  match expl with
  | If_conditional ->
      because "the condition of an if-statement"
  | If_no_else_branch ->
      because "the result of a conditional with no else branch"
  | While_loop_conditional ->
      because "the condition of a while-loop"
  | While_loop_body ->
      because "the body of a while-loop"
  | For_loop_start_index ->
      because "a for-loop start index"
  | For_loop_stop_index ->
      because "a for-loop stop index"
  | For_loop_body ->
      because "the body of a for-loop"
  | Assert_condition ->
      because "the condition of an assertion"
  | Sequence_left_hand_side ->
      because "the left-hand side of a sequence"
  | When_guard ->
      because "a when-guard"

let report_type_expected_explanation_opt expl ppf =
  match expl with
  | None -> ()
  | Some expl -> report_type_expected_explanation expl ppf

let report_unification_error ~loc ?sub env err
    ?type_expected_explanation txt1 txt2 =
  Location.error_of_printer ~loc ?sub (fun ppf () ->
    Printtyp.report_unification_error ppf env err
      ?type_expected_explanation txt1 txt2
  ) ()

let report_this_function ppf funct =
  if Typedtree.exp_is_nominal funct then
    let pexp = Untypeast.untype_expression funct in
    Format.fprintf ppf "The function %a"
      (Style.as_inline_code Pprintast.expression) pexp
  else Format.fprintf ppf "This function"

let report_too_many_arg_error ~funct ~func_ty ~previous_arg_loc
    ~extra_arg_loc ~returns_unit loc =
  let open Location in
  let cnum_offset off (pos : Lexing.position) =
    { pos with pos_cnum = pos.pos_cnum + off }
  in
  let app_loc =
    (* Span the application, including the extra argument. *)
    { loc_start = loc.loc_start;
      loc_end = extra_arg_loc.loc_end;
      loc_ghost = false }
  and tail_loc =
    (* Possible location for a ';'. The location is widened to overlap the end
       of the argument. *)
    let arg_end = previous_arg_loc.loc_end in
    { loc_start = cnum_offset ~-1 arg_end;
      loc_end = cnum_offset ~+1 arg_end;
      loc_ghost = false }
  in
  let hint_semicolon = if returns_unit then [
      msg ~loc:tail_loc "@{<hint>Hint@}: Did you forget a ';'?";
    ] else [] in
  let sub = hint_semicolon @ [
    msg ~loc:extra_arg_loc "This extra argument is not expected.";
  ] in
  errorf ~loc:app_loc ~sub
    "@[<v>@[<2>%a has type@ %a@]\
     @ It is applied to too many arguments@]"
    report_this_function funct Printtyp.type_expr func_ty

let report_error ~loc env = function
  | Constructor_arity_mismatch(lid, expected, provided) ->
      Location.errorf ~loc
       "@[The constructor %a@ expects %i argument(s),@ \
        but is applied here to %i argument(s)@]"
       (Style.as_inline_code longident) lid expected provided
  | Label_mismatch(lid, err) ->
      report_unification_error ~loc env err
        (function ppf ->
           fprintf ppf "The record field %a@ belongs to the type"
                   (Style.as_inline_code longident) lid)
        (function ppf ->
           fprintf ppf "but is mixed here with fields of type")
  | Pattern_type_clash (err, pat) ->
      let diff = type_clash_of_trace err.trace in
      let sub = report_pattern_type_clash_hints pat diff in
      report_unification_error ~loc ~sub env err
        (function ppf ->
          fprintf ppf "This pattern matches values of type")
        (function ppf ->
          fprintf ppf "but a pattern was expected which matches values of \
                       type");
  | Or_pattern_type_clash (id, err) ->
      report_unification_error ~loc env err
        (function ppf ->
          fprintf ppf "The variable %a on the left-hand side of this \
                       or-pattern has type" Style.inline_code (Ident.name id))
        (function ppf ->
          fprintf ppf "but on the right-hand side it has type")
  | Multiply_bound_variable name ->
      Location.errorf ~loc
        "Variable %a is bound several times in this matching"
        Style.inline_code name
  | Orpat_vars (id, valid_idents) ->
      Location.error_of_printer ~loc (fun ppf () ->
        fprintf ppf
          "Variable %a must occur on both sides of this %a pattern"
          Style.inline_code (Ident.name id)
          Style.inline_code "|"
        ;
        spellcheck_idents ppf id valid_idents
      ) ()
  | Expr_type_clash (err, explanation, exp) ->
      let diff = type_clash_of_trace err.trace in
      let sub = report_expr_type_clash_hints exp diff in
      report_unification_error ~loc ~sub env err
        ~type_expected_explanation:
          (report_type_expected_explanation_opt explanation)
        (function ppf ->
           fprintf ppf "This expression has type")
        (function ppf ->
           fprintf ppf "but an expression was expected of type");
  | Apply_non_function {
      funct; func_ty; res_ty; previous_arg_loc; extra_arg_loc
    } ->
      begin match get_desc func_ty with
        Tarrow _ ->
          let returns_unit = match get_desc res_ty with
            | Tconstr (p, _, _) -> Path.same p Predef.path_unit
            | _ -> false
          in
          report_too_many_arg_error ~funct ~func_ty ~previous_arg_loc
            ~extra_arg_loc ~returns_unit loc
      | _ ->
          Location.errorf ~loc "@[<v>@[<2>This expression has type@ %a@]@ %s@]"
            (Style.as_inline_code Printtyp.type_expr) func_ty
            "This is not a function; it cannot be applied."
      end
  | Apply_wrong_label (l, ty, extra_info) ->
      let print_label ppf = function
        | Nolabel -> fprintf ppf "without label"
        | l ->
            fprintf ppf "with label %a"
              Style.inline_code (prefixed_label_name l)
      in
      let extra_info =
        if not extra_info then
          []
        else
          [ Location.msg
              "Since OCaml 4.11, optional arguments do not commute when \
               -nolabels is given" ]
      in
      Location.errorf ~loc ~sub:extra_info
        "@[<v>@[<2>The function applied to this argument has type@ %a@]@.\
         This argument cannot be applied %a@]"
        Printtyp.type_expr ty print_label l
  | Label_multiply_defined s ->
      Location.errorf ~loc "The record field label %s is defined several times"
        s
  | Label_missing labels ->
      let print_label ppf lbl = Style.inline_code ppf (Ident.name lbl) in
      let print_labels ppf = List.iter (fprintf ppf "@ %a" print_label) in
      Location.errorf ~loc "@[<hov>Some record fields are undefined:%a@]"
        print_labels labels
  | Label_not_mutable lid ->
      Location.errorf ~loc "The record field %a is not mutable"
        (Style.as_inline_code longident) lid
  | Wrong_name (eorp, ty_expected, { type_path; kind; name; valid_names; }) ->
      Location.error_of_printer ~loc (fun ppf () ->
        Printtyp.wrap_printing_env ~error:true env (fun () ->
          let { ty; explanation } = ty_expected in
          if Path.is_constructor_typath type_path then begin
            fprintf ppf
              "@[The field %a is not part of the record \
               argument for the %a constructor@]"
              Style.inline_code name.txt
              (Style.as_inline_code Printtyp.type_path) type_path;
          end else begin
            fprintf ppf
              "@[@[<2>%s type@ %a%t@]@ \
               There is no %s %a within type %a@]"
              eorp (Style.as_inline_code Printtyp.type_expr) ty
              (report_type_expected_explanation_opt explanation)
              (Datatype_kind.label_name kind)
              Style.inline_code name.txt
              (Style.as_inline_code Printtyp.type_path) type_path;
          end;
          spellcheck ppf name.txt valid_names
      )) ()
  | Name_type_mismatch (kind, lid, tp, tpl) ->
      let type_name = Datatype_kind.type_name kind in
      let name = Datatype_kind.label_name kind in
      Location.error_of_printer ~loc (fun ppf () ->
        Printtyp.report_ambiguous_type_error ppf env tp tpl
          (function ppf ->
             fprintf ppf "The %s %a@ belongs to the %s type"
               name (Style.as_inline_code longident) lid
              type_name)
          (function ppf ->
             fprintf ppf "The %s %a@ belongs to one of the following %s types:"
               name (Style.as_inline_code longident) lid type_name)
          (function ppf ->
             fprintf ppf "but a %s was expected belonging to the %s type"
               name type_name)
      ) ()
  | Invalid_format msg ->
      Location.errorf ~loc "%s" msg
  | Not_an_object (ty, explanation) ->
    Location.error_of_printer ~loc (fun ppf () ->
      fprintf ppf "This expression is not an object;@ \
                   it has type %a"
        (Style.as_inline_code Printtyp.type_expr) ty;
      report_type_expected_explanation_opt explanation ppf
    ) ()
  | Undefined_method (ty, me, valid_methods) ->
      Location.error_of_printer ~loc (fun ppf () ->
        Printtyp.wrap_printing_env ~error:true env (fun () ->
          fprintf ppf
            "@[<v>@[This expression has type@;<1 2>%a@]@,\
             It has no method %a@]"
            (Style.as_inline_code Printtyp.type_expr) ty
            Style.inline_code me;
          begin match valid_methods with
            | None -> ()
            | Some valid_methods -> spellcheck ppf me valid_methods
          end
      )) ()
  | Undefined_self_method (me, valid_methods) ->
      Location.error_of_printer ~loc (fun ppf () ->
        fprintf ppf "This expression has no method %a" Style.inline_code me;
        spellcheck ppf me valid_methods;
      ) ()
  | Virtual_class cl ->
      Location.errorf ~loc "Cannot instantiate the virtual class %a"
        (Style.as_inline_code longident) cl
  | Unbound_instance_variable (var, valid_vars) ->
      Location.error_of_printer ~loc (fun ppf () ->
        fprintf ppf "Unbound instance variable %a" Style.inline_code var;
        spellcheck ppf var valid_vars;
      ) ()
  | Instance_variable_not_mutable v ->
      Location.errorf ~loc "The instance variable %a is not mutable"
        Style.inline_code v
  | Not_subtype err ->
      Location.error_of_printer ~loc (fun ppf () ->
        Printtyp.Subtype.report_error ppf env err "is not a subtype of"
      ) ()
  | Outside_class ->
      Location.errorf ~loc
        "This object duplication occurs outside a method definition"
  | Value_multiply_overridden v ->
      Location.errorf ~loc
        "The instance variable %a is overridden several times"
        Style.inline_code v
  | Coercion_failure (ty_exp, err, b) ->
      Location.error_of_printer ~loc (fun ppf () ->
        Printtyp.report_unification_error ppf env err
          (function ppf ->
             let ty_exp = Printtyp.prepare_expansion ty_exp in
             fprintf ppf "This expression cannot be coerced to type@;<1 2>%a;@ \
                          it has type"
             (Style.as_inline_code @@ Printtyp.type_expansion Type) ty_exp)
          (function ppf ->
             fprintf ppf "but is here used with type");
        if b then
          fprintf ppf
            ".@.@[<hov>This simple coercion was not fully general.@ \
             @{<hint>Hint@}: Consider using a fully explicit coercion@ \
             of the form: %a@]"
            Style.inline_code "(foo : ty1 :> ty2)"
      ) ()
  | Not_a_function (ty, explanation) ->
      Location.errorf ~loc
        "This expression should not be a function,@ \
         the expected type is@ %a%t"
        (Style.as_inline_code Printtyp.type_expr) ty
        (report_type_expected_explanation_opt explanation)
  | Too_many_arguments (ty, explanation) ->
      Location.errorf ~loc
        "This function expects too many arguments,@ \
         it should have type@ %a%t"
        (Style.as_inline_code Printtyp.type_expr) ty
        (report_type_expected_explanation_opt explanation)
  | Abstract_wrong_label {got; expected; expected_type; explanation} ->
      let label ~long ppf = function
        | Nolabel -> fprintf ppf "unlabeled"
        | l       ->
            if long then
              fprintf ppf "labeled %a" Style.inline_code (prefixed_label_name l)
            else
              Style.inline_code ppf (prefixed_label_name l)
      in
      let second_long = match got, expected with
        | Nolabel, _ | _, Nolabel -> true
        | _                       -> false
      in
      Location.errorf ~loc
        "@[<v>@[<2>This function should have type@ %a%t@]@,\
         @[but its first argument is %a@ instead of %s%a@]@]"
        (Style.as_inline_code Printtyp.type_expr) expected_type
        (report_type_expected_explanation_opt explanation)
        (label ~long:true) got
        (if second_long then "being " else "")
        (label ~long:second_long) expected
  | Scoping_let_module(id, ty) ->
      Location.errorf ~loc
        "This %a expression has type@ %a@ \
         In this type, the locally bound module name %a escapes its scope"
        Style.inline_code "let module"
        (Style.as_inline_code Printtyp.type_expr) ty
        Style.inline_code id
  | Private_type ty ->
      Location.errorf ~loc "Cannot create values of the private type %a"
        (Style.as_inline_code Printtyp.type_expr) ty
  | Private_label (lid, ty) ->
      Location.errorf ~loc "Cannot assign field %a of the private type %a"
        (Style.as_inline_code longident) lid
        (Style.as_inline_code Printtyp.type_expr) ty
  | Private_constructor (constr, ty) ->
      Location.errorf ~loc
        "Cannot use private constructor %a to create values of type %a"
        Style.inline_code constr.cstr_name
        (Style.as_inline_code Printtyp.type_expr) ty
  | Not_a_polymorphic_variant_type lid ->
      Location.errorf ~loc "The type %a@ is not a variant type"
        (Style.as_inline_code longident) lid
  | Incoherent_label_order ->
      Location.errorf ~loc
        "This function is applied to arguments@ \
        in an order different from other calls.@ \
        This is only allowed when the real type is known."
  | Less_general (kind, err) ->
      report_unification_error ~loc env err
        (fun ppf -> fprintf ppf "This %s has type" kind)
        (fun ppf -> fprintf ppf "which is less general than")
  | Modules_not_allowed ->
      Location.errorf ~loc "Modules are not allowed in this pattern."
  | Cannot_infer_signature ->
      Location.errorf ~loc
        "The signature for this packaged module couldn't be inferred."
  | Not_a_packed_module ty ->
      Location.errorf ~loc
        "This expression is packed module, but the expected type is@ %a"
        (Style.as_inline_code Printtyp.type_expr) ty
  | Unexpected_existential (reason, name, types) ->
      let reason_str =
         match reason with
        | In_class_args ->
            dprintf "Existential types are not allowed in class arguments"
        | In_class_def ->
            dprintf "Existential types are not allowed in bindings inside \
             class definition"
        | In_self_pattern ->
            dprintf "Existential types are not allowed in self patterns"
        | At_toplevel ->
            dprintf "Existential types are not allowed in toplevel bindings"
        | In_group ->
            dprintf "Existential types are not allowed in %a bindings"
              Style.inline_code "let ... and ..."
        | In_rec ->
            dprintf "Existential types are not allowed in recursive bindings"
        | With_attributes ->
            dprintf
              "Existential types are not allowed in presence of attributes"
      in
      begin match List.find (fun ty -> ty <> "$" ^ name) types with
      | example ->
          Location.errorf ~loc
            "%t,@ but this pattern introduces the existential type %a."
            reason_str Style.inline_code example
      | exception Not_found ->
          Location.errorf ~loc
            "%t,@ but the constructor %a introduces existential types."
            reason_str Style.inline_code name
      end
  | Invalid_interval ->
      Location.errorf ~loc
        "@[Only character intervals are supported in patterns.@]"
  | Invalid_for_loop_index ->
      Location.errorf ~loc
        "@[Invalid for-loop index: only variables and %a are allowed.@]"
        Style.inline_code "_"
  | No_value_clauses ->
      Location.errorf ~loc
        "None of the patterns in this %a expression match values."
        Style.inline_code "match"
  | Exception_pattern_disallowed ->
      Location.errorf ~loc
        "@[Exception patterns are not allowed in this position.@]"
  | Mixed_value_and_exception_patterns_under_guard ->
      Location.errorf ~loc
        "@[Mixing value and exception patterns under when-guards is not \
         supported.@]"
  | Inlined_record_escape ->
      Location.errorf ~loc
        "@[This form is not allowed as the type of the inlined record could \
         escape.@]"
  | Inlined_record_expected ->
      Location.errorf ~loc
        "@[This constructor expects an inlined record argument.@]"
  | Unrefuted_pattern pat ->
      Location.errorf ~loc
        "@[%s@ %s@ @[%a@]@]"
        "This match case could not be refuted."
        "Here is an example of a value that would reach it:"
        (Style.as_inline_code Printpat.pretty_val) pat
  | Invalid_extension_constructor_payload ->
      Location.errorf ~loc
        "Invalid %a payload, a constructor is expected."
        Style.inline_code "[%extension_constructor]"
  | Not_an_extension_constructor ->
      Location.errorf ~loc
        "This constructor is not an extension constructor."
  | Literal_overflow ty ->
      Location.errorf ~loc
        "Integer literal exceeds the range of representable integers of type %a"
        Style.inline_code ty
  | Unknown_literal (n, m) ->
      let pp_lit ppf (n,m) = fprintf ppf "%s%c" n m in
      Location.errorf ~loc "Unknown modifier %a for literal %a"
        (Style.as_inline_code pp_print_char) m
        (Style.as_inline_code pp_lit) (n,m)
  | Illegal_letrec_pat ->
      Location.errorf ~loc
        "Only variables are allowed as left-hand side of %a"
        Style.inline_code "let rec"
  | Illegal_letrec_expr ->
      Location.errorf ~loc
        "This kind of expression is not allowed as right-hand side of %a"
        Style.inline_code "let rec"
  | Illegal_class_expr ->
      Location.errorf ~loc
        "This kind of recursive class expression is not allowed"
  | Letop_type_clash(name, err) ->
      report_unification_error ~loc env err
        (function ppf ->
          fprintf ppf "The operator %a has type" Style.inline_code name)
        (function ppf ->
          fprintf ppf "but it was expected to have type")
  | Andop_type_clash(name, err) ->
      report_unification_error ~loc env err
        (function ppf ->
          fprintf ppf "The operator %a has type" Style.inline_code name)
        (function ppf ->
          fprintf ppf "but it was expected to have type")
  | Bindings_type_clash(err) ->
      report_unification_error ~loc env err
        (function ppf ->
          fprintf ppf "These bindings have type")
        (function ppf ->
          fprintf ppf "but bindings were expected of type")
  | Unbound_existential (ids, ty) ->
      let pp_ident ppf id = pp_print_string ppf (Ident.name id) in
      let pp_type ppf (ids,ty)=
        fprintf ppf "@[type %a.@ %a@]@]"
          (pp_print_list ~pp_sep:pp_print_space pp_ident) ids
          Printtyp.type_expr ty
      in
      Location.errorf ~loc
        "@[<2>%s:@ %a@]"
        "This type does not bind all existentials in the constructor"
        (Style.as_inline_code pp_type) (ids, ty)
  | Missing_type_constraint ->
      Location.errorf ~loc
        "@[%s@ %s@]"
        "Existential types introduced in a constructor pattern"
        "must be bound by a type constraint on the argument."
  | Wrong_expected_kind(sort, ctx, ty) ->
      let ctx, explanation =
        match ctx with
        | Expression explanation -> "expression", explanation
        | Pattern -> "pattern", None
      in
      let sort =
        match sort with
        | Constructor -> "constructor"
        | Boolean -> "boolean literal"
        | List -> "list literal"
        | Unit -> "unit literal"
        | Record -> "record"
      in
      Location.errorf ~loc
        "This %s should not be a %s,@ \
         the expected type is@ %a%t"
        ctx sort (Style.as_inline_code Printtyp.type_expr) ty
        (report_type_expected_explanation_opt explanation)
  | Expr_not_a_record_type ty ->
      Location.errorf ~loc
        "This expression has type %a@ \
         which is not a record type."
        (Style.as_inline_code Printtyp.type_expr) ty

let report_error ~loc env err =
  Printtyp.wrap_printing_env ~error:true env
    (fun () -> report_error ~loc env err)

let () =
  Location.register_error_of_exn
    (function
      | Error (loc, env, err) ->
        Some (report_error ~loc env err)
      | Error_forward err ->
        Some err
      | _ ->
        None
    )

let () =
  Persistent_env.add_delayed_check_forward := add_delayed_check;
  Env.add_delayed_check_forward := add_delayed_check;
  ()

(* drop ?recarg argument from the external API *)
let type_expect ?in_function env e ty = type_expect ?in_function env e ty
let type_exp env e = type_exp env e
let type_argument env e t1 t2 = type_argument env e t1 t2<|MERGE_RESOLUTION|>--- conflicted
+++ resolved
@@ -701,15 +701,9 @@
 
 (* Constraint solving during typing of patterns *)
 
-<<<<<<< HEAD
-let solve_Ppat_poly_constraint ~refine tps env loc sty expected_ty =
-  let cty, ty, force = Typetexp.transl_simple_type_delayed !env sty in
-  unify_pat_types ~refine loc env ty (instance expected_ty);
-=======
 let solve_Ppat_poly_constraint tps env loc sty expected_ty =
   let cty, ty, force = Typetexp.transl_simple_type_delayed env sty in
   unify_pat_types loc env ty (instance expected_ty);
->>>>>>> b55ced1d
   tps.tps_pattern_force <- force :: tps.tps_pattern_force;
   match get_desc ty with
   | Tpoly (body, tyl) ->
@@ -730,14 +724,9 @@
   unify_pat_types_refine ~refine loc env ty expected_ty;
   vars
 
-<<<<<<< HEAD
-let solve_constructor_annotation tps env name_list sty ty_args ty_ex =
-  let expansion_scope = get_gadt_equations_level () in
-=======
 let solve_constructor_annotation
     tps (penv : Pattern_env.t) name_list sty ty_args ty_ex =
   let expansion_scope = penv.equations_scope in
->>>>>>> b55ced1d
   let ids =
     List.map
       (fun name ->
@@ -785,11 +774,7 @@
   end;
   ty_args, Some (ids, cty)
 
-<<<<<<< HEAD
-let solve_Ppat_construct ~refine tps env loc constr no_existentials
-=======
 let solve_Ppat_construct ~refine tps penv loc constr no_existentials
->>>>>>> b55ced1d
         existential_styp expected_ty =
   (* if constructor is gadt, we must verify that the expected type has the
      correct head *)
@@ -827,11 +812,7 @@
             in
             let equated_types = unify_res ty_res expected_ty in
             let ty_args, existential_ctyp =
-<<<<<<< HEAD
-              solve_constructor_annotation tps env name_list sty ty_args ty_ex
-=======
               solve_constructor_annotation tps penv name_list sty ty_args ty_ex
->>>>>>> b55ced1d
             in
             ty_args, ty_res, equated_types, existential_ctyp
       in
@@ -890,11 +871,7 @@
     (generic_instance expected_ty);
   nv
 
-<<<<<<< HEAD
-let solve_Ppat_constraint ~refine tps loc env sty expected_ty =
-=======
 let solve_Ppat_constraint tps loc env sty expected_ty =
->>>>>>> b55ced1d
   let cty, ty, force =
     with_local_level ~post:(fun (_, ty, _) -> generalize_structure ty)
       (fun () -> Typetexp.transl_simple_type_delayed env sty)
@@ -1543,35 +1520,20 @@
 let rec type_pat
   : type k . type_pat_state -> k pattern_category ->
       no_existentials: existential_restriction option ->
-<<<<<<< HEAD
-      env: Env.t ref -> Parsetree.pattern -> type_expr -> k general_pattern
-  = fun tps category ~no_existentials ~env sp expected_ty ->
-  Builtin_attributes.warning_scope sp.ppat_attributes
-    (fun () ->
-       type_pat_aux tps category ~no_existentials ~env sp expected_ty
-=======
       penv: Pattern_env.t -> Parsetree.pattern -> type_expr ->
       k general_pattern
   = fun tps category ~no_existentials ~penv sp expected_ty ->
   Builtin_attributes.warning_scope sp.ppat_attributes
     (fun () ->
        type_pat_aux tps category ~no_existentials ~penv sp expected_ty
->>>>>>> b55ced1d
     )
 
 and type_pat_aux
   : type k . type_pat_state -> k pattern_category -> no_existentials:_ ->
-<<<<<<< HEAD
-         env:_ -> _ -> _ -> k general_pattern
-  = fun tps category ~no_existentials ~env sp expected_ty ->
-  let type_pat tps category ?(env=env) =
-    type_pat tps category ~no_existentials ~env
-=======
          penv:Pattern_env.t -> _ -> _ -> k general_pattern
   = fun tps category ~no_existentials ~penv sp expected_ty ->
   let type_pat tps category ?(penv=penv) =
     type_pat tps category ~no_existentials ~penv
->>>>>>> b55ced1d
   in
   let loc = sp.ppat_loc in
   let solve_expected (x : pattern) : pattern =
@@ -1636,11 +1598,7 @@
       ({ptyp_desc=Ptyp_poly _} as sty)) ->
       (* explicitly polymorphic type *)
       let cty, ty, ty' =
-<<<<<<< HEAD
-        solve_Ppat_poly_constraint ~refine tps env lloc sty expected_ty in
-=======
         solve_Ppat_poly_constraint tps !!penv lloc sty expected_ty in
->>>>>>> b55ced1d
       let id = enter_variable tps lloc name ty' attrs in
       rvp { pat_desc = Tpat_var (id, name);
             pat_loc = lloc;
@@ -1650,11 +1608,7 @@
             pat_env = !!penv }
   | Ppat_alias(sq, name) ->
       let q = type_pat tps Value sq expected_ty in
-<<<<<<< HEAD
-      let ty_var = solve_Ppat_alias ~refine env q in
-=======
       let ty_var = solve_Ppat_alias !!penv q in
->>>>>>> b55ced1d
       let id =
         enter_variable
           ~is_as_variable:true tps loc name ty_var sp.ppat_attributes
@@ -1690,12 +1644,8 @@
       raise (Error (loc, !!penv, Invalid_interval))
   | Ppat_tuple spl ->
       assert (List.length spl >= 2);
-<<<<<<< HEAD
-      let expected_tys = solve_Ppat_tuple ~refine loc env spl expected_ty in
-=======
       let expected_tys =
         solve_Ppat_tuple ~refine:false loc penv spl expected_ty in
->>>>>>> b55ced1d
       let pl = List.map2 (type_pat tps Value) spl expected_tys in
       rvp {
         pat_desc = Tpat_tuple pl;
@@ -1767,11 +1717,7 @@
                                      constr.cstr_arity, List.length sargs)));
 
       let (ty_args, existential_ctyp) =
-<<<<<<< HEAD
-        solve_Ppat_construct ~refine tps env loc constr no_existentials
-=======
         solve_Ppat_construct ~refine:false tps penv loc constr no_existentials
->>>>>>> b55ced1d
           existential_styp expected_ty
       in
 
@@ -1829,12 +1775,8 @@
       in
       let type_label_pat (label_lid, label, sarg) =
         let ty_arg =
-<<<<<<< HEAD
-          solve_Ppat_record_field ~refine loc env label label_lid record_ty in
-=======
           solve_Ppat_record_field ~refine:false loc penv label label_lid
             record_ty in
->>>>>>> b55ced1d
         (label_lid, label, type_pat tps Value sarg ty_arg)
       in
       let make_record_pat lbl_pat_list =
@@ -1856,11 +1798,7 @@
       in
       rvp @@ solve_expected (make_record_pat lbl_a_list)
   | Ppat_array spl ->
-<<<<<<< HEAD
-      let ty_elt = solve_Ppat_array ~refine loc env expected_ty in
-=======
       let ty_elt = solve_Ppat_array ~refine:false loc penv expected_ty in
->>>>>>> b55ced1d
       let pl = List.map (fun p -> type_pat tps Value p ty_elt) spl in
       rvp {
         pat_desc = Tpat_array pl;
@@ -1869,11 +1807,6 @@
         pat_attributes = sp.ppat_attributes;
         pat_env = !!penv }
   | Ppat_or(sp1, sp2) ->
-<<<<<<< HEAD
-      let equation_level = !gadt_equations_level in
-      let outter_lev = get_current_level () in
-=======
->>>>>>> b55ced1d
       (* Reset pattern forces for just [tps2] because later we append [tps1] and
          [tps2]'s pattern forces, and we don't want to duplicate [tps]'s pattern
          forces. *)
@@ -1882,21 +1815,6 @@
       (* Introduce a new scope using with_local_level without generalizations *)
       let env1, p1, env2, p2 =
         with_local_level begin fun () ->
-<<<<<<< HEAD
-          let lev = get_current_level () in
-          gadt_equations_level := Some lev;
-          let type_pat_rec tps env sp =
-            type_pat tps category sp expected_ty ~env
-          in
-          let env1 = ref !env in
-          let p1 = type_pat_rec tps1 env1 sp1 in
-          let env2 = ref !env in
-          let p2 = type_pat_rec tps2 env2 sp2 in
-          (env1, p1, env2, p2)
-        end
-      in
-      gadt_equations_level := equation_level;
-=======
           let type_pat_rec tps penv sp =
             type_pat tps category sp expected_ty ~penv
           in
@@ -1908,7 +1826,6 @@
           (penv1.env, p1, penv2.env, p2)
         end
       in
->>>>>>> b55ced1d
       let p1_variables = tps1.tps_pattern_variables in
       let p2_variables = tps2.tps_pattern_variables in
       (* Make sure no variable with an ambiguous type gets added to the
@@ -1921,11 +1838,7 @@
         check_scope_escape pv_loc env2 outer_lev pv_type
       ) p2_variables;
       let alpha_env =
-<<<<<<< HEAD
-        enter_orpat_variables loc !env p1_variables p2_variables in
-=======
         enter_orpat_variables loc !!penv p1_variables p2_variables in
->>>>>>> b55ced1d
       (* Propagate the outcome of checking the or-pattern back to
          the type_pat_state that the caller passed in.
       *)
@@ -1947,11 +1860,7 @@
            pat_attributes = sp.ppat_attributes;
            pat_env = !!penv }
   | Ppat_lazy sp1 ->
-<<<<<<< HEAD
-      let nv = solve_Ppat_lazy ~refine loc env expected_ty in
-=======
       let nv = solve_Ppat_lazy ~refine:false loc penv expected_ty in
->>>>>>> b55ced1d
       let p1 = type_pat tps Value sp1 nv in
       rvp {
         pat_desc = Tpat_lazy p1;
@@ -1962,11 +1871,7 @@
   | Ppat_constraint(sp, sty) ->
       (* Pretend separate = true *)
       let cty, ty, expected_ty' =
-<<<<<<< HEAD
-        solve_Ppat_constraint ~refine tps loc env sty expected_ty in
-=======
         solve_Ppat_constraint tps loc !!penv sty expected_ty in
->>>>>>> b55ced1d
       let p = type_pat tps category sp expected_ty' in
       let extra = (Tpat_constraint cty, loc, sp.ppat_attributes) in
       begin match category, (p : k general_pattern) with
@@ -1988,17 +1893,10 @@
         :: p.pat_extra }
   | Ppat_open (lid,p) ->
       let path, new_env =
-<<<<<<< HEAD
-        !type_open Asttypes.Fresh !env sp.ppat_loc lid in
-      env := new_env;
-      let p = type_pat tps category ~env p expected_ty in
-      let new_env = !env in
-=======
         !type_open Asttypes.Fresh !!penv sp.ppat_loc lid in
       penv.env <- new_env;
       let p = type_pat tps category ~penv p expected_ty in
       let new_env = !!penv in
->>>>>>> b55ced1d
       begin match Env.remove_last_open path new_env with
       | None -> assert false
       | Some closed_env -> penv.env <- closed_env
@@ -2018,14 +1916,6 @@
   | Ppat_extension ext ->
       raise (Error_forward (Builtin_attributes.error_of_extension ext))
 
-<<<<<<< HEAD
-let type_pat tps category ?no_existentials
-    ?(lev=get_current_level()) env sp expected_ty =
-  Misc.protect_refs [Misc.R (gadt_equations_level, Some lev)]
-    (fun () -> type_pat tps category ~no_existentials ~env sp expected_ty)
-
-=======
->>>>>>> b55ced1d
 let iter_pattern_variables_type f : pattern_variable list -> unit =
   List.iter (fun {pv_type; _} -> f pv_type)
 
@@ -2077,13 +1967,6 @@
       Env.add_module_declaration ~shape:md_shape ~check:true mv_id pres md env
     end
   ) env module_variables_as_list
-<<<<<<< HEAD
-
-let type_pattern category ~lev env spat expected_ty allow_modules =
-  let tps = create_type_pat_state allow_modules in
-  let new_env = ref env in
-  let pat = type_pat tps category ~lev new_env spat expected_ty in
-=======
 
 let type_pat tps category ?no_existentials penv =
   type_pat tps category ~no_existentials ~penv
@@ -2093,28 +1976,16 @@
   let new_penv = Pattern_env.make env
       ~equations_scope:lev ~allow_recursive_equations:false in
   let pat = type_pat tps category new_penv spat expected_ty in
->>>>>>> b55ced1d
   let { tps_pattern_variables = pvs;
         tps_module_variables = mvs;
         tps_pattern_force = pattern_forces;
       } = tps in
-<<<<<<< HEAD
-  (pat, !new_env, pattern_forces, pvs, mvs)
-=======
   (pat, !!new_penv, pattern_forces, pvs, mvs)
->>>>>>> b55ced1d
 
 let type_pattern_list
     category no_existentials env spatl expected_tys allow_modules
   =
   let tps = create_type_pat_state allow_modules in
-<<<<<<< HEAD
-  let new_env = ref env in
-  let type_pat (attrs, pat) ty =
-    Builtin_attributes.warning_scope ~ppwarning:false attrs
-      (fun () ->
-         type_pat tps category ~no_existentials new_env pat ty
-=======
   let equations_scope = get_current_level () in
   let new_penv = Pattern_env.make env
       ~equations_scope ~allow_recursive_equations:false in
@@ -2122,7 +1993,6 @@
     Builtin_attributes.warning_scope ~ppwarning:false attrs
       (fun () ->
          type_pat tps category ~no_existentials new_penv pat ty
->>>>>>> b55ced1d
       )
   in
   let patl = List.map2 type_pat spatl expected_tys in
@@ -2130,11 +2000,7 @@
         tps_module_variables = mvs;
         tps_pattern_force = pattern_forces;
       } = tps in
-<<<<<<< HEAD
-  (patl, !new_env, pattern_forces, pvs, mvs)
-=======
   (patl, !!new_penv, pattern_forces, pvs, mvs)
->>>>>>> b55ced1d
 
 let type_class_arg_pattern cl_num val_env met_env l spat =
   let tps = create_type_pat_state Modules_rejected in
@@ -2143,21 +2009,13 @@
   let new_penv = Pattern_env.make val_env
       ~equations_scope ~allow_recursive_equations:false in
   let pat =
-<<<<<<< HEAD
-    type_pat tps Value ~no_existentials:In_class_args (ref val_env) spat nv in
-=======
     type_pat tps Value ~no_existentials:In_class_args new_penv spat nv in
->>>>>>> b55ced1d
   if has_variants pat then begin
     Parmatch.pressure_variants val_env [pat];
     finalize_variants pat;
   end;
   List.iter (fun f -> f()) tps.tps_pattern_force;
-<<<<<<< HEAD
-  if is_optional l then unify_pat (ref val_env) pat (type_option (newvar ()));
-=======
   if is_optional l then unify_pat val_env pat (type_option (newvar ()));
->>>>>>> b55ced1d
   let (pv, val_env, met_env) =
     List.fold_right
       (fun {pv_id; pv_type; pv_loc; pv_as_var; pv_attributes}
@@ -2201,11 +2059,7 @@
   let new_penv = Pattern_env.make env
       ~equations_scope ~allow_recursive_equations:false in
   let pat =
-<<<<<<< HEAD
-    type_pat tps Value ~no_existentials:In_self_pattern (ref env) spat nv in
-=======
     type_pat tps Value ~no_existentials:In_self_pattern new_penv spat nv in
->>>>>>> b55ced1d
   List.iter (fun f -> f()) tps.tps_pattern_force;
   pat, tps.tps_pattern_variables
 
@@ -2365,16 +2219,10 @@
       Refine_or {inside_nonsplit_or = true}
   in { info with splitting_mode }
 
-<<<<<<< HEAD
-let rec check_counter_example_pat ~info ~env type_pat_state tp expected_ty k =
-  let check_rec ?(info=info) ?(env=env) =
-    check_counter_example_pat ~info ~env type_pat_state in
-=======
 let rec check_counter_example_pat
     ~info ~(penv : Pattern_env.t) type_pat_state tp expected_ty k =
   let check_rec ?(info=info) ?(penv=penv) =
     check_counter_example_pat ~info ~penv type_pat_state in
->>>>>>> b55ced1d
   let loc = tp.pat_loc in
   let refine = true in
   let solve_expected (x : pattern) : pattern =
@@ -2426,11 +2274,7 @@
         raise Need_backtrack;
       let (ty_args, existential_ctyp) =
         solve_Ppat_construct
-<<<<<<< HEAD
-          ~refine type_pat_state env loc constr None None expected_ty
-=======
           ~refine type_pat_state penv loc constr None None expected_ty
->>>>>>> b55ced1d
       in
       map_fold_cont
         (fun (p,t) -> check_rec p t)
@@ -2508,37 +2352,20 @@
       check_rec ~info:(no_explosion info) tp1 nv
         (fun p1 -> mkp k (Tpat_lazy p1))
 
-<<<<<<< HEAD
-let check_counter_example_pat ~counter_example_args
-    ?(lev=get_current_level()) env tp expected_ty =
-=======
 let check_counter_example_pat ~counter_example_args penv tp expected_ty =
->>>>>>> b55ced1d
   (* [check_counter_example_pat] doesn't use [type_pat_state] in an interesting
      way -- one of the functions it calls writes an entry into
      [tps_pattern_forces] -- so we can just ignore module patterns. *)
   let type_pat_state = create_type_pat_state Modules_ignored in
-<<<<<<< HEAD
-  Misc.protect_refs [Misc.R (gadt_equations_level, Some lev)] (fun () ->
-    check_counter_example_pat
-      ~info:counter_example_args ~env type_pat_state tp expected_ty (fun x -> x)
-    )
-=======
   check_counter_example_pat
     ~info:counter_example_args ~penv type_pat_state tp expected_ty (fun x -> x)
->>>>>>> b55ced1d
 
 (* this function is passed to Partial.parmatch
    to type check gadt nonexhaustiveness *)
 let partial_pred ~lev ~splitting_mode ?(explode=0) env expected_ty p =
-<<<<<<< HEAD
-  let env = ref env in
-  let state = save_state env in
-=======
   let penv = Pattern_env.make env
       ~equations_scope:lev ~allow_recursive_equations:true in
   let state = save_state penv in
->>>>>>> b55ced1d
   let counter_example_args =
       {
         splitting_mode;
@@ -2546,15 +2373,9 @@
       } in
   try
     let typed_p =
-<<<<<<< HEAD
-      check_counter_example_pat ~lev ~counter_example_args env p expected_ty
-    in
-    set_state state env;
-=======
       check_counter_example_pat ~counter_example_args penv p expected_ty
     in
     set_state state penv;
->>>>>>> b55ced1d
     (* types are invalidated but we don't need them here *)
     Some typed_p
   with Error _ | Empty_branch ->
