(**************************************************************************)
(*                                                                        *)
(*                                 OCaml                                  *)
(*                                                                        *)
(*             Xavier Leroy, projet Cristal, INRIA Rocquencourt           *)
(*                                                                        *)
(*   Copyright 1996 Institut National de Recherche en Informatique et     *)
(*     en Automatique.                                                    *)
(*                                                                        *)
(*   All rights reserved.  This file is distributed under the terms of    *)
(*   the GNU Lesser General Public License version 2.1, with the          *)
(*   special exception on linking described in the file LICENSE.          *)
(*                                                                        *)
(**************************************************************************)

(* Description of primitive functions *)

open Misc
open Parsetree

type boxed_integer = Pnativeint | Pint32 | Pint64

type native_repr =
  | Same_as_ocaml_repr
  | Unboxed_float
  | Unboxed_integer of boxed_integer
  | Untagged_int

<<<<<<< HEAD
type effects = No_effects | Only_generative_effects | Arbitrary_effects
type coeffects = No_coeffects | Has_coeffects
=======
type mode =
  | Prim_local
  | Prim_global
  | Prim_poly
>>>>>>> 94454f5f

type description =
  { prim_name: string;         (* Name of primitive  or C function *)
    prim_arity: int;           (* Number of arguments *)
    prim_alloc: bool;          (* Does it allocates or raise? *)
    prim_c_builtin: bool;        (* Is the compiler allowed to replace it? *)
    prim_effects: effects;
    prim_coeffects: coeffects;
    prim_native_name: string;  (* Name of C function for the nat. code gen. *)
    prim_native_repr_args: (mode * native_repr) list;
    prim_native_repr_res: mode * native_repr }

type error =
  | Old_style_float_with_native_repr_attribute
  | Old_style_noalloc_with_noalloc_attribute
  | No_native_primitive_with_repr_attribute
  | Inconsistent_attributes_for_effects
  | Inconsistent_noalloc_attributes_for_effects

exception Error of Location.t * error

let is_ocaml_repr = function
  | _, Same_as_ocaml_repr -> true
  | _, Unboxed_float
  | _, Unboxed_integer _
  | _, Untagged_int -> false

let is_unboxed = function
  | _, Same_as_ocaml_repr
  | _, Untagged_int -> false
  | _, Unboxed_float
  | _, Unboxed_integer _ -> true

let is_untagged = function
  | _, Untagged_int -> true
  | _, Same_as_ocaml_repr
  | _, Unboxed_float
  | _, Unboxed_integer _ -> false

let rec make_native_repr_args arity x =
  if arity = 0 then
    []
  else
    x :: make_native_repr_args (arity - 1) x

let simple ~name ~arity ~alloc =
  {prim_name = name;
   prim_arity = arity;
   prim_alloc = alloc;
   prim_c_builtin = false;
   prim_effects = Arbitrary_effects;
   prim_coeffects = Has_coeffects;
   prim_native_name = "";
   prim_native_repr_args =
     make_native_repr_args arity (Prim_global, Same_as_ocaml_repr);
   prim_native_repr_res = (Prim_global, Same_as_ocaml_repr) }

let make ~name ~alloc ~c_builtin ~effects ~coeffects
      ~native_name ~native_repr_args ~native_repr_res =
  {prim_name = name;
   prim_arity = List.length native_repr_args;
   prim_alloc = alloc;
   prim_c_builtin = c_builtin;
   prim_effects = effects;
   prim_coeffects = coeffects;
   prim_native_name = native_name;
   prim_native_repr_args = native_repr_args;
   prim_native_repr_res = native_repr_res }

let parse_declaration valdecl ~native_repr_args ~native_repr_res =
  let arity = List.length native_repr_args in
  let name, native_name, old_style_noalloc, old_style_float =
    match valdecl.pval_prim with
    | name :: "noalloc" :: name2 :: "float" :: _ -> (name, name2, true, true)
    | name :: "noalloc" :: name2 :: _ -> (name, name2, true, false)
    | name :: name2 :: "float" :: _ -> (name, name2, false, true)
    | name :: "noalloc" :: _ -> (name, "", true, false)
    | name :: name2 :: _ -> (name, name2, false, false)
    | name :: _ -> (name, "", false, false)
    | [] ->
        fatal_error "Primitive.parse_declaration"
  in
  let noalloc_attribute =
    Attr_helper.has_no_payload_attribute ["noalloc"; "ocaml.noalloc"]
      valdecl.pval_attributes
  in
  let builtin_attribute =
    Attr_helper.has_no_payload_attribute ["builtin"; "ocaml.builtin"]
      valdecl.pval_attributes
  in
  let no_effects_attribute =
    Attr_helper.has_no_payload_attribute ["no_effects"; "ocaml.no_effects"]
      valdecl.pval_attributes
  in
  let only_generative_effects_attribute =
    Attr_helper.has_no_payload_attribute ["only_generative_effects";
                                          "ocaml.only_generative_effects"]
      valdecl.pval_attributes
  in
  if no_effects_attribute && only_generative_effects_attribute then
    raise (Error (valdecl.pval_loc,
                  Inconsistent_attributes_for_effects));
  let effects =
    if no_effects_attribute then No_effects
    else if only_generative_effects_attribute then Only_generative_effects
    else Arbitrary_effects
  in
  let no_coeffects_attribute =
    Attr_helper.has_no_payload_attribute ["no_coeffects"; "ocaml.no_coeffects"]
      valdecl.pval_attributes
  in
  let coeffects =
    if no_coeffects_attribute then No_coeffects
    else Has_coeffects
  in
  if old_style_float &&
     not (List.for_all is_ocaml_repr native_repr_args &&
          is_ocaml_repr native_repr_res) then
    raise (Error (valdecl.pval_loc,
                  Old_style_float_with_native_repr_attribute));
  if old_style_noalloc && noalloc_attribute then
    raise (Error (valdecl.pval_loc,
                  Old_style_noalloc_with_noalloc_attribute));
  (* The compiler used to assume "noalloc" with "float", we just make this
     explicit now (GPR#167): *)
  let old_style_noalloc = old_style_noalloc || old_style_float in
  if old_style_float then
    Location.deprecated valdecl.pval_loc
      "[@@unboxed] + [@@noalloc] should be used\n\
       instead of \"float\""
  else if old_style_noalloc then
    Location.deprecated valdecl.pval_loc
      "[@@noalloc] should be used instead of \"noalloc\"";
  if native_name = "" &&
     not (List.for_all is_ocaml_repr native_repr_args &&
          is_ocaml_repr native_repr_res) then
    raise (Error (valdecl.pval_loc,
                  No_native_primitive_with_repr_attribute));
  let noalloc = old_style_noalloc || noalloc_attribute in
  if noalloc && only_generative_effects_attribute then
    raise (Error (valdecl.pval_loc,
                  Inconsistent_noalloc_attributes_for_effects));
  let native_repr_args, native_repr_res =
    if old_style_float then
      (make_native_repr_args arity (Prim_global, Unboxed_float),
       (Prim_global, Unboxed_float))
    else
      (native_repr_args, native_repr_res)
  in
  {prim_name = name;
   prim_arity = arity;
   prim_alloc = not noalloc;
   prim_c_builtin = builtin_attribute;
   prim_effects = effects;
   prim_coeffects = coeffects;
   prim_native_name = native_name;
   prim_native_repr_args = native_repr_args;
   prim_native_repr_res = native_repr_res }

open Outcometree

let rec add_native_repr_attributes ty attrs =
  match ty, attrs with
  | Otyp_arrow (label, am, a, rm, r), attr_opt :: rest ->
    let r = add_native_repr_attributes r rest in
    let a =
      match attr_opt with
      | None -> a
      | Some attr -> Otyp_attribute (a, attr)
    in
    Otyp_arrow (label, am, a, rm, r)
  | _, [Some attr] -> Otyp_attribute (ty, attr)
  | _ ->
    assert (List.for_all (fun x -> x = None) attrs);
    ty

let oattr_unboxed = { oattr_name = "unboxed" }
let oattr_untagged = { oattr_name = "untagged" }
let oattr_noalloc = { oattr_name = "noalloc" }
let oattr_builtin = { oattr_name = "builtin" }
let oattr_no_effects = { oattr_name = "no_effects" }
let oattr_only_generative_effects = { oattr_name = "only_generative_effects" }
let oattr_no_coeffects = { oattr_name = "no_coeffects" }

let print p osig_val_decl =
  let prims =
    if p.prim_native_name <> "" then
      [p.prim_name; p.prim_native_name]
    else
      [p.prim_name]
  in
  let for_all f =
    List.for_all f p.prim_native_repr_args && f p.prim_native_repr_res
  in
  let all_unboxed = for_all is_unboxed in
  let all_untagged = for_all is_untagged in
  let attrs = if p.prim_alloc then [] else [oattr_noalloc] in
  let attrs = if p.prim_c_builtin then oattr_builtin::attrs else attrs in
  let attrs = match p.prim_effects with
    | No_effects -> oattr_no_effects::attrs
    | Only_generative_effects -> oattr_only_generative_effects::attrs
    | Arbitrary_effects -> attrs
  in
  let attrs = match p.prim_coeffects with
    | No_coeffects -> oattr_no_coeffects::attrs
    | Has_coeffects -> attrs
  in
  let attrs =
    if all_unboxed then
      oattr_unboxed :: attrs
    else if all_untagged then
      oattr_untagged :: attrs
    else
      attrs
  in
  let attr_of_native_repr = function
    | _, Same_as_ocaml_repr -> None
    | _, Unboxed_float
    | _, Unboxed_integer _ -> if all_unboxed then None else Some oattr_unboxed
    | _, Untagged_int -> if all_untagged then None else Some oattr_untagged
  in
  let type_attrs =
    List.map attr_of_native_repr p.prim_native_repr_args @
    [attr_of_native_repr p.prim_native_repr_res]
  in
  { osig_val_decl with
    oval_prims = prims;
    oval_type = add_native_repr_attributes osig_val_decl.oval_type type_attrs;
    oval_attributes = attrs }

let native_name p =
  if p.prim_native_name <> ""
  then p.prim_native_name
  else p.prim_name

let byte_name p =
  p.prim_name

let native_name_is_external p =
  let nat_name = native_name p in
  nat_name <> "" && nat_name.[0] <> '%'

let report_error ppf err =
  match err with
  | Old_style_float_with_native_repr_attribute ->
    Format.fprintf ppf "Cannot use \"float\" in conjunction with \
                        [%@unboxed]/[%@untagged]."
  | Old_style_noalloc_with_noalloc_attribute ->
    Format.fprintf ppf "Cannot use \"noalloc\" in conjunction with \
                        [%@%@noalloc]."
  | No_native_primitive_with_repr_attribute ->
    Format.fprintf ppf
      "[@The native code version of the primitive is mandatory@ \
       when attributes [%@untagged] or [%@unboxed] are present.@]"
  | Inconsistent_attributes_for_effects ->
    Format.fprintf ppf "At most one of [%@no_effects] and \
                        [%@only_generative_effects] can be specified."
  | Inconsistent_noalloc_attributes_for_effects ->
    Format.fprintf ppf "Cannot use [%@%@no_generative_effects] \
                        in conjunction with [%@%@noalloc]."

let () =
  Location.register_error_of_exn
    (function
      | Error (loc, err) ->
        Some (Location.error_of_printer ~loc report_error err)
      | _ ->
        None
    )<|MERGE_RESOLUTION|>--- conflicted
+++ resolved
@@ -26,15 +26,13 @@
   | Unboxed_integer of boxed_integer
   | Untagged_int
 
-<<<<<<< HEAD
 type effects = No_effects | Only_generative_effects | Arbitrary_effects
 type coeffects = No_coeffects | Has_coeffects
-=======
+
 type mode =
   | Prim_local
   | Prim_global
   | Prim_poly
->>>>>>> 94454f5f
 
 type description =
   { prim_name: string;         (* Name of primitive  or C function *)
