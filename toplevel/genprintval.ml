--- conflicted
+++ resolved
@@ -317,33 +317,10 @@
                     begin match check_depth depth obj ty with
                       Some x -> x
                     | None ->
-<<<<<<< HEAD
                         let pos =
                           match rep with
-                          | Record_exception _ -> 1
+                          | Record_extension _ -> 1
                           | _ -> 0
-=======
-                        let rec tree_of_fields pos = function
-                          | [] -> []
-                          | {ld_id; ld_type} :: remainder ->
-                              let ty_arg =
-                                try
-                                  Ctype.apply env decl.type_params ld_type
-                                    ty_list
-                                with
-                                  Ctype.Cannot_apply -> abstract_type in
-                              let name = Ident.name ld_id in
-                              (* PR#5722: print full module path only
-                                 for first record field *)
-                              let lid =
-                                if pos = 0 then tree_of_label env path name
-                                else Oide_ident name
-                              and v =
-                                nest tree_of_val (depth - 1) (O.field obj pos)
-                                  ty_arg
-                              in
-                              (lid, v) :: tree_of_fields (pos + 1) remainder
->>>>>>> 047e0974
                         in
                         tree_of_record_fields depth
                           env path decl.type_params ty_list
@@ -413,7 +390,7 @@
                 if pos = 0 then tree_of_label env path name
                 else Oide_ident name
               and v =
-                tree_of_val (depth - 1) (O.field obj pos)
+                nest tree_of_val (depth - 1) (O.field obj pos)
                   ty_arg
               in
               (lid, v) :: tree_of_fields (pos + 1) remainder
