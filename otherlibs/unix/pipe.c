--- conflicted
+++ resolved
@@ -28,19 +28,13 @@
     uerror("pipe", Nothing);
 #else
   if (pipe(fd) == -1) uerror("pipe", Nothing);
-<<<<<<< HEAD
-  res = caml_alloc_2(0,
-    Val_int(fd[0]),
-    Val_int(fd[1]));
-=======
   if (unix_cloexec_p(cloexec)) {
     unix_set_cloexec(fd[0], "pipe", Nothing);
     unix_set_cloexec(fd[1], "pipe", Nothing);
   }
 #endif
-  res = caml_alloc_small(2, 0);
-  Field(res, 0) = Val_int(fd[0]);
-  Field(res, 1) = Val_int(fd[1]);
->>>>>>> 0d68080b
+  res = caml_alloc_2(0,
+    Val_int(fd[0]),
+    Val_int(fd[1]));
   return res;
 }