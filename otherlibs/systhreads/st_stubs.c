--- conflicted
+++ resolved
@@ -199,23 +199,14 @@
 
 static void caml_thread_leave_blocking_section(void)
 {
-<<<<<<< HEAD
-  st_masterlock_acquire(&Thread_main_lock);
-  Current_thread = st_tls_get(Thread_key);
-=======
 #ifdef _WIN32
   /* TlsGetValue calls SetLastError which will mask any error which occurred
      prior to the caml_thread_leave_blocking_section call. EnterCriticalSection
      does not do this. */
   DWORD error = GetLastError();
 #endif
-  /* Wait until the runtime is free */
-  st_masterlock_acquire(&caml_master_lock);
-  /* Update curr_thread to point to the thread descriptor corresponding
-     to the thread currently executing */
-  curr_thread = st_tls_get(thread_descriptor_key);
-  /* Restore the runtime state from the curr_thread descriptor */
->>>>>>> aced66c3
+  st_masterlock_acquire(&Thread_main_lock);
+  Current_thread = st_tls_get(Thread_key);
   caml_thread_restore_runtime_state();
 #ifdef _WIN32
   SetLastError(error);
