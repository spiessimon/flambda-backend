--- conflicted
+++ resolved
@@ -426,15 +426,11 @@
       let ptr = transl env arg in
       let dbg = Debuginfo.none in
       ptr_offset ptr offset dbg
-<<<<<<< HEAD
-  | Udirect_apply(handler_code_sym, args, Some { name; }, dbg) ->
+  | Udirect_apply(handler_code_sym, args, Some { name; }, _, dbg) ->
       let args = List.map (transl env) args in
       return_unit dbg
         (Cop(Cprobe { name; handler_code_sym; }, args, dbg))
-  | Udirect_apply(lbl, args, None, dbg) ->
-=======
-  | Udirect_apply(lbl, args, kind, dbg) ->
->>>>>>> 94454f5f
+  | Udirect_apply(lbl, args, None, kind, dbg) ->
       let args = List.map (transl env) args in
       direct_apply lbl args kind dbg
   | Ugeneric_apply(clos, args, kind, dbg) ->
