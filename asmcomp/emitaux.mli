--- conflicted
+++ resolved
@@ -56,13 +56,10 @@
 val cfi_startproc : unit -> unit
 val cfi_endproc : unit -> unit
 val cfi_adjust_cfa_offset : int -> unit
-<<<<<<< HEAD
+val cfi_offset : reg:int -> offset:int -> unit
 
 val emit_block_header_for_closure
    : word_directive:string
   -> comment_char:char
   -> function_entry_points_are_doubleword_aligned:bool
-  -> unit
-=======
-val cfi_offset : reg:int -> offset:int -> unit
->>>>>>> a60a6b49
+  -> unit