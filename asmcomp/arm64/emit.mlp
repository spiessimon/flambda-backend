#2 "asmcomp/arm64/emit.mlp"
(**************************************************************************)
(*                                                                        *)
(*                                 OCaml                                  *)
(*                                                                        *)
(*             Xavier Leroy, projet Gallium, INRIA Rocquencourt           *)
(*                 Benedikt Meurer, University of Siegen                  *)
(*                                                                        *)
(*   Copyright 2013 Institut National de Recherche en Informatique et     *)
(*     en Automatique.                                                    *)
(*   Copyright 2012 Benedikt Meurer.                                      *)
(*                                                                        *)
(*   All rights reserved.  This file is distributed under the terms of    *)
(*   the GNU Lesser General Public License version 2.1, with the          *)
(*   special exception on linking described in the file LICENSE.          *)
(*                                                                        *)
(**************************************************************************)

(* Emission of ARM assembly code, 64-bit mode *)

open Misc
open Cmm
open Arch
open Proc
open Reg
open Mach
open Linearize
open Emitaux

(* Tradeoff between code size and code speed *)

let fastcode_flag = ref true

(* Names for special regs *)

let reg_trap_off = phys_reg 23      (* x26 *)
let reg_alloc_ptr = phys_reg 24     (* x27 *)
let reg_alloc_limit = phys_reg 25   (* x28 *)
let reg_tmp1 = phys_reg 26          (* x16 *)
let reg_tmp2 = phys_reg 27          (* x17 *)
let reg_x15 = phys_reg 15           (* x15*)
let reg_x19 = phys_reg 16           (* x19 *)
let reg_x20 = phys_reg 17           (* x20 *)
let reg_x0 = phys_reg 0             (* x19 *)
let reg_x1 = phys_reg 1             (* x20 *)

(* Output a label *)

let emit_label lbl =
  emit_string ".L"; emit_int lbl

(* Symbols *)

let emit_symbol s =
  Emitaux.emit_symbol '$' s

(* Output a pseudo-register *)

let emit_reg = function
    {loc = Reg r} -> emit_string (register_name r)
  | _ -> fatal_error "Emit.emit_reg"

(* Likewise, but with the 32-bit name of the register *)

let int_reg_name_w =
  [| "w0";  "w1";  "w2";  "w3";  "w4";  "w5";  "w6";  "w7";
     "w8";  "w9";  "w10"; "w11"; "w12"; "w13"; "w14"; "w15";
     "w19"; "w20"; "w21"; "w22"; "w23"; "w24"; "w25";
     "w26"; "w27"; "w28"; "w16"; "w17" |]

let emit_wreg = function
    {loc = Reg r} -> emit_string int_reg_name_w.(r)
  | _ -> fatal_error "Emit.emit_wreg"

(* Layout of the stack frame *)

let stack_threshold_size = Config.stack_threshold * 8 (* bytes *)

let stack_offset = ref 0

let frame_size () =
  let sz =
    !stack_offset +
    8 * num_stack_slots.(0) +
    8 * num_stack_slots.(1) +
    (if !contains_calls then 8 else 0)
  in Misc.align sz 16

let slot_offset loc cl =
  match loc with
    Incoming n ->
      assert (n >= 0);
      frame_size() + n
  | Local n ->
      !stack_offset +
      (if cl = 0
       then n * 8
       else num_stack_slots.(0) * 8 + n * 8)
  | Outgoing n ->
      assert (n >= 0);
      n

(* Output a stack reference *)

let emit_stack r =
  match r.loc with
  | Stack s ->
      let ofs = slot_offset s (register_class r) in `[sp, #{emit_int ofs}]`
  | _ -> fatal_error "Emit.emit_stack"

(* Output an addressing mode *)

let emit_symbol_offset s ofs =
  emit_symbol s;
  if ofs > 0 then `+{emit_int ofs}`
  else if ofs < 0 then `-{emit_int (-ofs)}`
  else ()

let emit_addressing addr r =
  match addr with
  | Iindexed ofs ->
      `[{emit_reg r}, #{emit_int ofs}]`
  | Ibased(s, ofs) ->
      assert (not !Clflags.dlcode);  (* see selection.ml *)
      `[{emit_reg r}, #:lo12:{emit_symbol_offset s ofs}]`

(* Record live pointers at call points *)

let record_frame_label ?label live raise_ dbg =
  let lbl =
    match label with
    | None -> new_label()
    | Some label -> label
  in
  let live_offset = ref [] in
  Reg.Set.iter
    (function
      | {typ = Val; loc = Reg r} ->
          live_offset := ((r lsl 1) + 1) :: !live_offset
      | {typ = Val; loc = Stack s} as reg ->
          live_offset := slot_offset s (register_class reg) :: !live_offset
      | {typ = Addr} as r ->
          Misc.fatal_error ("bad GC root " ^ Reg.name r)
      | _ -> ())
    live;
  record_frame_descr ~label:lbl ~frame_size:(frame_size())
    ~live_offset:!live_offset ~raise_frame:raise_ dbg;
  lbl

let record_frame ?label live raise_ dbg =
  let lbl = record_frame_label ?label live raise_ dbg in `{emit_label lbl}:`

(* Record calls to the GC -- we've moved them out of the way *)

type gc_call =
  { gc_size: int;                       (* Allocation size, in bytes *)
    gc_lbl: label;                      (* Entry label *)
    gc_return_lbl: label;               (* Where to branch after GC *)
    gc_frame_lbl: label }               (* Label of frame descriptor *)

let call_gc_sites = ref ([] : gc_call list)

let emit_call_gc gc =
  `{emit_label gc.gc_lbl}:	add {emit_reg reg_alloc_ptr}, {emit_reg reg_alloc_ptr}, #{emit_int gc.gc_size}\n`;
  `	bl	{emit_symbol "caml_call_gc"}\n`;
  `{emit_label gc.gc_frame_lbl}:	b	{emit_label gc.gc_return_lbl}\n`

(* Record calls to caml_ml_array_bound_error.
   In debug mode, we maintain one call to caml_ml_array_bound_error
   per bound check site. Otherwise, we can share a single call. *)

type bound_error_call =
  { bd_lbl: label;                    (* Entry label *)
    bd_frame_lbl: label }             (* Label of frame descriptor *)

let bound_error_sites = ref ([] : bound_error_call list)

let bound_error_label ?label dbg =
  if !Clflags.debug || !bound_error_sites = [] then begin
    let lbl_bound_error = new_label() in
    let lbl_frame = record_frame_label ?label Reg.Set.empty false dbg in
    bound_error_sites :=
      { bd_lbl = lbl_bound_error;
        bd_frame_lbl = lbl_frame } :: !bound_error_sites;
    lbl_bound_error
  end else begin
    let bd = List.hd !bound_error_sites in bd.bd_lbl
  end

let emit_call_bound_error bd =
  `{emit_label bd.bd_lbl}:	bl	{emit_symbol "caml_ml_array_bound_error"}\n`;
  `{emit_label bd.bd_frame_lbl}:\n`

(* read barrier calls *)

type read_barrier_call =
  { rb_base       : Reg.t;              (* Base register *)
    rb_off        : Reg.t;              (* Offset register *)
    rb_dest       : Reg.t;              (* Destination register *)
    rb_lbl        : label;              (* Entry label *)
    rb_return_lbl : label;              (* Where to branch after read barrier *)
    rb_frame      : label }             (* Label of frame descriptor *)

let read_barrier_call_sites = ref ([] : read_barrier_call list)

let emit_call_read_barrier rb =
  `{emit_label rb.rb_lbl}:\n`;
  `	mov	{emit_reg reg_x0}, {emit_reg rb.rb_base}\n`;
  `	mov	{emit_reg reg_x1}, {emit_reg rb.rb_off}\n`;
  `	bl	{emit_symbol "caml_call_read_barrier"}\n`;
  `{emit_label rb.rb_frame}:\n`;
  `	mov	{emit_reg rb.rb_dest}, {emit_reg reg_x0}\n`;
  `	b	{emit_label rb.rb_return_lbl}\n`

(* Names of various instructions *)

let name_for_comparison = function
  | Isigned Ceq -> "eq" | Isigned Cne -> "ne" | Isigned Cle -> "le"
  | Isigned Cge -> "ge" | Isigned Clt -> "lt" | Isigned Cgt -> "gt"
  | Iunsigned Ceq -> "eq" | Iunsigned Cne -> "ne" | Iunsigned Cle -> "ls"
  | Iunsigned Cge -> "cs" | Iunsigned Clt -> "cc" | Iunsigned Cgt -> "hi"

let name_for_int_operation = function
  | Iadd -> "add"
  | Isub -> "sub"
  | Imul -> "mul"
  | Idiv -> "sdiv"
  | Iand -> "and"
  | Ior  -> "orr"
  | Ixor -> "eor"
  | Ilsl -> "lsl"
  | Ilsr -> "lsr"
  | Iasr -> "asr"
  | _ -> assert false

(* Load an integer constant into a register *)

let emit_intconst dst n =
  let rec emit_pos first shift =
    if shift < 0 then begin
      if first then `	mov	{emit_reg dst}, xzr\n`
    end else begin
      let s = Nativeint.(logand (shift_right_logical n shift) 0xFFFFn) in
      if s = 0n then emit_pos first (shift - 16) else begin
        if first then
          `	movz	{emit_reg dst}, #{emit_nativeint s}, lsl #{emit_int shift}\n`
        else
           `	movk	{emit_reg dst}, #{emit_nativeint s}, lsl #{emit_int shift}\n`;
        emit_pos false (shift - 16)
      end
    end
  and emit_neg first shift =
    if shift < 0 then begin
      if first then `	movn	{emit_reg dst}, #0\n`
    end else begin
      let s = Nativeint.(logand (shift_right_logical n shift) 0xFFFFn) in
      if s = 0xFFFFn then emit_neg first (shift - 16) else begin
        if first then
          `	movn	{emit_reg dst}, #{emit_nativeint (Nativeint.logxor s 0xFFFFn)}, lsl #{emit_int shift}\n`
        else
           `	movk	{emit_reg dst}, #{emit_nativeint s}, lsl #{emit_int shift}\n`;
        emit_neg false (shift - 16)
      end
    end
  in
    if n < 0n then emit_neg true 48 else emit_pos true 48

let num_instructions_for_intconst n =
  let num_instructions = ref 0 in
  let rec count_pos first shift =
    if shift < 0 then begin
      if first then incr num_instructions
    end else begin
      let s = Nativeint.(logand (shift_right_logical n shift) 0xFFFFn) in
      if s = 0n then count_pos first (shift - 16) else begin
        incr num_instructions;
        count_pos false (shift - 16)
      end
    end
  and count_neg first shift =
    if shift < 0 then begin
      if first then incr num_instructions
    end else begin
      let s = Nativeint.(logand (shift_right_logical n shift) 0xFFFFn) in
      if s = 0xFFFFn then count_neg first (shift - 16) else begin
        incr num_instructions;
        count_neg false (shift - 16)
      end
    end
  in
  if n < 0n then count_neg true 48 else count_pos true 48;
  !num_instructions

(* Recognize float constants appropriate for FMOV dst, #fpimm instruction:
   "a normalized binary floating point encoding with 1 sign bit, 4
    bits of fraction and a 3-bit exponent" *)

let is_immediate_float bits =
  let exp = (Int64.(to_int (shift_right_logical bits 52)) land 0x7FF) - 1023 in
  let mant = Int64.logand bits 0xF_FFFF_FFFF_FFFFL in
  exp >= -3 && exp <= 4 && Int64.logand mant 0xF_0000_0000_0000L = mant

(* Adjust sp (up or down) by the given byte amount *)

let emit_stack_adjustment n =
  let instr = if n < 0 then "sub" else "add" in
  let m = abs n in
  assert (m < 0x1_000_000);
  let ml = m land 0xFFF and mh = m land 0xFFF_000 in
  if mh <> 0 then `	{emit_string instr}	sp, sp, #{emit_int mh}\n`;
  if ml <> 0 then `	{emit_string instr}	sp, sp, #{emit_int ml}\n`;
  if n <> 0 then cfi_adjust_cfa_offset (-n)

(* Deallocate the stack frame and reload the return address
   before a return or tail call *)

let output_epilogue f =
  let n = frame_size() in
  if !contains_calls then
    `	ldr	x30, [sp, #{emit_int (n-8)}]\n`;
  if n > 0 then
    emit_stack_adjustment n;
  f();
  (* reset CFA back because function body may continue *)
  if n > 0 then cfi_adjust_cfa_offset n

(* Name of current function *)
let function_name = ref ""
(* Entry point for tail recursive calls *)
let tailrec_entry_point = ref 0
(* Pending floating-point literals *)
let float_literals = ref ([] : (int64 * label) list)

(* Label a floating-point literal *)
let float_literal f =
  try
    List.assoc f !float_literals
  with Not_found ->
    let lbl = new_label() in
    float_literals := (f, lbl) :: !float_literals;
    lbl

(* Emit all pending literals *)
let emit_literals() =
  if !float_literals <> [] then begin
    `	.align	3\n`;
    List.iter
      (fun (f, lbl) ->
        `{emit_label lbl}:`; emit_float64_directive ".quad" f)
      !float_literals;
    float_literals := []
  end

(* Emit code to load the address of a symbol *)

let emit_load_symbol_addr dst s =
  if not !Clflags.dlcode then begin
    `	adrp	{emit_reg dst}, {emit_symbol s}\n`;
    `	add	{emit_reg dst}, {emit_reg dst}, #:lo12:{emit_symbol s}\n`
  end else begin
    `	adrp	{emit_reg dst}, :got:{emit_symbol s}\n`;
    `	ldr	{emit_reg dst}, [{emit_reg dst}, #:got_lo12:{emit_symbol s}]\n`
  end

(* The following functions are used for calculating the sizes of the
   call GC and bounds check points emitted out-of-line from the function
   body.  See branch_relaxation.mli. *)

let num_call_gc_and_check_bound_points instr =
  let rec loop instr ((call_gc, check_bound) as totals) =
    match instr.desc with
    | Lend -> totals
    | Lop (Ialloc _) when !fastcode_flag ->
      loop instr.next (call_gc + 1, check_bound)
    | Lop (Iintop Icheckbound _)
    | Lop (Iintop_imm (Icheckbound _, _))
    | Lop (Ispecific (Ishiftcheckbound _)) ->
      let check_bound =
        (* When not in debug mode, there is at most one check-bound point. *)
        if not !Clflags.debug then 1
        else check_bound + 1
      in
      loop instr.next (call_gc, check_bound)
    (* The following four should never be seen, since this function is run
       before branch relaxation. *)
    | Lop (Ispecific (Ifar_alloc _))
    | Lop (Ispecific Ifar_intop_checkbound _)
    | Lop (Ispecific (Ifar_intop_imm_checkbound _))
    | Lop (Ispecific (Ifar_shiftcheckbound _)) -> assert false
    | _ -> loop instr.next totals
  in
  loop instr (0, 0)

let max_out_of_line_code_offset ~num_call_gc ~num_check_bound =
  if num_call_gc < 1 && num_check_bound < 1 then 0
  else begin
    let size_of_call_gc = 2 in
    let size_of_check_bound = 1 in
    let size_of_last_thing =
      (* Call-GC points come before check-bound points. *)
      if num_check_bound >= 1 then size_of_check_bound else size_of_call_gc
    in
    let total_size =
      size_of_call_gc*num_call_gc + size_of_check_bound*num_check_bound
    in
    let max_offset = total_size - size_of_last_thing in
    assert (max_offset >= 0);
    max_offset
  end

module BR = Branch_relaxation.Make (struct
  (* CR-someday mshinwell: B and BL have +/- 128Mb ranges; for the moment we
     assume we will never exceed this.  It would seem to be most likely to
     occur for branches between functions; in this case, the linker should be
     able to insert veneers anyway.  (See section 4.6.7 of the document
     "ELF for the ARM 64-bit architecture (AArch64)".) *)

  type distance = int

  module Cond_branch = struct
    type t = TB | CB | Bcc

    let all = [TB; CB; Bcc]

    (* AArch64 instructions are 32 bits wide, so [distance] in this module
       means units of 32-bit words. *)
    let max_displacement = function
      | TB -> 32 * 1024 / 4  (* +/- 32Kb *)
      | CB | Bcc -> 1 * 1024 * 1024 / 4  (* +/- 1Mb *)

    let classify_instr = function
      | Lop (Ialloc _)
      | Lop (Iintop Icheckbound _)
      | Lop (Iintop_imm (Icheckbound _, _))
      | Lop (Ispecific (Ishiftcheckbound _)) -> Some Bcc
      (* The various "far" variants in [specific_operation] don't need to
         return [Some] here, since their code sequences never contain any
         conditional branches that might need relaxing. *)
      | Lcondbranch (Itruetest, _)
      | Lcondbranch (Ifalsetest, _) -> Some CB
      | Lcondbranch (Iinttest _, _)
      | Lcondbranch (Iinttest_imm _, _)
      | Lcondbranch (Ifloattest _, _) -> Some Bcc
      | Lcondbranch (Ioddtest, _)
      | Lcondbranch (Ieventest, _) -> Some TB
      | Lcondbranch3 _ -> Some Bcc
      | _ -> None
  end

  let offset_pc_at_branch = 0

  let prologue_size () =
    (if frame_size () > 0 then 2 else 0)
      + (if !contains_calls then 1 else 0)

  let epilogue_size () =
    if !contains_calls then 3 else 2

  let instr_size = function
    | Lend -> 0
    | Lprologue -> prologue_size ()
    | Lop (Imove | Ispill | Ireload) -> 1
    | Lop (Iconst_int n) ->
      num_instructions_for_intconst n
    | Lop (Iconst_float _) -> 2
    | Lop (Iconst_symbol _) -> 2
    | Lop (Icall_ind _) -> 1
    | Lop (Icall_imm _) -> 1
    | Lop (Itailcall_ind _) -> epilogue_size ()
    | Lop (Itailcall_imm { func; _ }) ->
      if func = !function_name then 1 else epilogue_size ()
    | Lop (Iextcall { alloc ; stack_off; }) -> 1
      if stack_off > 0 then 5
      else if alloc then 3
      else 8
    | Lop (Istackoffset _) -> 2
    | Lop (Iload (size, addr)) | Lop (Istore (size, addr, _)) ->
      let based = match addr with Iindexed _ -> 0 | Ibased _ -> 1 in
      based + begin match size with Single -> 2 | _ -> 1 end
<<<<<<< HEAD
    | Lop Iloadmut -> 6
    | Lop (Ialloc {words = num_words}) when !fastcode_flag ->
      if num_words <= 0xFFF then 4 else 5
    | Lop (Ispecific (Ifar_alloc {words = num_words})) when !fastcode_flag ->
      if num_words <= 0xFFF then 5 else 6
    | Lop (Ialloc { words = num_words; _ })
    | Lop (Ispecific (Ifar_alloc { words = num_words; _ })) ->
      begin match num_words with
=======
    | Lop (Ialloc {bytes = num_bytes}) when !fastcode_flag ->
      if num_bytes <= 0xFFF then 4 else 5
    | Lop (Ispecific (Ifar_alloc {bytes = num_bytes})) when !fastcode_flag ->
      if num_bytes <= 0xFFF then 5 else 6
    | Lop (Ialloc { bytes = num_bytes; _ })
    | Lop (Ispecific (Ifar_alloc { bytes = num_bytes; _ })) ->
      begin match num_bytes with
>>>>>>> 4c130cae
      | 16 | 24 | 32 -> 1
      | _ -> 1 + num_instructions_for_intconst (Nativeint.of_int num_bytes)
      end
    | Lop (Iintop (Icomp _)) -> 2
    | Lop (Iintop_imm (Icomp _, _)) -> 2
    | Lop (Iintop (Icheckbound _)) -> 2
    | Lop (Ispecific (Ifar_intop_checkbound _)) -> 3
    | Lop (Iintop_imm (Icheckbound _, _)) -> 2
    | Lop (Ispecific (Ifar_intop_imm_checkbound _)) -> 3
    | Lop (Ispecific (Ishiftcheckbound _)) -> 2
    | Lop (Ispecific (Ifar_shiftcheckbound _)) -> 3
    | Lop (Iintop Imod) -> 2
    | Lop (Iintop Imulh) -> 1
    | Lop (Iintop _) -> 1
    | Lop (Iintop_imm _) -> 1
    | Lop (Ifloatofint | Iintoffloat | Iabsf | Inegf | Ispecific Isqrtf) -> 1
    | Lop (Iaddf | Isubf | Imulf | Idivf | Ispecific Inegmulf) -> 1
    | Lop (Ispecific (Imuladdf | Inegmuladdf | Imulsubf | Inegmulsubf)) -> 1
    | Lop (Ispecific (Ishiftarith _)) -> 1
    | Lop (Ispecific (Imuladd | Imulsub)) -> 1
    | Lop (Ispecific (Ibswap 16)) -> 2
    | Lop (Ispecific (Ibswap _)) -> 1
    | Lop (Iname_for_debugger _) -> 0
    | Lreloadretaddr -> 0
    | Lreturn -> epilogue_size ()
    | Llabel _ -> 0
    | Lbranch _ -> 1
    | Lcondbranch (tst, _) ->
      begin match tst with
      | Itruetest -> 1
      | Ifalsetest -> 1
      | Iinttest _ -> 2
      | Iinttest_imm _ -> 2
      | Ifloattest _ -> 2
      | Ioddtest -> 1
      | Ieventest -> 1
      end
    | Lcondbranch3 (lbl0, lbl1, lbl2) ->
      1 + begin match lbl0 with None -> 0 | Some _ -> 1 end
        + begin match lbl1 with None -> 0 | Some _ -> 1 end
        + begin match lbl2 with None -> 0 | Some _ -> 1 end
    | Lswitch jumptbl -> 3 + Array.length jumptbl
    | Lsetuptrap _ -> 2
    | Lpushtrap -> 3
    | Lpoptrap -> 1
    | Lraise k ->
      begin match k with
      | Cmm.Raise_withtrace -> 1
      | Cmm.Raise_notrace -> 5
      end

  let relax_allocation ~num_bytes ~label_after_call_gc =
    Lop (Ispecific (Ifar_alloc { bytes = num_bytes; label_after_call_gc; }))

  let relax_intop_checkbound ~label_after_error =
    Lop (Ispecific (Ifar_intop_checkbound { label_after_error; }))

  let relax_intop_imm_checkbound ~bound ~label_after_error =
    Lop (Ispecific (Ifar_intop_imm_checkbound { bound; label_after_error; }))

  let relax_specific_op = function
    | Ishiftcheckbound { shift; label_after_error; } ->
      Lop (Ispecific (Ifar_shiftcheckbound { shift; label_after_error; }))
    | _ -> assert false
end)

(* Output the assembly code for allocation. *)

let assembly_code_for_allocation ?label_after_call_gc i ~n ~far =
  let lbl_frame =
    record_frame_label ?label:label_after_call_gc i.live false i.dbg
  in
  if !fastcode_flag then begin
    let lbl_redo = new_label() in
    let lbl_call_gc = new_label() in
    assert (n < 0x1_000_000);
    let nl = n land 0xFFF and nh = n land 0xFFF_000 in
    `{emit_label lbl_redo}:`;
    if nh <> 0 then
      `	sub	{emit_reg reg_alloc_ptr}, {emit_reg reg_alloc_ptr}, #{emit_int nh}\n`;
    if nl <> 0 then
      `	sub	{emit_reg reg_alloc_ptr}, {emit_reg reg_alloc_ptr}, #{emit_int nl}\n`;
    `	cmp	{emit_reg reg_alloc_ptr}, {emit_reg reg_alloc_limit}\n`;
    `	add	{emit_reg i.res.(0)}, {emit_reg reg_alloc_ptr}, #8\n`;
    if not far then begin
      `	b.lo	{emit_label lbl_call_gc}\n`
    end else begin
      let lbl = new_label () in
      `	b.cs	{emit_label lbl}\n`;
      `	b	{emit_label lbl_call_gc}\n`;
      `{emit_label lbl}:\n`
    end;
    call_gc_sites :=
      { gc_lbl = lbl_call_gc;
        gc_return_lbl = lbl_redo;
        gc_frame_lbl = lbl_frame } :: !call_gc_sites
  end else begin
    begin match n with
    | 16 -> `	bl	{emit_symbol "caml_alloc1"}\n`
    | 24 -> `	bl	{emit_symbol "caml_alloc2"}\n`
    | 32 -> `	bl	{emit_symbol "caml_alloc3"}\n`
    | _  -> emit_intconst reg_x15 (Nativeint.of_int n);
            `	bl	{emit_symbol "caml_allocN"}\n`
    end;
    `{emit_label lbl_frame}:	add	{emit_reg i.res.(0)}, {emit_reg reg_alloc_ptr}, #8\n`
  end

<<<<<<< HEAD
let load_domain_field f r =
  let domain_field = Domainstate.idx_of_field f * 8 in
  let bits = Domainstate.minor_heap_align_bits in
  let dom_mask = Nativeint.(lognot (sub (shift_left one bits) one)) in
  `	and {emit_reg r}, {emit_reg reg_alloc_ptr}, #{emit_nativeint dom_mask}\n`;
  `	ldr {emit_reg r}, [{emit_reg r}, #{emit_int domain_field}]`
=======
(* Emission of the profiling prelude *)

let emit_profile() = ()   (* TODO *)
(*
  match Config.system with
    "linux_eabi" | "linux_eabihf" | "netbsd" ->
      `	push	\{lr}\n`;
      `	{emit_call "__gnu_mcount_nc"}\n`
  | _ -> ()
*)
>>>>>>> 4c130cae

(* Output the assembly code for an instruction *)

let emit_instr i =
    emit_debug_info i.dbg;
    match i.desc with
    | Lend -> ()
    | Lprologue ->
      if !Clflags.gprofile then emit_profile();
      let n = frame_size() in
      if n > 0 then
        emit_stack_adjustment (-n);
      if !contains_calls then begin
        cfi_offset ~reg:30 (* return address *) ~offset:(-8);
        `	str	x30, [sp, #{emit_int (n-8)}]\n`
      end;
      `{emit_label !tailrec_entry_point}:\n`;
    | Lop(Imove | Ispill | Ireload) ->
        let src = i.arg.(0) and dst = i.res.(0) in
        if src.loc <> dst.loc then begin
          match (src, dst) with
          | {loc = Reg _; typ = Float}, {loc = Reg _} ->
              `	fmov	{emit_reg dst}, {emit_reg src}\n`
          | {loc = Reg _}, {loc = Reg _} ->
              `	mov	{emit_reg dst}, {emit_reg src}\n`
          | {loc = Reg _}, {loc = Stack _} ->
              `	str	{emit_reg src}, {emit_stack dst}\n`
          | {loc = Stack _}, {loc = Reg _} ->
              `	ldr	{emit_reg dst}, {emit_stack src}\n`
          | _ ->
              assert false
        end
    | Lop(Iconst_int n) ->
        emit_intconst i.res.(0) n
    | Lop(Iconst_float f) ->
        if f = 0L then
          `	fmov	{emit_reg i.res.(0)}, xzr\n`
        else if is_immediate_float f then
          `	fmov	{emit_reg i.res.(0)}, #{emit_printf "0x%Lx" f}\n`
        else begin
          let lbl = float_literal f in
          `	adrp	{emit_reg reg_tmp1}, {emit_label lbl}\n`;
          `	ldr	{emit_reg i.res.(0)}, [{emit_reg reg_tmp1}, #:lo12:{emit_label lbl}]\n`
        end
    | Lop(Iconst_symbol s) ->
        emit_load_symbol_addr i.res.(0) s
    | Lop(Icall_ind { label_after; }) ->
        `	blr	{emit_reg i.arg.(0)}\n`;
        `{record_frame i.live false i.dbg ~label:label_after}\n`
    | Lop(Icall_imm { func; label_after; }) ->
        `	bl	{emit_symbol func}\n`;
        `{record_frame i.live false i.dbg ~label:label_after}\n`
    | Lop(Itailcall_ind { label_after = _; }) ->
        output_epilogue (fun () -> `	br	{emit_reg i.arg.(0)}\n`)
    | Lop(Itailcall_imm { func; label_after = _; }) ->
        if func = !function_name then
          `	b	{emit_label !tailrec_entry_point}\n`
        else
          output_epilogue (fun () -> `	b	{emit_symbol s}\n`)
    | Lop(Iextcall {func; alloc; stack_off; label_after}) ->
        if stack_off > 0 then begin
          `	mov {emit_reg reg_x19}, sp\n`;
          `	add {emit_reg reg_x20}, sp, #{emit_int (Misc.align stack_off 16)}\n`;
          emit_load_symbol_addr reg_x15 s;
          `	bl	{emit_symbol "caml_c_call_stack_args"}\n`;
          `{record_frame i.live false i.dbg ~label:label_after}\n`;
        end else if alloc then begin
          emit_load_symbol_addr reg_x15 s;
          `	bl	{emit_symbol "caml_c_call"}\n`;
          `{record_frame i.live false i.dbg ~label:label_after}\n`;
        end else begin
          `	mov {emit_reg reg_tmp1}, sp\n`;
          `{load_domain_field Domainstate.Domain_system_sp reg_tmp2}\n`;
          `	mov sp, {emit_reg reg_tmp2}\n`;
          `	str {emit_reg reg_tmp1}, [sp, #-16]!\n`;
          cfi_adjust_cfa_offset (16);
          `	bl {emit_symbol s}\n`;
          `	ldr {emit_reg reg_tmp1}, [sp], #16\n`;
          cfi_adjust_cfa_offset (-16);
          `	mov sp, {emit_reg reg_tmp1}\n`;
        end
    | Lop(Istackoffset n) ->
        assert (n mod 16 = 0);
        emit_stack_adjustment (-n);
        stack_offset := !stack_offset + n
    | Lop(Iload(size, addr)) ->
        let dst = i.res.(0) in
        let base =
          match addr with
          | Iindexed _ -> i.arg.(0)
          | Ibased(s, ofs) ->
              assert (not !Clflags.dlcode);  (* see selection.ml *)
              `	adrp	{emit_reg reg_tmp1}, {emit_symbol_offset s ofs}\n`;
              reg_tmp1
        in
        begin match size with
        | Byte_unsigned ->
            `	ldrb	{emit_wreg dst}, {emit_addressing addr base}\n`
        | Byte_signed ->
            `	ldrsb	{emit_reg dst}, {emit_addressing addr base}\n`
        | Sixteen_unsigned ->
            `	ldrh	{emit_wreg dst}, {emit_addressing addr base}\n`
        | Sixteen_signed ->
            `	ldrsh	{emit_reg dst}, {emit_addressing addr base}\n`
        | Thirtytwo_unsigned ->
            `	ldr	{emit_wreg dst}, {emit_addressing addr base}\n`
        | Thirtytwo_signed ->
            `	ldrsw	{emit_reg dst}, {emit_addressing addr base}\n`
        | Single ->
            `	ldr	s7, {emit_addressing addr base}\n`;
            `	fcvt	{emit_reg dst}, s7\n`
        | Word_int | Word_val | Double | Double_u ->
            `	ldr	{emit_reg dst}, {emit_addressing addr base}\n`
        end
    | Lop Iloadmut ->
        `	ldr	{emit_reg i.res.(0)}, [{emit_reg i.arg.(0)},{emit_reg i.arg.(1)}, lsl 3]\n`;
        `	eor {emit_reg reg_x0}, {emit_reg i.res.(0)}, {emit_reg reg_alloc_ptr}\n`;
        let s = Nativeint.(shift_left one Domainstate.minor_heap_align_bits) in
        `	mov {emit_reg reg_x1}, #{emit_nativeint s}\n`;
        `	sub	{emit_reg reg_x0}, {emit_reg reg_x0}, {emit_reg reg_x1}\n`;
        let bits = Domainstate.minor_heap_align_bits + Domainstate.minor_heap_sel_bits in
        let minor_val_bitmask = Nativeint.(logor one (shift_left minus_one bits)) in
        `	tst	{emit_reg reg_x0}, #{emit_nativeint minor_val_bitmask}\n`;
        let lbl_call_read_barrier = new_label () in
        let lbl_return = new_label () in
        let lbl_frame = record_frame_label i.live Debuginfo.none in
        `	b.eq	{emit_label lbl_call_read_barrier}\n`;
        `{emit_label lbl_return}:\n`;
        read_barrier_call_sites :=
          { rb_base = i.arg.(0);
            rb_off = i.arg.(1);
            rb_dest = i.res.(0);
            rb_lbl = lbl_call_read_barrier;
            rb_return_lbl = lbl_return;
            rb_frame = lbl_frame } :: !read_barrier_call_sites
    | Lop(Istore(size, addr, _)) ->
        let src = i.arg.(0) in
        let base =
          match addr with
          | Iindexed _ -> i.arg.(1)
          | Ibased(s, ofs) ->
              assert (not !Clflags.dlcode);
              `	adrp	{emit_reg reg_tmp1}, {emit_symbol_offset s ofs}\n`;
              reg_tmp1 in
        begin match size with
        | Byte_unsigned | Byte_signed ->
            `	strb	{emit_wreg src}, {emit_addressing addr base}\n`
        | Sixteen_unsigned | Sixteen_signed ->
            `	strh	{emit_wreg src}, {emit_addressing addr base}\n`
        | Thirtytwo_unsigned | Thirtytwo_signed ->
            `	str	{emit_wreg src}, {emit_addressing addr base}\n`
        | Single ->
            `	fcvt	s7, {emit_reg src}\n`;
            `	str	s7, {emit_addressing addr base}\n`;
        | Word_int | Word_val | Double | Double_u ->
            `	str	{emit_reg src}, {emit_addressing addr base}\n`
        end
    | Lop(Ialloc { bytes = n; label_after_call_gc; }) ->
        assembly_code_for_allocation i ~n ~far:false ?label_after_call_gc
    | Lop(Ispecific (Ifar_alloc { bytes = n; label_after_call_gc; })) ->
        assembly_code_for_allocation i ~n ~far:true ?label_after_call_gc
    | Lop(Iintop(Icomp cmp)) ->
        `	cmp	{emit_reg i.arg.(0)}, {emit_reg i.arg.(1)}\n`;
        `	cset	{emit_reg i.res.(0)}, {emit_string (name_for_comparison cmp)}\n`
    | Lop(Iintop_imm(Icomp cmp, n)) ->
        `	cmp	{emit_reg i.arg.(0)}, #{emit_int n}\n`;
        `	cset	{emit_reg i.res.(0)}, {emit_string (name_for_comparison cmp)}\n`
    | Lop(Iintop (Icheckbound { label_after_error; })) ->
        let lbl = bound_error_label i.dbg ?label:label_after_error in
        `	cmp	{emit_reg i.arg.(0)}, {emit_reg i.arg.(1)}\n`;
        `	b.ls	{emit_label lbl}\n`
    | Lop(Ispecific Ifar_intop_checkbound { label_after_error; }) ->
        let lbl = bound_error_label i.dbg ?label:label_after_error in
        let lbl2 = new_label () in
        `	cmp	{emit_reg i.arg.(0)}, {emit_reg i.arg.(1)}\n`;
        `	b.hi	{emit_label lbl2}\n`;
        `	b	{emit_label lbl}\n`;
        `{emit_label lbl2}:\n`;
    | Lop(Iintop_imm(Icheckbound { label_after_error; }, n)) ->
        let lbl = bound_error_label i.dbg ?label:label_after_error in
        `	cmp	{emit_reg i.arg.(0)}, #{emit_int n}\n`;
        `	b.ls	{emit_label lbl}\n`
    | Lop(Ispecific(
          Ifar_intop_imm_checkbound { bound; label_after_error; })) ->
        let lbl = bound_error_label i.dbg ?label:label_after_error in
        let lbl2 = new_label () in
        `	cmp	{emit_reg i.arg.(0)}, #{emit_int bound}\n`;
        `	b.hi	{emit_label lbl2}\n`;
        `	b	{emit_label lbl}\n`;
        `{emit_label lbl2}:\n`;
    | Lop(Ispecific(Ishiftcheckbound { shift; label_after_error; })) ->
        let lbl = bound_error_label i.dbg ?label:label_after_error in
        `	cmp	{emit_reg i.arg.(1)}, {emit_reg i.arg.(0)}, lsr #{emit_int shift}\n`;
        `	b.cs	{emit_label lbl}\n`
    | Lop(Ispecific(Ifar_shiftcheckbound { shift; label_after_error; })) ->
        let lbl = bound_error_label i.dbg ?label:label_after_error in
        let lbl2 = new_label () in
        `	cmp	{emit_reg i.arg.(1)}, {emit_reg i.arg.(0)}, lsr #{emit_int shift}\n`;
        `	b.lo	{emit_label lbl2}\n`;
        `	b	{emit_label lbl}\n`;
        `{emit_label lbl2}:\n`;
    | Lop(Iintop Imod) ->
        `	sdiv	{emit_reg reg_tmp1}, {emit_reg i.arg.(0)}, {emit_reg i.arg.(1)}\n`;
        `	msub	{emit_reg i.res.(0)}, {emit_reg reg_tmp1}, {emit_reg i.arg.(1)}, {emit_reg i.arg.(0)}\n`
    | Lop(Iintop Imulh) ->
        `	smulh	{emit_reg i.res.(0)}, {emit_reg i.arg.(0)}, {emit_reg i.arg.(1)}\n`
    | Lop(Iintop op) ->
        let instr = name_for_int_operation op in
        `	{emit_string instr}     {emit_reg i.res.(0)}, {emit_reg i.arg.(0)}, {emit_reg i.arg.(1)}\n`
    | Lop(Iintop_imm(op, n)) ->
        let instr = name_for_int_operation op in
        `	{emit_string instr}     {emit_reg i.res.(0)}, {emit_reg i.arg.(0)}, #{emit_int n}\n`
    | Lop(Ifloatofint | Iintoffloat | Iabsf | Inegf | Ispecific Isqrtf as op) ->
        let instr = (match op with
                     | Ifloatofint      -> "scvtf"
                     | Iintoffloat      -> "fcvtzs"
                     | Iabsf            -> "fabs"
                     | Inegf            -> "fneg"
                     | Ispecific Isqrtf -> "fsqrt"
                     | _                -> assert false) in
        `	{emit_string instr}	{emit_reg i.res.(0)}, {emit_reg i.arg.(0)}\n`
    | Lop(Iaddf | Isubf | Imulf | Idivf | Ispecific Inegmulf as op) ->
        let instr = (match op with
                     | Iaddf              -> "fadd"
                     | Isubf              -> "fsub"
                     | Imulf              -> "fmul"
                     | Idivf              -> "fdiv"
                     | Ispecific Inegmulf -> "fnmul"
                     | _                  -> assert false) in
        `	{emit_string instr}	{emit_reg i.res.(0)}, {emit_reg i.arg.(0)}, {emit_reg i.arg.(1)}\n`
    | Lop(Ispecific(Imuladdf | Inegmuladdf | Imulsubf | Inegmulsubf as op)) ->
        let instr = (match op with
                     | Imuladdf    -> "fmadd"
                     | Inegmuladdf -> "fnmadd"
                     | Imulsubf    -> "fmsub"
                     | Inegmulsubf -> "fnmsub"
                     | _ -> assert false) in
        `	{emit_string instr}	{emit_reg i.res.(0)}, {emit_reg i.arg.(1)}, {emit_reg i.arg.(2)}, {emit_reg i.arg.(0)}\n`
    | Lop(Ispecific(Ishiftarith(op, shift))) ->
        let instr = (match op with
                       Ishiftadd    -> "add"
                     | Ishiftsub    -> "sub") in
        `	{emit_string instr}	{emit_reg i.res.(0)}, {emit_reg i.arg.(0)}, {emit_reg i.arg.(1)}`;
        if shift >= 0
        then `, lsl #{emit_int shift}\n`
        else `, asr #{emit_int (-shift)}\n`
    | Lop(Ispecific(Imuladd | Imulsub as op)) ->
        let instr = (match op with
                       Imuladd -> "madd"
                     | Imulsub -> "msub"
                     | _ -> assert false) in
        `	{emit_string instr}	{emit_reg i.res.(0)}, {emit_reg i.arg.(0)}, {emit_reg i.arg.(1)}, {emit_reg i.arg.(2)}\n`
    | Lop(Ispecific(Ibswap size)) ->
        begin match size with
        | 16 ->
            `	rev16	{emit_wreg i.res.(0)}, {emit_wreg i.arg.(0)}\n`;
            `	ubfm	{emit_reg i.res.(0)}, {emit_reg i.res.(0)}, #0, #15\n`
        | 32 ->
            `	rev	{emit_wreg i.res.(0)}, {emit_wreg i.arg.(0)}\n`
        | 64 ->
            `	rev	{emit_reg i.res.(0)}, {emit_reg i.arg.(0)}\n`
        | _ ->
            assert false
        end
    | Lop (Iname_for_debugger _) -> ()
    | Lreloadretaddr ->
        ()
    | Lreturn ->
        output_epilogue (fun () -> `	ret\n`)
    | Llabel lbl ->
        `{emit_label lbl}:\n`
    | Lbranch lbl ->
        `	b	{emit_label lbl}\n`
    | Lcondbranch(tst, lbl) ->
        begin match tst with
        | Itruetest ->
            `	cbnz	{emit_reg i.arg.(0)}, {emit_label lbl}\n`
        | Ifalsetest ->
            `	cbz	{emit_reg i.arg.(0)}, {emit_label lbl}\n`
        | Iinttest cmp ->
            `	cmp	{emit_reg i.arg.(0)}, {emit_reg i.arg.(1)}\n`;
            let comp = name_for_comparison cmp in
            `	b.{emit_string comp}	{emit_label lbl}\n`
        | Iinttest_imm(cmp, n) ->
            `	cmp	{emit_reg i.arg.(0)}, #{emit_int n}\n`;
            let comp = name_for_comparison cmp in
            `	b.{emit_string comp}	{emit_label lbl}\n`
        | Ifloattest cmp ->
            let comp =
              match cmp with
              | CFeq -> "eq"
              | CFneq -> "ne"
              | CFlt -> "cc"
              | CFnlt -> "cs"
              | CFle -> "ls"
              | CFnle -> "hi"
              | CFgt -> "gt"
              | CFngt -> "le"
              | CFge -> "ge"
              | CFnge -> "lt"
            in
            `	fcmp	{emit_reg i.arg.(0)}, {emit_reg i.arg.(1)}\n`;
            `	b.{emit_string comp}	{emit_label lbl}\n`
        | Ioddtest ->
            `	tbnz	{emit_reg i.arg.(0)}, #0, {emit_label lbl}\n`
        | Ieventest ->
            `	tbz	{emit_reg i.arg.(0)}, #0, {emit_label lbl}\n`
        end
    | Lcondbranch3(lbl0, lbl1, lbl2) ->
        `	cmp	{emit_reg i.arg.(0)}, #1\n`;
        begin match lbl0 with
          None -> ()
        | Some lbl -> `	b.lt	{emit_label lbl}\n`
        end;
        begin match lbl1 with
          None -> ()
        | Some lbl -> `	b.eq	{emit_label lbl}\n`
        end;
        begin match lbl2 with
          None -> ()
        | Some lbl -> `	b.gt	{emit_label lbl}\n`
        end
    | Lswitch jumptbl ->
        let lbltbl = new_label() in
        `	adr	{emit_reg reg_tmp1}, {emit_label lbltbl}\n`;
        `	add	{emit_reg reg_tmp1}, {emit_reg reg_tmp1}, {emit_reg i.arg.(0)}, lsl #2\n`;
        `	br	{emit_reg reg_tmp1}\n`;
        `{emit_label lbltbl}:`;
        for j = 0 to Array.length jumptbl - 1 do
            `	b	{emit_label jumptbl.(j)}\n`
        done
(* Alternative:
        let lbltbl = new_label() in
        `	adr	{emit_reg reg_tmp1}, {emit_label lbltbl}\n`;
        `	ldr	{emit_wreg reg_tmp2}, [{emit_reg reg_tmp1}, {emit_reg i.arg.(0)}, lsl #2]\n`;
        `	add	{emit_reg reg_tmp1}, {emit_wreg reg_tmp2}, sxtb\n`;
        `	br	{emit_reg reg_tmp1}\n`;
        `{emit_label lbltbl}:\n`;
        for j = 0 to Array.length jumptbl - 1 do
            `	.word	{emit_label jumptbl.(j)} - {emit_label lbltbl}\n`
        done
*)
    | Lsetuptrap lbl ->
        let lblnext = new_label() in
        `	adr	{emit_reg reg_tmp1}, {emit_label lblnext}\n`;
        `	b	{emit_label lbl}\n`;
        `{emit_label lblnext}:\n`
    | Lpushtrap ->
        stack_offset := !stack_offset + 16;
        `	str	{emit_reg reg_trap_off}, [sp, #-16]!\n`;
        `	str	{emit_reg reg_tmp1}, [sp, #8]\n`;
        cfi_adjust_cfa_offset 16;
        `{load_domain_field Domainstate.Domain_stack_high reg_trap_off}\n`;
        ` mov {emit_reg reg_tmp1}, sp\n`;
        `	sub {emit_reg reg_trap_off}, {emit_reg reg_trap_off}, {emit_reg reg_tmp1}\n`
    | Lpoptrap ->
        `	ldr	{emit_reg reg_trap_off}, [sp], #16\n`;
        cfi_adjust_cfa_offset (-16);
        stack_offset := !stack_offset - 16
    | Lraise k ->
        begin match k with
        | Cmm.Raise_withtrace ->
          `	bl	{emit_symbol "caml_raise_exn"}\n`;
          `{record_frame Reg.Set.empty true i.dbg}\n`
        | Cmm.Raise_notrace ->
          `{load_domain_field Domainstate.Domain_stack_high reg_tmp1}\n`;
          `	sub sp, {emit_reg reg_tmp1}, {emit_reg reg_trap_off}\n`;
          `	ldr	{emit_reg reg_tmp1}, [sp, #8]\n`;
          `	ldr	{emit_reg reg_trap_off}, [sp], #16\n`;
          `	br	{emit_reg reg_tmp1}\n`
        end

(* Emission of an instruction sequence *)

let rec emit_all i =
  if i.desc = Lend then () else (emit_instr i; emit_all i.next)

<<<<<<< HEAD
(* Emission of the profiling prelude *)

let emit_profile() = ()   (* TODO *)
(*
  match Config.system with
    "linux_eabi" | "linux_eabihf" | "netbsd" ->
      `	push	\{lr}\n`;
      `	{emit_call "__gnu_mcount_nc"}\n`
  | _ -> ()
*)

type fun_preproc_info =
  {max_stack_size : int;
   contains_nontail_calls : bool;
   contains_external_calls : bool}

let preproc_fun fun_body fun_name =
  let rec proc_instr r a i =
    if i.desc = Lend then r else
      let upd_size r delta =
        {r with max_stack_size = max r.max_stack_size (a+delta)}
      in
      let (r',a') = match i.desc with
        | Lop (Istackoffset n) -> (upd_size r n, a+n)
        | Lpushtrap -> (upd_size r 16, a+16)
        | Lpoptrap -> (r, a-16)
        | Lop (Iextcall _ | Ialloc _ | Iintop Icheckbound | Iintop_imm (Icheckbound, _)) ->
            ({r with contains_external_calls = true}, a)
        | Lop (Icall_ind | Icall_imm _ ) ->
            ({r with contains_nontail_calls = true}, a)
        | _ -> (r, a)
      in
      proc_instr r' a' i.next
  in
  let fs = frame_size () in
  let r =
    {max_stack_size = fs;
     contains_nontail_calls = false;
     contains_external_calls = false}
  in
  proc_instr r fs fun_body

=======
>>>>>>> 4c130cae
(* Emission of a function declaration *)

let fundecl fundecl =
  function_name := fundecl.fun_name;
  fastcode_flag := fundecl.fun_fast;
  tailrec_entry_point := new_label();
  float_literals := [];
  stack_offset := 0;
  call_gc_sites := [];
  bound_error_sites := [];
  read_barrier_call_sites := [];
  `	.text\n`;
  `	.align	3\n`;
  `	.globl	{emit_symbol fundecl.fun_name}\n`;
  `	.type	{emit_symbol fundecl.fun_name}, %function\n`;
  `{emit_symbol fundecl.fun_name}:\n`;
  emit_debug_info fundecl.fun_dbg;
  cfi_startproc();
<<<<<<< HEAD
  if !Clflags.gprofile then emit_profile();
  let n = frame_size() in
  if n > 0 then
    emit_stack_adjustment (-n);
  if !contains_calls then begin
    cfi_offset ~reg:30 (* return address *) ~offset:(-8);
    `	str	x30, [sp, #{emit_int (n-8)}]\n`
  end;

=======
>>>>>>> 4c130cae
  let num_call_gc, num_check_bound =
    num_call_gc_and_check_bound_points fundecl.fun_body
  in
  let max_out_of_line_code_offset =
    max_out_of_line_code_offset fundecl.fun_body ~num_call_gc
      ~num_check_bound
  in
  BR.relax fundecl.fun_body ~max_out_of_line_code_offset;

  let preproc_res = preproc_fun fundecl.fun_body fundecl.fun_name in
  let s = preproc_res.max_stack_size in

  (* Extra 32 bytes for caml_context at the bottom of OCaml stack if the
   * function makes external calls *)
  let s = if preproc_res.contains_external_calls then s + 32 else s in

  if not preproc_res.contains_nontail_calls && s < stack_threshold_size
  then begin
    `{emit_label !tailrec_entry_point}:\n`;
    emit_all fundecl.fun_body;
    List.iter emit_call_gc !call_gc_sites;
    List.iter emit_call_read_barrier !read_barrier_call_sites;
    List.iter emit_call_bound_error !bound_error_sites;
  end
  else begin
    (* XXX KC: fundecl.fun_body.live does not capture liveness at the start of
    the function properly. Hence, consider all argument registers as live.
    Stragely, all arguments are typed as Int regs (see regs.mli). These are
    ignored by record_frame_label. Hence, consider all of them to be type Val.
    *)
    let live_initially =
      Reg.Set.(fold (fun r s -> add {r with typ = Val} s)
        fundecl.fun_args empty)
    in
    let handle_overflow = new_label() in
    let after_overflow = record_frame_label live_initially Debuginfo.none in

    `{load_domain_field Domainstate.Domain_stack_threshold reg_tmp1}\n`;
    `	add {emit_reg reg_tmp1}, {emit_reg reg_tmp1}, #{emit_int s}\n`;
    `	cmp sp, {emit_reg reg_tmp1}\n`;
    `	bcc {emit_label handle_overflow}\n`;
    `{emit_label !tailrec_entry_point}:\n`;
    emit_all fundecl.fun_body;
    List.iter emit_call_gc !call_gc_sites;
    List.iter emit_call_read_barrier !read_barrier_call_sites;
    List.iter emit_call_bound_error !bound_error_sites;
    `{emit_label handle_overflow}:\n`;
    `	bl {emit_symbol "caml_call_realloc_stack"}\n`;
    `{emit_label after_overflow}:\n`;
    `	b {emit_label !tailrec_entry_point}\n`;
  end;

  assert (List.length !call_gc_sites = num_call_gc);
  assert (List.length !bound_error_sites = num_check_bound);
  cfi_endproc();
  `	.type	{emit_symbol fundecl.fun_name}, %function\n`;
  `	.size	{emit_symbol fundecl.fun_name}, .-{emit_symbol fundecl.fun_name}\n`;
  emit_literals()

(* Emission of data *)

let emit_item = function
  | Cglobal_symbol s -> `	.globl	{emit_symbol s}\n`;
  | Cdefine_symbol s ->
    if !Clflags.dlcode then begin
      (* GOT relocations against non-global symbols don't seem to work
         properly: GOT entries are not created for the symbols and the
         relocations evaluate to random other GOT entries.  For the moment
         force all symbols to be global. *)
      `	.globl	{emit_symbol s}\n`;
    end;
    `{emit_symbol s}:\n`
  | Cint8 n -> `	.byte	{emit_int n}\n`
  | Cint16 n -> `	.short	{emit_int n}\n`
  | Cint32 n -> `	.long	{emit_nativeint n}\n`
  | Cint n -> `	.quad	{emit_nativeint n}\n`
  | Csingle f -> emit_float32_directive ".long" (Int32.bits_of_float f)
  | Cdouble f -> emit_float64_directive ".quad" (Int64.bits_of_float f)
  | Csymbol_address s -> `	.quad	{emit_symbol s}\n`
  | Cstring s -> emit_string_directive "	.ascii  " s
  | Cskip n -> if n > 0 then `	.space	{emit_int n}\n`
  | Calign n -> `	.align	{emit_int(Misc.log2 n)}\n`

let data l =
  `	.data\n`;
  `	.align 3\n`;
  List.iter emit_item l

(* Beginning / end of an assembly file *)

let begin_assembly() =
  reset_debug_info();
  `	.file	\"\"\n`;  (* PR#7037 *)
  let lbl_begin = Compilenv.make_symbol (Some "data_begin") in
  `	.data\n`;
  `	.globl	{emit_symbol lbl_begin}\n`;
  `{emit_symbol lbl_begin}:\n`;
  let lbl_begin = Compilenv.make_symbol (Some "code_begin") in
  `	.text\n`;
  `	.globl	{emit_symbol lbl_begin}\n`;
  `{emit_symbol lbl_begin}:\n`

let end_assembly () =
  let lbl_end = Compilenv.make_symbol (Some "code_end") in
  `	.text\n`;
  `	.globl	{emit_symbol lbl_end}\n`;
  `{emit_symbol lbl_end}:\n`;
  let lbl_end = Compilenv.make_symbol (Some "data_end") in
  `	.data\n`;
  `	.quad	0\n`;  (* PR#6329 *)
  `	.globl	{emit_symbol lbl_end}\n`;
  `{emit_symbol lbl_end}:\n`;
  `	.long	0\n`;
  let lbl = Compilenv.make_symbol (Some "frametable") in
  `	.globl	{emit_symbol lbl}\n`;
  `{emit_symbol lbl}:\n`;
  emit_frames
    { efa_code_label = (fun lbl ->
                       `	.type	{emit_label lbl}, %function\n`;
                       `	.quad	{emit_label lbl}\n`);
      efa_data_label = (fun lbl ->
                       `	.type	{emit_label lbl}, %object\n`;
                       `	.quad	{emit_label lbl}\n`);
      efa_16 = (fun n -> `	.short	{emit_int n}\n`);
      efa_32 = (fun n -> `	.long	{emit_int32 n}\n`);
      efa_word = (fun n -> `	.quad	{emit_int n}\n`);
      efa_align = (fun n -> `	.align	{emit_int(Misc.log2 n)}\n`);
      efa_label_rel = (fun lbl ofs ->
                           `	.long	{emit_label lbl} - . + {emit_int32 ofs}\n`);
      efa_def_label = (fun lbl -> `{emit_label lbl}:\n`);
      efa_string = (fun s -> emit_string_directive "	.asciz	" s) };
  `	.type	{emit_symbol lbl}, %object\n`;
  `	.size	{emit_symbol lbl}, .-{emit_symbol lbl}\n`;
  begin match Config.system with
  | "linux" ->
      (* Mark stack as non-executable *)
      `	.section	.note.GNU-stack,\"\",%progbits\n`
  | _ -> ()
  end<|MERGE_RESOLUTION|>--- conflicted
+++ resolved
@@ -477,16 +477,7 @@
     | Lop (Iload (size, addr)) | Lop (Istore (size, addr, _)) ->
       let based = match addr with Iindexed _ -> 0 | Ibased _ -> 1 in
       based + begin match size with Single -> 2 | _ -> 1 end
-<<<<<<< HEAD
     | Lop Iloadmut -> 6
-    | Lop (Ialloc {words = num_words}) when !fastcode_flag ->
-      if num_words <= 0xFFF then 4 else 5
-    | Lop (Ispecific (Ifar_alloc {words = num_words})) when !fastcode_flag ->
-      if num_words <= 0xFFF then 5 else 6
-    | Lop (Ialloc { words = num_words; _ })
-    | Lop (Ispecific (Ifar_alloc { words = num_words; _ })) ->
-      begin match num_words with
-=======
     | Lop (Ialloc {bytes = num_bytes}) when !fastcode_flag ->
       if num_bytes <= 0xFFF then 4 else 5
     | Lop (Ispecific (Ifar_alloc {bytes = num_bytes})) when !fastcode_flag ->
@@ -494,7 +485,6 @@
     | Lop (Ialloc { bytes = num_bytes; _ })
     | Lop (Ispecific (Ifar_alloc { bytes = num_bytes; _ })) ->
       begin match num_bytes with
->>>>>>> 4c130cae
       | 16 | 24 | 32 -> 1
       | _ -> 1 + num_instructions_for_intconst (Nativeint.of_int num_bytes)
       end
@@ -602,14 +592,13 @@
     `{emit_label lbl_frame}:	add	{emit_reg i.res.(0)}, {emit_reg reg_alloc_ptr}, #8\n`
   end
 
-<<<<<<< HEAD
 let load_domain_field f r =
   let domain_field = Domainstate.idx_of_field f * 8 in
   let bits = Domainstate.minor_heap_align_bits in
   let dom_mask = Nativeint.(lognot (sub (shift_left one bits) one)) in
   `	and {emit_reg r}, {emit_reg reg_alloc_ptr}, #{emit_nativeint dom_mask}\n`;
   `	ldr {emit_reg r}, [{emit_reg r}, #{emit_int domain_field}]`
-=======
+
 (* Emission of the profiling prelude *)
 
 let emit_profile() = ()   (* TODO *)
@@ -620,7 +609,6 @@
       `	{emit_call "__gnu_mcount_nc"}\n`
   | _ -> ()
 *)
->>>>>>> 4c130cae
 
 (* Output the assembly code for an instruction *)
 
@@ -998,17 +986,6 @@
 let rec emit_all i =
   if i.desc = Lend then () else (emit_instr i; emit_all i.next)
 
-<<<<<<< HEAD
-(* Emission of the profiling prelude *)
-
-let emit_profile() = ()   (* TODO *)
-(*
-  match Config.system with
-    "linux_eabi" | "linux_eabihf" | "netbsd" ->
-      `	push	\{lr}\n`;
-      `	{emit_call "__gnu_mcount_nc"}\n`
-  | _ -> ()
-*)
 
 type fun_preproc_info =
   {max_stack_size : int;
@@ -1041,8 +1018,6 @@
   in
   proc_instr r fs fun_body
 
-=======
->>>>>>> 4c130cae
 (* Emission of a function declaration *)
 
 let fundecl fundecl =
@@ -1061,18 +1036,6 @@
   `{emit_symbol fundecl.fun_name}:\n`;
   emit_debug_info fundecl.fun_dbg;
   cfi_startproc();
-<<<<<<< HEAD
-  if !Clflags.gprofile then emit_profile();
-  let n = frame_size() in
-  if n > 0 then
-    emit_stack_adjustment (-n);
-  if !contains_calls then begin
-    cfi_offset ~reg:30 (* return address *) ~offset:(-8);
-    `	str	x30, [sp, #{emit_int (n-8)}]\n`
-  end;
-
-=======
->>>>>>> 4c130cae
   let num_call_gc, num_check_bound =
     num_call_gc_and_check_bound_points fundecl.fun_body
   in
