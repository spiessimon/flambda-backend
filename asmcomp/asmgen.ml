--- conflicted
+++ resolved
@@ -137,13 +137,8 @@
   Proc.init ();
   Reg.reset();
   fd_cmm
-<<<<<<< HEAD
-  ++ Profile.record ~accumulate:true "selection"
-                                (Selection.fundecl ~future_funcnames:funcnames)
-=======
   ++ Profile.record ~accumulate:true "cmm_invariants" (cmm_invariants ppf_dump)
-  ++ Profile.record ~accumulate:true "selection" Selection.fundecl
->>>>>>> 099b86a0
+  ++ Profile.record ~accumulate:true "selection" (Selection.fundecl ~future_funcnames:funcnames)
   ++ pass_dump_if ppf_dump dump_selection "After instruction selection"
   ++ Profile.record ~accumulate:true "comballoc" Comballoc.fundecl
   ++ pass_dump_if ppf_dump dump_combine "After allocation combining"
